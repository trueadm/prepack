--- conflicted
+++ resolved
@@ -128,15 +128,11 @@
   "license": "BSD-3-Clause",
   "author": "Facebook",
   "jest": {
-<<<<<<< HEAD
-    "preset": "./jest/preset.json",
-    "testEnvironment": "jsdom",
-=======
+    "preset": "react-native",
     "roots": [
       "<rootDir>/lib/",
       "<rootDir>/test/react/"
     ],
->>>>>>> f12e0369
     "testMatch": [
       "**/test/react/*-test.js"
     ]
