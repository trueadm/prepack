// Jest Snapshot v1, https://goo.gl/fbAQLP

exports[`__reactCompilerDoNotOptimize: (JSX => JSX) 1`] = `
ReactStatistics {
  "componentsEvaluated": 1,
  "evaluatedRootNodes": Array [
    Object {
      "children": Array [],
      "message": "",
      "name": "App",
      "status": "ROOT",
    },
  ],
  "inlinedComponents": 0,
  "optimizedNestedClosures": 0,
  "optimizedTrees": 1,
}
`;

exports[`__reactCompilerDoNotOptimize: (JSX => createElement) 1`] = `
ReactStatistics {
  "componentsEvaluated": 1,
  "evaluatedRootNodes": Array [
    Object {
      "children": Array [],
      "message": "",
      "name": "App",
      "status": "ROOT",
    },
  ],
  "inlinedComponents": 0,
  "optimizedNestedClosures": 0,
  "optimizedTrees": 1,
}
`;

exports[`__reactCompilerDoNotOptimize: (createElement => JSX) 1`] = `
ReactStatistics {
  "componentsEvaluated": 1,
  "evaluatedRootNodes": Array [
    Object {
      "children": Array [],
      "message": "",
      "name": "App",
      "status": "ROOT",
    },
  ],
  "inlinedComponents": 0,
  "optimizedNestedClosures": 0,
  "optimizedTrees": 1,
}
`;

exports[`__reactCompilerDoNotOptimize: (createElement => createElement) 1`] = `
ReactStatistics {
  "componentsEvaluated": 1,
  "evaluatedRootNodes": Array [
    Object {
      "children": Array [],
      "message": "",
      "name": "App",
      "status": "ROOT",
    },
  ],
  "inlinedComponents": 0,
  "optimizedNestedClosures": 0,
  "optimizedTrees": 1,
}
`;

exports[`16.3 refs 2: (JSX => JSX) 1`] = `
ReactStatistics {
  "componentsEvaluated": 2,
  "evaluatedRootNodes": Array [
    Object {
      "children": Array [
        Object {
          "children": Array [
            Object {
              "children": Array [],
              "message": "",
              "name": "Child",
              "status": "INLINED",
            },
          ],
          "message": "",
          "name": "",
          "status": "FORWARD_REF",
        },
      ],
      "message": "",
      "name": "App",
      "status": "ROOT",
    },
  ],
  "inlinedComponents": 1,
  "optimizedNestedClosures": 0,
  "optimizedTrees": 1,
}
`;

exports[`16.3 refs 2: (JSX => createElement) 1`] = `
ReactStatistics {
  "componentsEvaluated": 2,
  "evaluatedRootNodes": Array [
    Object {
      "children": Array [
        Object {
          "children": Array [
            Object {
              "children": Array [],
              "message": "",
              "name": "Child",
              "status": "INLINED",
            },
          ],
          "message": "",
          "name": "",
          "status": "FORWARD_REF",
        },
      ],
      "message": "",
      "name": "App",
      "status": "ROOT",
    },
  ],
  "inlinedComponents": 1,
  "optimizedNestedClosures": 0,
  "optimizedTrees": 1,
}
`;

exports[`16.3 refs 2: (createElement => JSX) 1`] = `
ReactStatistics {
  "componentsEvaluated": 2,
  "evaluatedRootNodes": Array [
    Object {
      "children": Array [
        Object {
          "children": Array [
            Object {
              "children": Array [],
              "message": "",
              "name": "Child",
              "status": "INLINED",
            },
          ],
          "message": "",
          "name": "",
          "status": "FORWARD_REF",
        },
      ],
      "message": "",
      "name": "App",
      "status": "ROOT",
    },
  ],
  "inlinedComponents": 1,
  "optimizedNestedClosures": 0,
  "optimizedTrees": 1,
}
`;

exports[`16.3 refs 2: (createElement => createElement) 1`] = `
ReactStatistics {
  "componentsEvaluated": 2,
  "evaluatedRootNodes": Array [
    Object {
      "children": Array [
        Object {
          "children": Array [
            Object {
              "children": Array [],
              "message": "",
              "name": "Child",
              "status": "INLINED",
            },
          ],
          "message": "",
          "name": "",
          "status": "FORWARD_REF",
        },
      ],
      "message": "",
      "name": "App",
      "status": "ROOT",
    },
  ],
  "inlinedComponents": 1,
  "optimizedNestedClosures": 0,
  "optimizedTrees": 1,
}
`;

exports[`16.3 refs 3: (JSX => JSX) 1`] = `
ReactStatistics {
  "componentsEvaluated": 4,
  "evaluatedRootNodes": Array [
    Object {
      "children": Array [
        Object {
          "children": Array [
            Object {
              "children": Array [
                Object {
                  "children": Array [],
                  "message": "",
                  "name": "ClassComponent",
                  "status": "NEW_TREE",
                },
              ],
              "message": "",
              "name": "Child",
              "status": "INLINED",
            },
          ],
          "message": "",
          "name": "",
          "status": "FORWARD_REF",
        },
      ],
      "message": "",
      "name": "App",
      "status": "ROOT",
    },
  ],
  "inlinedComponents": 1,
  "optimizedNestedClosures": 0,
  "optimizedTrees": 2,
}
`;

exports[`16.3 refs 3: (JSX => createElement) 1`] = `
ReactStatistics {
  "componentsEvaluated": 4,
  "evaluatedRootNodes": Array [
    Object {
      "children": Array [
        Object {
          "children": Array [
            Object {
              "children": Array [
                Object {
                  "children": Array [],
                  "message": "",
                  "name": "ClassComponent",
                  "status": "NEW_TREE",
                },
              ],
              "message": "",
              "name": "Child",
              "status": "INLINED",
            },
          ],
          "message": "",
          "name": "",
          "status": "FORWARD_REF",
        },
      ],
      "message": "",
      "name": "App",
      "status": "ROOT",
    },
  ],
  "inlinedComponents": 1,
  "optimizedNestedClosures": 0,
  "optimizedTrees": 2,
}
`;

exports[`16.3 refs 3: (createElement => JSX) 1`] = `
ReactStatistics {
  "componentsEvaluated": 4,
  "evaluatedRootNodes": Array [
    Object {
      "children": Array [
        Object {
          "children": Array [
            Object {
              "children": Array [
                Object {
                  "children": Array [],
                  "message": "",
                  "name": "ClassComponent",
                  "status": "NEW_TREE",
                },
              ],
              "message": "",
              "name": "Child",
              "status": "INLINED",
            },
          ],
          "message": "",
          "name": "",
          "status": "FORWARD_REF",
        },
      ],
      "message": "",
      "name": "App",
      "status": "ROOT",
    },
  ],
  "inlinedComponents": 1,
  "optimizedNestedClosures": 0,
  "optimizedTrees": 2,
}
`;

exports[`16.3 refs 3: (createElement => createElement) 1`] = `
ReactStatistics {
  "componentsEvaluated": 4,
  "evaluatedRootNodes": Array [
    Object {
      "children": Array [
        Object {
          "children": Array [
            Object {
              "children": Array [
                Object {
                  "children": Array [],
                  "message": "",
                  "name": "ClassComponent",
                  "status": "NEW_TREE",
                },
              ],
              "message": "",
              "name": "Child",
              "status": "INLINED",
            },
          ],
          "message": "",
          "name": "",
          "status": "FORWARD_REF",
        },
      ],
      "message": "",
      "name": "App",
      "status": "ROOT",
    },
  ],
  "inlinedComponents": 1,
  "optimizedNestedClosures": 0,
  "optimizedTrees": 2,
}
`;

exports[`16.3 refs: (JSX => JSX) 1`] = `
ReactStatistics {
  "componentsEvaluated": 2,
  "evaluatedRootNodes": Array [
    Object {
      "children": Array [
        Object {
          "children": Array [
            Object {
              "children": Array [],
              "message": "",
              "name": "Child",
              "status": "INLINED",
            },
          ],
          "message": "",
          "name": "",
          "status": "FORWARD_REF",
        },
      ],
      "message": "",
      "name": "App",
      "status": "ROOT",
    },
  ],
  "inlinedComponents": 1,
  "optimizedNestedClosures": 0,
  "optimizedTrees": 1,
}
`;

exports[`16.3 refs: (JSX => createElement) 1`] = `
ReactStatistics {
  "componentsEvaluated": 2,
  "evaluatedRootNodes": Array [
    Object {
      "children": Array [
        Object {
          "children": Array [
            Object {
              "children": Array [],
              "message": "",
              "name": "Child",
              "status": "INLINED",
            },
          ],
          "message": "",
          "name": "",
          "status": "FORWARD_REF",
        },
      ],
      "message": "",
      "name": "App",
      "status": "ROOT",
    },
  ],
  "inlinedComponents": 1,
  "optimizedNestedClosures": 0,
  "optimizedTrees": 1,
}
`;

exports[`16.3 refs: (createElement => JSX) 1`] = `
ReactStatistics {
  "componentsEvaluated": 2,
  "evaluatedRootNodes": Array [
    Object {
      "children": Array [
        Object {
          "children": Array [
            Object {
              "children": Array [],
              "message": "",
              "name": "Child",
              "status": "INLINED",
            },
          ],
          "message": "",
          "name": "",
          "status": "FORWARD_REF",
        },
      ],
      "message": "",
      "name": "App",
      "status": "ROOT",
    },
  ],
  "inlinedComponents": 1,
  "optimizedNestedClosures": 0,
  "optimizedTrees": 1,
}
`;

exports[`16.3 refs: (createElement => createElement) 1`] = `
ReactStatistics {
  "componentsEvaluated": 2,
  "evaluatedRootNodes": Array [
    Object {
      "children": Array [
        Object {
          "children": Array [
            Object {
              "children": Array [],
              "message": "",
              "name": "Child",
              "status": "INLINED",
            },
          ],
          "message": "",
          "name": "",
          "status": "FORWARD_REF",
        },
      ],
      "message": "",
      "name": "App",
      "status": "ROOT",
    },
  ],
  "inlinedComponents": 1,
  "optimizedNestedClosures": 0,
  "optimizedTrees": 1,
}
`;

exports[`Additional functions closure scope capturing: (JSX => JSX) 1`] = `
ReactStatistics {
  "componentsEvaluated": 1,
  "evaluatedRootNodes": Array [
    Object {
      "children": Array [],
      "message": "",
      "name": "App",
      "status": "ROOT",
    },
  ],
  "inlinedComponents": 0,
  "optimizedNestedClosures": 0,
  "optimizedTrees": 1,
}
`;

exports[`Additional functions closure scope capturing: (JSX => createElement) 1`] = `
ReactStatistics {
  "componentsEvaluated": 1,
  "evaluatedRootNodes": Array [
    Object {
      "children": Array [],
      "message": "",
      "name": "App",
      "status": "ROOT",
    },
  ],
  "inlinedComponents": 0,
  "optimizedNestedClosures": 0,
  "optimizedTrees": 1,
}
`;

exports[`Additional functions closure scope capturing: (createElement => JSX) 1`] = `
ReactStatistics {
  "componentsEvaluated": 1,
  "evaluatedRootNodes": Array [
    Object {
      "children": Array [],
      "message": "",
      "name": "App",
      "status": "ROOT",
    },
  ],
  "inlinedComponents": 0,
  "optimizedNestedClosures": 0,
  "optimizedTrees": 1,
}
`;

exports[`Additional functions closure scope capturing: (createElement => createElement) 1`] = `
ReactStatistics {
  "componentsEvaluated": 1,
  "evaluatedRootNodes": Array [
    Object {
      "children": Array [],
      "message": "",
      "name": "App",
      "status": "ROOT",
    },
  ],
  "inlinedComponents": 0,
  "optimizedNestedClosures": 0,
  "optimizedTrees": 1,
}
`;

exports[`Bound type 2: (JSX => JSX) 1`] = `
ReactStatistics {
  "componentsEvaluated": 1,
  "evaluatedRootNodes": Array [
    Object {
      "children": Array [],
      "message": "",
      "name": "bound anonymous",
      "status": "ROOT",
    },
  ],
  "inlinedComponents": 0,
  "optimizedNestedClosures": 0,
  "optimizedTrees": 1,
}
`;

exports[`Bound type 2: (JSX => createElement) 1`] = `
ReactStatistics {
  "componentsEvaluated": 1,
  "evaluatedRootNodes": Array [
    Object {
      "children": Array [],
      "message": "",
      "name": "bound anonymous",
      "status": "ROOT",
    },
  ],
  "inlinedComponents": 0,
  "optimizedNestedClosures": 0,
  "optimizedTrees": 1,
}
`;

exports[`Bound type 2: (createElement => JSX) 1`] = `
ReactStatistics {
  "componentsEvaluated": 1,
  "evaluatedRootNodes": Array [
    Object {
      "children": Array [],
      "message": "",
      "name": "bound anonymous",
      "status": "ROOT",
    },
  ],
  "inlinedComponents": 0,
  "optimizedNestedClosures": 0,
  "optimizedTrees": 1,
}
`;

exports[`Bound type 2: (createElement => createElement) 1`] = `
ReactStatistics {
  "componentsEvaluated": 1,
  "evaluatedRootNodes": Array [
    Object {
      "children": Array [],
      "message": "",
      "name": "bound anonymous",
      "status": "ROOT",
    },
  ],
  "inlinedComponents": 0,
  "optimizedNestedClosures": 0,
  "optimizedTrees": 1,
}
`;

exports[`Bound type: (JSX => JSX) 1`] = `
ReactStatistics {
  "componentsEvaluated": 2,
  "evaluatedRootNodes": Array [
    Object {
      "children": Array [
        Object {
          "children": Array [],
          "message": "",
          "name": "bound anonymous",
          "status": "INLINED",
        },
      ],
      "message": "",
      "name": "App",
      "status": "ROOT",
    },
  ],
  "inlinedComponents": 1,
  "optimizedNestedClosures": 0,
  "optimizedTrees": 1,
}
`;

exports[`Bound type: (JSX => createElement) 1`] = `
ReactStatistics {
  "componentsEvaluated": 2,
  "evaluatedRootNodes": Array [
    Object {
      "children": Array [
        Object {
          "children": Array [],
          "message": "",
          "name": "bound anonymous",
          "status": "INLINED",
        },
      ],
      "message": "",
      "name": "App",
      "status": "ROOT",
    },
  ],
  "inlinedComponents": 1,
  "optimizedNestedClosures": 0,
  "optimizedTrees": 1,
}
`;

exports[`Bound type: (createElement => JSX) 1`] = `
ReactStatistics {
  "componentsEvaluated": 2,
  "evaluatedRootNodes": Array [
    Object {
      "children": Array [
        Object {
          "children": Array [],
          "message": "",
          "name": "bound anonymous",
          "status": "INLINED",
        },
      ],
      "message": "",
      "name": "App",
      "status": "ROOT",
    },
  ],
  "inlinedComponents": 1,
  "optimizedNestedClosures": 0,
  "optimizedTrees": 1,
}
`;

exports[`Bound type: (createElement => createElement) 1`] = `
ReactStatistics {
  "componentsEvaluated": 2,
  "evaluatedRootNodes": Array [
    Object {
      "children": Array [
        Object {
          "children": Array [],
          "message": "",
          "name": "bound anonymous",
          "status": "INLINED",
        },
      ],
      "message": "",
      "name": "App",
      "status": "ROOT",
    },
  ],
  "inlinedComponents": 1,
  "optimizedNestedClosures": 0,
  "optimizedTrees": 1,
}
`;

exports[`Circular reference: (JSX => JSX) 1`] = `
ReactStatistics {
  "componentsEvaluated": 1,
  "evaluatedRootNodes": Array [
    Object {
      "children": Array [],
      "message": "",
      "name": "App",
      "status": "ROOT",
    },
  ],
  "inlinedComponents": 0,
  "optimizedNestedClosures": 0,
  "optimizedTrees": 1,
}
`;

exports[`Circular reference: (JSX => createElement) 1`] = `
ReactStatistics {
  "componentsEvaluated": 1,
  "evaluatedRootNodes": Array [
    Object {
      "children": Array [],
      "message": "",
      "name": "App",
      "status": "ROOT",
    },
  ],
  "inlinedComponents": 0,
  "optimizedNestedClosures": 0,
  "optimizedTrees": 1,
}
`;

exports[`Circular reference: (createElement => JSX) 1`] = `
ReactStatistics {
  "componentsEvaluated": 1,
  "evaluatedRootNodes": Array [
    Object {
      "children": Array [],
      "message": "",
      "name": "App",
      "status": "ROOT",
    },
  ],
  "inlinedComponents": 0,
  "optimizedNestedClosures": 0,
  "optimizedTrees": 1,
}
`;

exports[`Circular reference: (createElement => createElement) 1`] = `
ReactStatistics {
  "componentsEvaluated": 1,
  "evaluatedRootNodes": Array [
    Object {
      "children": Array [],
      "message": "",
      "name": "App",
      "status": "ROOT",
    },
  ],
  "inlinedComponents": 0,
  "optimizedNestedClosures": 0,
  "optimizedTrees": 1,
}
`;

exports[`Class component as root with instance variables #2: (JSX => JSX) 1`] = `
ReactStatistics {
  "componentsEvaluated": 3,
  "evaluatedRootNodes": Array [
    Object {
      "children": Array [
        Object {
          "children": Array [
            Object {
              "children": Array [],
              "message": "",
              "name": "SubChild",
              "status": "INLINED",
            },
          ],
          "message": "",
          "name": "Child",
          "status": "INLINED",
        },
      ],
      "message": "",
      "name": "App",
      "status": "ROOT",
    },
  ],
  "inlinedComponents": 2,
  "optimizedNestedClosures": 0,
  "optimizedTrees": 1,
}
`;

exports[`Class component as root with instance variables #2: (JSX => createElement) 1`] = `
ReactStatistics {
  "componentsEvaluated": 3,
  "evaluatedRootNodes": Array [
    Object {
      "children": Array [
        Object {
          "children": Array [
            Object {
              "children": Array [],
              "message": "",
              "name": "SubChild",
              "status": "INLINED",
            },
          ],
          "message": "",
          "name": "Child",
          "status": "INLINED",
        },
      ],
      "message": "",
      "name": "App",
      "status": "ROOT",
    },
  ],
  "inlinedComponents": 2,
  "optimizedNestedClosures": 0,
  "optimizedTrees": 1,
}
`;

exports[`Class component as root with instance variables #2: (createElement => JSX) 1`] = `
ReactStatistics {
  "componentsEvaluated": 3,
  "evaluatedRootNodes": Array [
    Object {
      "children": Array [
        Object {
          "children": Array [
            Object {
              "children": Array [],
              "message": "",
              "name": "SubChild",
              "status": "INLINED",
            },
          ],
          "message": "",
          "name": "Child",
          "status": "INLINED",
        },
      ],
      "message": "",
      "name": "App",
      "status": "ROOT",
    },
  ],
  "inlinedComponents": 2,
  "optimizedNestedClosures": 0,
  "optimizedTrees": 1,
}
`;

exports[`Class component as root with instance variables #2: (createElement => createElement) 1`] = `
ReactStatistics {
  "componentsEvaluated": 3,
  "evaluatedRootNodes": Array [
    Object {
      "children": Array [
        Object {
          "children": Array [
            Object {
              "children": Array [],
              "message": "",
              "name": "SubChild",
              "status": "INLINED",
            },
          ],
          "message": "",
          "name": "Child",
          "status": "INLINED",
        },
      ],
      "message": "",
      "name": "App",
      "status": "ROOT",
    },
  ],
  "inlinedComponents": 2,
  "optimizedNestedClosures": 0,
  "optimizedTrees": 1,
}
`;

exports[`Class component as root with instance variables: (JSX => JSX) 1`] = `
ReactStatistics {
  "componentsEvaluated": 3,
  "evaluatedRootNodes": Array [
    Object {
      "children": Array [
        Object {
          "children": Array [
            Object {
              "children": Array [],
              "message": "",
              "name": "SubChild",
              "status": "INLINED",
            },
          ],
          "message": "",
          "name": "Child",
          "status": "INLINED",
        },
      ],
      "message": "",
      "name": "App",
      "status": "ROOT",
    },
  ],
  "inlinedComponents": 2,
  "optimizedNestedClosures": 0,
  "optimizedTrees": 1,
}
`;

exports[`Class component as root with instance variables: (JSX => createElement) 1`] = `
ReactStatistics {
  "componentsEvaluated": 3,
  "evaluatedRootNodes": Array [
    Object {
      "children": Array [
        Object {
          "children": Array [
            Object {
              "children": Array [],
              "message": "",
              "name": "SubChild",
              "status": "INLINED",
            },
          ],
          "message": "",
          "name": "Child",
          "status": "INLINED",
        },
      ],
      "message": "",
      "name": "App",
      "status": "ROOT",
    },
  ],
  "inlinedComponents": 2,
  "optimizedNestedClosures": 0,
  "optimizedTrees": 1,
}
`;

exports[`Class component as root with instance variables: (createElement => JSX) 1`] = `
ReactStatistics {
  "componentsEvaluated": 3,
  "evaluatedRootNodes": Array [
    Object {
      "children": Array [
        Object {
          "children": Array [
            Object {
              "children": Array [],
              "message": "",
              "name": "SubChild",
              "status": "INLINED",
            },
          ],
          "message": "",
          "name": "Child",
          "status": "INLINED",
        },
      ],
      "message": "",
      "name": "App",
      "status": "ROOT",
    },
  ],
  "inlinedComponents": 2,
  "optimizedNestedClosures": 0,
  "optimizedTrees": 1,
}
`;

exports[`Class component as root with instance variables: (createElement => createElement) 1`] = `
ReactStatistics {
  "componentsEvaluated": 3,
  "evaluatedRootNodes": Array [
    Object {
      "children": Array [
        Object {
          "children": Array [
            Object {
              "children": Array [],
              "message": "",
              "name": "SubChild",
              "status": "INLINED",
            },
          ],
          "message": "",
          "name": "Child",
          "status": "INLINED",
        },
      ],
      "message": "",
      "name": "App",
      "status": "ROOT",
    },
  ],
  "inlinedComponents": 2,
  "optimizedNestedClosures": 0,
  "optimizedTrees": 1,
}
`;

exports[`Class component as root with multiple render methods: (JSX => JSX) 1`] = `
ReactStatistics {
  "componentsEvaluated": 3,
  "evaluatedRootNodes": Array [
    Object {
      "children": Array [
        Object {
          "children": Array [
            Object {
              "children": Array [],
              "message": "",
              "name": "SubChild",
              "status": "INLINED",
            },
          ],
          "message": "",
          "name": "Child",
          "status": "INLINED",
        },
      ],
      "message": "",
      "name": "App",
      "status": "ROOT",
    },
  ],
  "inlinedComponents": 2,
  "optimizedNestedClosures": 0,
  "optimizedTrees": 1,
}
`;

exports[`Class component as root with multiple render methods: (JSX => createElement) 1`] = `
ReactStatistics {
  "componentsEvaluated": 3,
  "evaluatedRootNodes": Array [
    Object {
      "children": Array [
        Object {
          "children": Array [
            Object {
              "children": Array [],
              "message": "",
              "name": "SubChild",
              "status": "INLINED",
            },
          ],
          "message": "",
          "name": "Child",
          "status": "INLINED",
        },
      ],
      "message": "",
      "name": "App",
      "status": "ROOT",
    },
  ],
  "inlinedComponents": 2,
  "optimizedNestedClosures": 0,
  "optimizedTrees": 1,
}
`;

exports[`Class component as root with multiple render methods: (createElement => JSX) 1`] = `
ReactStatistics {
  "componentsEvaluated": 3,
  "evaluatedRootNodes": Array [
    Object {
      "children": Array [
        Object {
          "children": Array [
            Object {
              "children": Array [],
              "message": "",
              "name": "SubChild",
              "status": "INLINED",
            },
          ],
          "message": "",
          "name": "Child",
          "status": "INLINED",
        },
      ],
      "message": "",
      "name": "App",
      "status": "ROOT",
    },
  ],
  "inlinedComponents": 2,
  "optimizedNestedClosures": 0,
  "optimizedTrees": 1,
}
`;

exports[`Class component as root with multiple render methods: (createElement => createElement) 1`] = `
ReactStatistics {
  "componentsEvaluated": 3,
  "evaluatedRootNodes": Array [
    Object {
      "children": Array [
        Object {
          "children": Array [
            Object {
              "children": Array [],
              "message": "",
              "name": "SubChild",
              "status": "INLINED",
            },
          ],
          "message": "",
          "name": "Child",
          "status": "INLINED",
        },
      ],
      "message": "",
      "name": "App",
      "status": "ROOT",
    },
  ],
  "inlinedComponents": 2,
  "optimizedNestedClosures": 0,
  "optimizedTrees": 1,
}
`;

exports[`Class component as root with props: (JSX => JSX) 1`] = `
ReactStatistics {
  "componentsEvaluated": 3,
  "evaluatedRootNodes": Array [
    Object {
      "children": Array [
        Object {
          "children": Array [
            Object {
              "children": Array [],
              "message": "",
              "name": "SubChild",
              "status": "INLINED",
            },
          ],
          "message": "",
          "name": "Child",
          "status": "INLINED",
        },
      ],
      "message": "",
      "name": "App",
      "status": "ROOT",
    },
  ],
  "inlinedComponents": 2,
  "optimizedNestedClosures": 0,
  "optimizedTrees": 1,
}
`;

exports[`Class component as root with props: (JSX => createElement) 1`] = `
ReactStatistics {
  "componentsEvaluated": 3,
  "evaluatedRootNodes": Array [
    Object {
      "children": Array [
        Object {
          "children": Array [
            Object {
              "children": Array [],
              "message": "",
              "name": "SubChild",
              "status": "INLINED",
            },
          ],
          "message": "",
          "name": "Child",
          "status": "INLINED",
        },
      ],
      "message": "",
      "name": "App",
      "status": "ROOT",
    },
  ],
  "inlinedComponents": 2,
  "optimizedNestedClosures": 0,
  "optimizedTrees": 1,
}
`;

exports[`Class component as root with props: (createElement => JSX) 1`] = `
ReactStatistics {
  "componentsEvaluated": 3,
  "evaluatedRootNodes": Array [
    Object {
      "children": Array [
        Object {
          "children": Array [
            Object {
              "children": Array [],
              "message": "",
              "name": "SubChild",
              "status": "INLINED",
            },
          ],
          "message": "",
          "name": "Child",
          "status": "INLINED",
        },
      ],
      "message": "",
      "name": "App",
      "status": "ROOT",
    },
  ],
  "inlinedComponents": 2,
  "optimizedNestedClosures": 0,
  "optimizedTrees": 1,
}
`;

exports[`Class component as root with props: (createElement => createElement) 1`] = `
ReactStatistics {
  "componentsEvaluated": 3,
  "evaluatedRootNodes": Array [
    Object {
      "children": Array [
        Object {
          "children": Array [
            Object {
              "children": Array [],
              "message": "",
              "name": "SubChild",
              "status": "INLINED",
            },
          ],
          "message": "",
          "name": "Child",
          "status": "INLINED",
        },
      ],
      "message": "",
      "name": "App",
      "status": "ROOT",
    },
  ],
  "inlinedComponents": 2,
  "optimizedNestedClosures": 0,
  "optimizedTrees": 1,
}
`;

exports[`Class component as root with refs: (JSX => JSX) 1`] = `
ReactStatistics {
  "componentsEvaluated": 3,
  "evaluatedRootNodes": Array [
    Object {
      "children": Array [
        Object {
          "children": Array [
            Object {
              "children": Array [],
              "message": "",
              "name": "SubChild",
              "status": "INLINED",
            },
          ],
          "message": "",
          "name": "Child",
          "status": "INLINED",
        },
      ],
      "message": "",
      "name": "App",
      "status": "ROOT",
    },
  ],
  "inlinedComponents": 2,
  "optimizedNestedClosures": 0,
  "optimizedTrees": 1,
}
`;

exports[`Class component as root with refs: (JSX => createElement) 1`] = `
ReactStatistics {
  "componentsEvaluated": 3,
  "evaluatedRootNodes": Array [
    Object {
      "children": Array [
        Object {
          "children": Array [
            Object {
              "children": Array [],
              "message": "",
              "name": "SubChild",
              "status": "INLINED",
            },
          ],
          "message": "",
          "name": "Child",
          "status": "INLINED",
        },
      ],
      "message": "",
      "name": "App",
      "status": "ROOT",
    },
  ],
  "inlinedComponents": 2,
  "optimizedNestedClosures": 0,
  "optimizedTrees": 1,
}
`;

exports[`Class component as root with refs: (createElement => JSX) 1`] = `
ReactStatistics {
  "componentsEvaluated": 3,
  "evaluatedRootNodes": Array [
    Object {
      "children": Array [
        Object {
          "children": Array [
            Object {
              "children": Array [],
              "message": "",
              "name": "SubChild",
              "status": "INLINED",
            },
          ],
          "message": "",
          "name": "Child",
          "status": "INLINED",
        },
      ],
      "message": "",
      "name": "App",
      "status": "ROOT",
    },
  ],
  "inlinedComponents": 2,
  "optimizedNestedClosures": 0,
  "optimizedTrees": 1,
}
`;

exports[`Class component as root with refs: (createElement => createElement) 1`] = `
ReactStatistics {
  "componentsEvaluated": 3,
  "evaluatedRootNodes": Array [
    Object {
      "children": Array [
        Object {
          "children": Array [
            Object {
              "children": Array [],
              "message": "",
              "name": "SubChild",
              "status": "INLINED",
            },
          ],
          "message": "",
          "name": "Child",
          "status": "INLINED",
        },
      ],
      "message": "",
      "name": "App",
      "status": "ROOT",
    },
  ],
  "inlinedComponents": 2,
  "optimizedNestedClosures": 0,
  "optimizedTrees": 1,
}
`;

exports[`Class component as root with state: (JSX => JSX) 1`] = `
ReactStatistics {
  "componentsEvaluated": 3,
  "evaluatedRootNodes": Array [
    Object {
      "children": Array [
        Object {
          "children": Array [
            Object {
              "children": Array [],
              "message": "",
              "name": "SubChild",
              "status": "INLINED",
            },
          ],
          "message": "",
          "name": "Child",
          "status": "INLINED",
        },
      ],
      "message": "",
      "name": "App",
      "status": "ROOT",
    },
  ],
  "inlinedComponents": 2,
  "optimizedNestedClosures": 0,
  "optimizedTrees": 1,
}
`;

exports[`Class component as root with state: (JSX => createElement) 1`] = `
ReactStatistics {
  "componentsEvaluated": 3,
  "evaluatedRootNodes": Array [
    Object {
      "children": Array [
        Object {
          "children": Array [
            Object {
              "children": Array [],
              "message": "",
              "name": "SubChild",
              "status": "INLINED",
            },
          ],
          "message": "",
          "name": "Child",
          "status": "INLINED",
        },
      ],
      "message": "",
      "name": "App",
      "status": "ROOT",
    },
  ],
  "inlinedComponents": 2,
  "optimizedNestedClosures": 0,
  "optimizedTrees": 1,
}
`;

exports[`Class component as root with state: (createElement => JSX) 1`] = `
ReactStatistics {
  "componentsEvaluated": 3,
  "evaluatedRootNodes": Array [
    Object {
      "children": Array [
        Object {
          "children": Array [
            Object {
              "children": Array [],
              "message": "",
              "name": "SubChild",
              "status": "INLINED",
            },
          ],
          "message": "",
          "name": "Child",
          "status": "INLINED",
        },
      ],
      "message": "",
      "name": "App",
      "status": "ROOT",
    },
  ],
  "inlinedComponents": 2,
  "optimizedNestedClosures": 0,
  "optimizedTrees": 1,
}
`;

exports[`Class component as root with state: (createElement => createElement) 1`] = `
ReactStatistics {
  "componentsEvaluated": 3,
  "evaluatedRootNodes": Array [
    Object {
      "children": Array [
        Object {
          "children": Array [
            Object {
              "children": Array [],
              "message": "",
              "name": "SubChild",
              "status": "INLINED",
            },
          ],
          "message": "",
          "name": "Child",
          "status": "INLINED",
        },
      ],
      "message": "",
      "name": "App",
      "status": "ROOT",
    },
  ],
  "inlinedComponents": 2,
  "optimizedNestedClosures": 0,
  "optimizedTrees": 1,
}
`;

exports[`Class component as root: (JSX => JSX) 1`] = `
ReactStatistics {
  "componentsEvaluated": 3,
  "evaluatedRootNodes": Array [
    Object {
      "children": Array [
        Object {
          "children": Array [
            Object {
              "children": Array [],
              "message": "",
              "name": "SubChild",
              "status": "INLINED",
            },
          ],
          "message": "",
          "name": "Child",
          "status": "INLINED",
        },
      ],
      "message": "",
      "name": "App",
      "status": "ROOT",
    },
  ],
  "inlinedComponents": 2,
  "optimizedNestedClosures": 0,
  "optimizedTrees": 1,
}
`;

exports[`Class component as root: (JSX => createElement) 1`] = `
ReactStatistics {
  "componentsEvaluated": 3,
  "evaluatedRootNodes": Array [
    Object {
      "children": Array [
        Object {
          "children": Array [
            Object {
              "children": Array [],
              "message": "",
              "name": "SubChild",
              "status": "INLINED",
            },
          ],
          "message": "",
          "name": "Child",
          "status": "INLINED",
        },
      ],
      "message": "",
      "name": "App",
      "status": "ROOT",
    },
  ],
  "inlinedComponents": 2,
  "optimizedNestedClosures": 0,
  "optimizedTrees": 1,
}
`;

exports[`Class component as root: (createElement => JSX) 1`] = `
ReactStatistics {
  "componentsEvaluated": 3,
  "evaluatedRootNodes": Array [
    Object {
      "children": Array [
        Object {
          "children": Array [
            Object {
              "children": Array [],
              "message": "",
              "name": "SubChild",
              "status": "INLINED",
            },
          ],
          "message": "",
          "name": "Child",
          "status": "INLINED",
        },
      ],
      "message": "",
      "name": "App",
      "status": "ROOT",
    },
  ],
  "inlinedComponents": 2,
  "optimizedNestedClosures": 0,
  "optimizedTrees": 1,
}
`;

exports[`Class component as root: (createElement => createElement) 1`] = `
ReactStatistics {
  "componentsEvaluated": 3,
  "evaluatedRootNodes": Array [
    Object {
      "children": Array [
        Object {
          "children": Array [
            Object {
              "children": Array [],
              "message": "",
              "name": "SubChild",
              "status": "INLINED",
            },
          ],
          "message": "",
          "name": "Child",
          "status": "INLINED",
        },
      ],
      "message": "",
      "name": "App",
      "status": "ROOT",
    },
  ],
  "inlinedComponents": 2,
  "optimizedNestedClosures": 0,
  "optimizedTrees": 1,
}
`;

exports[`Conditional: (JSX => JSX) 1`] = `
ReactStatistics {
  "componentsEvaluated": 2,
  "evaluatedRootNodes": Array [
    Object {
      "children": Array [
        Object {
          "children": Array [],
          "message": "",
          "name": "MaybeShow",
          "status": "INLINED",
        },
      ],
      "message": "",
      "name": "App",
      "status": "ROOT",
    },
  ],
  "inlinedComponents": 1,
  "optimizedNestedClosures": 0,
  "optimizedTrees": 1,
}
`;

exports[`Conditional: (JSX => createElement) 1`] = `
ReactStatistics {
  "componentsEvaluated": 2,
  "evaluatedRootNodes": Array [
    Object {
      "children": Array [
        Object {
          "children": Array [],
          "message": "",
          "name": "MaybeShow",
          "status": "INLINED",
        },
      ],
      "message": "",
      "name": "App",
      "status": "ROOT",
    },
  ],
  "inlinedComponents": 1,
  "optimizedNestedClosures": 0,
  "optimizedTrees": 1,
}
`;

exports[`Conditional: (createElement => JSX) 1`] = `
ReactStatistics {
  "componentsEvaluated": 2,
  "evaluatedRootNodes": Array [
    Object {
      "children": Array [
        Object {
          "children": Array [],
          "message": "",
          "name": "MaybeShow",
          "status": "INLINED",
        },
      ],
      "message": "",
      "name": "App",
      "status": "ROOT",
    },
  ],
  "inlinedComponents": 1,
  "optimizedNestedClosures": 0,
  "optimizedTrees": 1,
}
`;

exports[`Conditional: (createElement => createElement) 1`] = `
ReactStatistics {
  "componentsEvaluated": 2,
  "evaluatedRootNodes": Array [
    Object {
      "children": Array [
        Object {
          "children": Array [],
          "message": "",
          "name": "MaybeShow",
          "status": "INLINED",
        },
      ],
      "message": "",
      "name": "App",
      "status": "ROOT",
    },
  ],
  "inlinedComponents": 1,
  "optimizedNestedClosures": 0,
  "optimizedTrees": 1,
}
`;

exports[`Delete element prop key: (JSX => JSX) 1`] = `
ReactStatistics {
  "componentsEvaluated": 4,
  "evaluatedRootNodes": Array [
    Object {
      "children": Array [
        Object {
          "children": Array [],
          "message": "",
          "name": "A",
          "status": "INLINED",
        },
        Object {
          "children": Array [],
          "message": "",
          "name": "B",
          "status": "INLINED",
        },
        Object {
          "children": Array [],
          "message": "",
          "name": "C",
          "status": "INLINED",
        },
      ],
      "message": "",
      "name": "App",
      "status": "ROOT",
    },
  ],
  "inlinedComponents": 3,
  "optimizedNestedClosures": 0,
  "optimizedTrees": 1,
}
`;

exports[`Delete element prop key: (JSX => createElement) 1`] = `
ReactStatistics {
  "componentsEvaluated": 4,
  "evaluatedRootNodes": Array [
    Object {
      "children": Array [
        Object {
          "children": Array [],
          "message": "",
          "name": "A",
          "status": "INLINED",
        },
        Object {
          "children": Array [],
          "message": "",
          "name": "B",
          "status": "INLINED",
        },
        Object {
          "children": Array [],
          "message": "",
          "name": "C",
          "status": "INLINED",
        },
      ],
      "message": "",
      "name": "App",
      "status": "ROOT",
    },
  ],
  "inlinedComponents": 3,
  "optimizedNestedClosures": 0,
  "optimizedTrees": 1,
}
`;

exports[`Delete element prop key: (createElement => JSX) 1`] = `
ReactStatistics {
  "componentsEvaluated": 4,
  "evaluatedRootNodes": Array [
    Object {
      "children": Array [
        Object {
          "children": Array [],
          "message": "",
          "name": "A",
          "status": "INLINED",
        },
        Object {
          "children": Array [],
          "message": "",
          "name": "B",
          "status": "INLINED",
        },
        Object {
          "children": Array [],
          "message": "",
          "name": "C",
          "status": "INLINED",
        },
      ],
      "message": "",
      "name": "App",
      "status": "ROOT",
    },
  ],
  "inlinedComponents": 3,
  "optimizedNestedClosures": 0,
  "optimizedTrees": 1,
}
`;

exports[`Delete element prop key: (createElement => createElement) 1`] = `
ReactStatistics {
  "componentsEvaluated": 4,
  "evaluatedRootNodes": Array [
    Object {
      "children": Array [
        Object {
          "children": Array [],
          "message": "",
          "name": "A",
          "status": "INLINED",
        },
        Object {
          "children": Array [],
          "message": "",
          "name": "B",
          "status": "INLINED",
        },
        Object {
          "children": Array [],
          "message": "",
          "name": "C",
          "status": "INLINED",
        },
      ],
      "message": "",
      "name": "App",
      "status": "ROOT",
    },
  ],
  "inlinedComponents": 3,
  "optimizedNestedClosures": 0,
  "optimizedTrees": 1,
}
`;

exports[`Dynamic ReactElement type #2: (JSX => JSX) 1`] = `
ReactStatistics {
  "componentsEvaluated": 4,
  "evaluatedRootNodes": Array [
    Object {
      "children": Array [
        Object {
          "children": Array [],
          "message": "",
          "name": "Foo",
          "status": "INLINED",
        },
        Object {
          "children": Array [],
          "message": "",
          "name": "Bar",
          "status": "INLINED",
        },
        Object {
          "children": Array [],
          "message": "",
          "name": "Bar",
          "status": "INLINED",
        },
      ],
      "message": "",
      "name": "App",
      "status": "ROOT",
    },
  ],
  "inlinedComponents": 3,
  "optimizedNestedClosures": 0,
  "optimizedTrees": 1,
}
`;

exports[`Dynamic ReactElement type #2: (JSX => createElement) 1`] = `
ReactStatistics {
  "componentsEvaluated": 4,
  "evaluatedRootNodes": Array [
    Object {
      "children": Array [
        Object {
          "children": Array [],
          "message": "",
          "name": "Foo",
          "status": "INLINED",
        },
        Object {
          "children": Array [],
          "message": "",
          "name": "Bar",
          "status": "INLINED",
        },
        Object {
          "children": Array [],
          "message": "",
          "name": "Bar",
          "status": "INLINED",
        },
      ],
      "message": "",
      "name": "App",
      "status": "ROOT",
    },
  ],
  "inlinedComponents": 3,
  "optimizedNestedClosures": 0,
  "optimizedTrees": 1,
}
`;

exports[`Dynamic ReactElement type #2: (createElement => JSX) 1`] = `
ReactStatistics {
  "componentsEvaluated": 4,
  "evaluatedRootNodes": Array [
    Object {
      "children": Array [
        Object {
          "children": Array [],
          "message": "",
          "name": "Foo",
          "status": "INLINED",
        },
        Object {
          "children": Array [],
          "message": "",
          "name": "Bar",
          "status": "INLINED",
        },
        Object {
          "children": Array [],
          "message": "",
          "name": "Bar",
          "status": "INLINED",
        },
      ],
      "message": "",
      "name": "App",
      "status": "ROOT",
    },
  ],
  "inlinedComponents": 3,
  "optimizedNestedClosures": 0,
  "optimizedTrees": 1,
}
`;

exports[`Dynamic ReactElement type #2: (createElement => createElement) 1`] = `
ReactStatistics {
  "componentsEvaluated": 4,
  "evaluatedRootNodes": Array [
    Object {
      "children": Array [
        Object {
          "children": Array [],
          "message": "",
          "name": "Foo",
          "status": "INLINED",
        },
        Object {
          "children": Array [],
          "message": "",
          "name": "Bar",
          "status": "INLINED",
        },
        Object {
          "children": Array [],
          "message": "",
          "name": "Bar",
          "status": "INLINED",
        },
      ],
      "message": "",
      "name": "App",
      "status": "ROOT",
    },
  ],
  "inlinedComponents": 3,
  "optimizedNestedClosures": 0,
  "optimizedTrees": 1,
}
`;

exports[`Dynamic ReactElement type #3: (JSX => JSX) 1`] = `
ReactStatistics {
  "componentsEvaluated": 3,
  "evaluatedRootNodes": Array [
    Object {
      "children": Array [
        Object {
          "children": Array [],
          "message": "",
          "name": "Foo",
          "status": "INLINED",
        },
        Object {
          "children": Array [],
          "message": "",
          "name": "Bar",
          "status": "INLINED",
        },
      ],
      "message": "",
      "name": "App",
      "status": "ROOT",
    },
  ],
  "inlinedComponents": 2,
  "optimizedNestedClosures": 0,
  "optimizedTrees": 1,
}
`;

exports[`Dynamic ReactElement type #3: (JSX => createElement) 1`] = `
ReactStatistics {
  "componentsEvaluated": 3,
  "evaluatedRootNodes": Array [
    Object {
      "children": Array [
        Object {
          "children": Array [],
          "message": "",
          "name": "Foo",
          "status": "INLINED",
        },
        Object {
          "children": Array [],
          "message": "",
          "name": "Bar",
          "status": "INLINED",
        },
      ],
      "message": "",
      "name": "App",
      "status": "ROOT",
    },
  ],
  "inlinedComponents": 2,
  "optimizedNestedClosures": 0,
  "optimizedTrees": 1,
}
`;

exports[`Dynamic ReactElement type #3: (createElement => JSX) 1`] = `
ReactStatistics {
  "componentsEvaluated": 3,
  "evaluatedRootNodes": Array [
    Object {
      "children": Array [
        Object {
          "children": Array [],
          "message": "",
          "name": "Foo",
          "status": "INLINED",
        },
        Object {
          "children": Array [],
          "message": "",
          "name": "Bar",
          "status": "INLINED",
        },
      ],
      "message": "",
      "name": "App",
      "status": "ROOT",
    },
  ],
  "inlinedComponents": 2,
  "optimizedNestedClosures": 0,
  "optimizedTrees": 1,
}
`;

exports[`Dynamic ReactElement type #3: (createElement => createElement) 1`] = `
ReactStatistics {
  "componentsEvaluated": 3,
  "evaluatedRootNodes": Array [
    Object {
      "children": Array [
        Object {
          "children": Array [],
          "message": "",
          "name": "Foo",
          "status": "INLINED",
        },
        Object {
          "children": Array [],
          "message": "",
          "name": "Bar",
          "status": "INLINED",
        },
      ],
      "message": "",
      "name": "App",
      "status": "ROOT",
    },
  ],
  "inlinedComponents": 2,
  "optimizedNestedClosures": 0,
  "optimizedTrees": 1,
}
`;

exports[`Dynamic ReactElement type #4: (JSX => JSX) 1`] = `
ReactStatistics {
  "componentsEvaluated": 2,
  "evaluatedRootNodes": Array [
    Object {
      "children": Array [
        Object {
          "children": Array [],
          "message": "",
          "name": "Foo",
          "status": "INLINED",
        },
      ],
      "message": "",
      "name": "App",
      "status": "ROOT",
    },
  ],
  "inlinedComponents": 1,
  "optimizedNestedClosures": 0,
  "optimizedTrees": 1,
}
`;

exports[`Dynamic ReactElement type #4: (JSX => createElement) 1`] = `
ReactStatistics {
  "componentsEvaluated": 2,
  "evaluatedRootNodes": Array [
    Object {
      "children": Array [
        Object {
          "children": Array [],
          "message": "",
          "name": "Foo",
          "status": "INLINED",
        },
      ],
      "message": "",
      "name": "App",
      "status": "ROOT",
    },
  ],
  "inlinedComponents": 1,
  "optimizedNestedClosures": 0,
  "optimizedTrees": 1,
}
`;

exports[`Dynamic ReactElement type #4: (createElement => JSX) 1`] = `
ReactStatistics {
  "componentsEvaluated": 2,
  "evaluatedRootNodes": Array [
    Object {
      "children": Array [
        Object {
          "children": Array [],
          "message": "",
          "name": "Foo",
          "status": "INLINED",
        },
      ],
      "message": "",
      "name": "App",
      "status": "ROOT",
    },
  ],
  "inlinedComponents": 1,
  "optimizedNestedClosures": 0,
  "optimizedTrees": 1,
}
`;

exports[`Dynamic ReactElement type #4: (createElement => createElement) 1`] = `
ReactStatistics {
  "componentsEvaluated": 2,
  "evaluatedRootNodes": Array [
    Object {
      "children": Array [
        Object {
          "children": Array [],
          "message": "",
          "name": "Foo",
          "status": "INLINED",
        },
      ],
      "message": "",
      "name": "App",
      "status": "ROOT",
    },
  ],
  "inlinedComponents": 1,
  "optimizedNestedClosures": 0,
  "optimizedTrees": 1,
}
`;

exports[`Dynamic ReactElement type: (JSX => JSX) 1`] = `
ReactStatistics {
  "componentsEvaluated": 3,
  "evaluatedRootNodes": Array [
    Object {
      "children": Array [
        Object {
          "children": Array [],
          "message": "",
          "name": "Foo",
          "status": "INLINED",
        },
        Object {
          "children": Array [],
          "message": "",
          "name": "Bar",
          "status": "INLINED",
        },
      ],
      "message": "",
      "name": "App",
      "status": "ROOT",
    },
  ],
  "inlinedComponents": 2,
  "optimizedNestedClosures": 0,
  "optimizedTrees": 1,
}
`;

exports[`Dynamic ReactElement type: (JSX => createElement) 1`] = `
ReactStatistics {
  "componentsEvaluated": 3,
  "evaluatedRootNodes": Array [
    Object {
      "children": Array [
        Object {
          "children": Array [],
          "message": "",
          "name": "Foo",
          "status": "INLINED",
        },
        Object {
          "children": Array [],
          "message": "",
          "name": "Bar",
          "status": "INLINED",
        },
      ],
      "message": "",
      "name": "App",
      "status": "ROOT",
    },
  ],
  "inlinedComponents": 2,
  "optimizedNestedClosures": 0,
  "optimizedTrees": 1,
}
`;

exports[`Dynamic ReactElement type: (createElement => JSX) 1`] = `
ReactStatistics {
  "componentsEvaluated": 3,
  "evaluatedRootNodes": Array [
    Object {
      "children": Array [
        Object {
          "children": Array [],
          "message": "",
          "name": "Foo",
          "status": "INLINED",
        },
        Object {
          "children": Array [],
          "message": "",
          "name": "Bar",
          "status": "INLINED",
        },
      ],
      "message": "",
      "name": "App",
      "status": "ROOT",
    },
  ],
  "inlinedComponents": 2,
  "optimizedNestedClosures": 0,
  "optimizedTrees": 1,
}
`;

exports[`Dynamic ReactElement type: (createElement => createElement) 1`] = `
ReactStatistics {
  "componentsEvaluated": 3,
  "evaluatedRootNodes": Array [
    Object {
      "children": Array [
        Object {
          "children": Array [],
          "message": "",
          "name": "Foo",
          "status": "INLINED",
        },
        Object {
          "children": Array [],
          "message": "",
          "name": "Bar",
          "status": "INLINED",
        },
      ],
      "message": "",
      "name": "App",
      "status": "ROOT",
    },
  ],
  "inlinedComponents": 2,
  "optimizedNestedClosures": 0,
  "optimizedTrees": 1,
}
`;

exports[`Dynamic context: (JSX => JSX) 1`] = `
ReactStatistics {
  "componentsEvaluated": 2,
  "evaluatedRootNodes": Array [
    Object {
      "children": Array [
        Object {
          "children": Array [],
          "message": "",
          "name": "SubChild",
          "status": "INLINED",
        },
      ],
      "message": "",
      "name": "Child",
      "status": "ROOT",
    },
  ],
  "inlinedComponents": 1,
  "optimizedNestedClosures": 0,
  "optimizedTrees": 1,
}
`;

exports[`Dynamic context: (JSX => createElement) 1`] = `
ReactStatistics {
  "componentsEvaluated": 2,
  "evaluatedRootNodes": Array [
    Object {
      "children": Array [
        Object {
          "children": Array [],
          "message": "",
          "name": "SubChild",
          "status": "INLINED",
        },
      ],
      "message": "",
      "name": "Child",
      "status": "ROOT",
    },
  ],
  "inlinedComponents": 1,
  "optimizedNestedClosures": 0,
  "optimizedTrees": 1,
}
`;

exports[`Dynamic context: (createElement => JSX) 1`] = `
ReactStatistics {
  "componentsEvaluated": 2,
  "evaluatedRootNodes": Array [
    Object {
      "children": Array [
        Object {
          "children": Array [],
          "message": "",
          "name": "SubChild",
          "status": "INLINED",
        },
      ],
      "message": "",
      "name": "Child",
      "status": "ROOT",
    },
  ],
  "inlinedComponents": 1,
  "optimizedNestedClosures": 0,
  "optimizedTrees": 1,
}
`;

exports[`Dynamic context: (createElement => createElement) 1`] = `
ReactStatistics {
  "componentsEvaluated": 2,
  "evaluatedRootNodes": Array [
    Object {
      "children": Array [
        Object {
          "children": Array [],
          "message": "",
          "name": "SubChild",
          "status": "INLINED",
        },
      ],
      "message": "",
      "name": "Child",
      "status": "ROOT",
    },
  ],
  "inlinedComponents": 1,
  "optimizedNestedClosures": 0,
  "optimizedTrees": 1,
}
`;

exports[`Dynamic props: (JSX => JSX) 1`] = `
ReactStatistics {
  "componentsEvaluated": 2,
  "evaluatedRootNodes": Array [
    Object {
      "children": Array [
        Object {
          "children": Array [],
          "message": "",
          "name": "Fn",
          "status": "INLINED",
        },
      ],
      "message": "",
      "name": "App",
      "status": "ROOT",
    },
  ],
  "inlinedComponents": 1,
  "optimizedNestedClosures": 0,
  "optimizedTrees": 1,
}
`;

exports[`Dynamic props: (JSX => createElement) 1`] = `
ReactStatistics {
  "componentsEvaluated": 2,
  "evaluatedRootNodes": Array [
    Object {
      "children": Array [
        Object {
          "children": Array [],
          "message": "",
          "name": "Fn",
          "status": "INLINED",
        },
      ],
      "message": "",
      "name": "App",
      "status": "ROOT",
    },
  ],
  "inlinedComponents": 1,
  "optimizedNestedClosures": 0,
  "optimizedTrees": 1,
}
`;

exports[`Dynamic props: (createElement => JSX) 1`] = `
ReactStatistics {
  "componentsEvaluated": 2,
  "evaluatedRootNodes": Array [
    Object {
      "children": Array [
        Object {
          "children": Array [],
          "message": "",
          "name": "Fn",
          "status": "INLINED",
        },
      ],
      "message": "",
      "name": "App",
      "status": "ROOT",
    },
  ],
  "inlinedComponents": 1,
  "optimizedNestedClosures": 0,
  "optimizedTrees": 1,
}
`;

exports[`Dynamic props: (createElement => createElement) 1`] = `
ReactStatistics {
  "componentsEvaluated": 2,
  "evaluatedRootNodes": Array [
    Object {
      "children": Array [
        Object {
          "children": Array [],
          "message": "",
          "name": "Fn",
          "status": "INLINED",
        },
      ],
      "message": "",
      "name": "App",
      "status": "ROOT",
    },
  ],
  "inlinedComponents": 1,
  "optimizedNestedClosures": 0,
  "optimizedTrees": 1,
}
`;

exports[`Equivalence: (JSX => JSX) 1`] = `
ReactStatistics {
  "componentsEvaluated": 1,
  "evaluatedRootNodes": Array [
    Object {
      "children": Array [],
      "message": "",
      "name": "App",
      "status": "ROOT",
    },
  ],
  "inlinedComponents": 0,
  "optimizedNestedClosures": 0,
  "optimizedTrees": 1,
}
`;

exports[`Equivalence: (JSX => createElement) 1`] = `
ReactStatistics {
  "componentsEvaluated": 1,
  "evaluatedRootNodes": Array [
    Object {
      "children": Array [],
      "message": "",
      "name": "App",
      "status": "ROOT",
    },
  ],
  "inlinedComponents": 0,
  "optimizedNestedClosures": 0,
  "optimizedTrees": 1,
}
`;

exports[`Equivalence: (createElement => JSX) 1`] = `
ReactStatistics {
  "componentsEvaluated": 1,
  "evaluatedRootNodes": Array [
    Object {
      "children": Array [],
      "message": "",
      "name": "App",
      "status": "ROOT",
    },
  ],
  "inlinedComponents": 0,
  "optimizedNestedClosures": 0,
  "optimizedTrees": 1,
}
`;

exports[`Equivalence: (createElement => createElement) 1`] = `
ReactStatistics {
  "componentsEvaluated": 1,
  "evaluatedRootNodes": Array [
    Object {
      "children": Array [],
      "message": "",
      "name": "App",
      "status": "ROOT",
    },
  ],
  "inlinedComponents": 0,
  "optimizedNestedClosures": 0,
  "optimizedTrees": 1,
}
`;

exports[`Event handlers: (JSX => JSX) 1`] = `
ReactStatistics {
  "componentsEvaluated": 1,
  "evaluatedRootNodes": Array [
    Object {
      "children": Array [],
      "message": "",
      "name": "App",
      "status": "ROOT",
    },
  ],
  "inlinedComponents": 0,
  "optimizedNestedClosures": 0,
  "optimizedTrees": 1,
}
`;

exports[`Event handlers: (JSX => createElement) 1`] = `
ReactStatistics {
  "componentsEvaluated": 1,
  "evaluatedRootNodes": Array [
    Object {
      "children": Array [],
      "message": "",
      "name": "App",
      "status": "ROOT",
    },
  ],
  "inlinedComponents": 0,
  "optimizedNestedClosures": 0,
  "optimizedTrees": 1,
}
`;

exports[`Event handlers: (createElement => JSX) 1`] = `
ReactStatistics {
  "componentsEvaluated": 1,
  "evaluatedRootNodes": Array [
    Object {
      "children": Array [],
      "message": "",
      "name": "App",
      "status": "ROOT",
    },
  ],
  "inlinedComponents": 0,
  "optimizedNestedClosures": 0,
  "optimizedTrees": 1,
}
`;

exports[`Event handlers: (createElement => createElement) 1`] = `
ReactStatistics {
  "componentsEvaluated": 1,
  "evaluatedRootNodes": Array [
    Object {
      "children": Array [],
      "message": "",
      "name": "App",
      "status": "ROOT",
    },
  ],
  "inlinedComponents": 0,
  "optimizedNestedClosures": 0,
  "optimizedTrees": 1,
}
`;

exports[`Handle mapped arrays 2: (JSX => JSX) 1`] = `
ReactStatistics {
  "componentsEvaluated": 2,
  "evaluatedRootNodes": Array [
    Object {
      "children": Array [
        Object {
          "children": Array [],
          "message": "",
          "name": "A",
          "status": "INLINED",
        },
      ],
      "message": "",
      "name": "App",
      "status": "ROOT",
    },
  ],
  "inlinedComponents": 1,
  "optimizedNestedClosures": 1,
  "optimizedTrees": 1,
}
`;

exports[`Handle mapped arrays 2: (JSX => createElement) 1`] = `
ReactStatistics {
  "componentsEvaluated": 2,
  "evaluatedRootNodes": Array [
    Object {
      "children": Array [
        Object {
          "children": Array [],
          "message": "",
          "name": "A",
          "status": "INLINED",
        },
      ],
      "message": "",
      "name": "App",
      "status": "ROOT",
    },
  ],
  "inlinedComponents": 1,
  "optimizedNestedClosures": 1,
  "optimizedTrees": 1,
}
`;

exports[`Handle mapped arrays 2: (createElement => JSX) 1`] = `
ReactStatistics {
  "componentsEvaluated": 2,
  "evaluatedRootNodes": Array [
    Object {
      "children": Array [
        Object {
          "children": Array [],
          "message": "",
          "name": "A",
          "status": "INLINED",
        },
      ],
      "message": "",
      "name": "App",
      "status": "ROOT",
    },
  ],
  "inlinedComponents": 1,
  "optimizedNestedClosures": 1,
  "optimizedTrees": 1,
}
`;

exports[`Handle mapped arrays 2: (createElement => createElement) 1`] = `
ReactStatistics {
  "componentsEvaluated": 2,
  "evaluatedRootNodes": Array [
    Object {
      "children": Array [
        Object {
          "children": Array [],
          "message": "",
          "name": "A",
          "status": "INLINED",
        },
      ],
      "message": "",
      "name": "App",
      "status": "ROOT",
    },
  ],
  "inlinedComponents": 1,
  "optimizedNestedClosures": 1,
  "optimizedTrees": 1,
}
`;

exports[`Handle mapped arrays 3: (JSX => JSX) 1`] = `
ReactStatistics {
  "componentsEvaluated": 1,
  "evaluatedRootNodes": Array [
    Object {
      "children": Array [],
      "message": "",
      "name": "App",
      "status": "ROOT",
    },
  ],
  "inlinedComponents": 0,
  "optimizedNestedClosures": 1,
  "optimizedTrees": 1,
}
`;

exports[`Handle mapped arrays 3: (JSX => createElement) 1`] = `
ReactStatistics {
  "componentsEvaluated": 1,
  "evaluatedRootNodes": Array [
    Object {
      "children": Array [],
      "message": "",
      "name": "App",
      "status": "ROOT",
    },
  ],
  "inlinedComponents": 0,
  "optimizedNestedClosures": 1,
  "optimizedTrees": 1,
}
`;

exports[`Handle mapped arrays 3: (createElement => JSX) 1`] = `
ReactStatistics {
  "componentsEvaluated": 1,
  "evaluatedRootNodes": Array [
    Object {
      "children": Array [],
      "message": "",
      "name": "App",
      "status": "ROOT",
    },
  ],
  "inlinedComponents": 0,
  "optimizedNestedClosures": 1,
  "optimizedTrees": 1,
}
`;

exports[`Handle mapped arrays 3: (createElement => createElement) 1`] = `
ReactStatistics {
  "componentsEvaluated": 1,
  "evaluatedRootNodes": Array [
    Object {
      "children": Array [],
      "message": "",
      "name": "App",
      "status": "ROOT",
    },
  ],
  "inlinedComponents": 0,
  "optimizedNestedClosures": 1,
  "optimizedTrees": 1,
}
`;

exports[`Handle mapped arrays from Array.from: (JSX => JSX) 1`] = `
ReactStatistics {
  "componentsEvaluated": 1,
  "evaluatedRootNodes": Array [
    Object {
      "children": Array [],
      "message": "",
      "name": "App",
      "status": "ROOT",
    },
  ],
  "inlinedComponents": 0,
  "optimizedNestedClosures": 1,
  "optimizedTrees": 1,
}
`;

exports[`Handle mapped arrays from Array.from: (JSX => createElement) 1`] = `
ReactStatistics {
  "componentsEvaluated": 1,
  "evaluatedRootNodes": Array [
    Object {
      "children": Array [],
      "message": "",
      "name": "App",
      "status": "ROOT",
    },
  ],
  "inlinedComponents": 0,
  "optimizedNestedClosures": 1,
  "optimizedTrees": 1,
}
`;

exports[`Handle mapped arrays from Array.from: (createElement => JSX) 1`] = `
ReactStatistics {
  "componentsEvaluated": 1,
  "evaluatedRootNodes": Array [
    Object {
      "children": Array [],
      "message": "",
      "name": "App",
      "status": "ROOT",
    },
  ],
  "inlinedComponents": 0,
  "optimizedNestedClosures": 1,
  "optimizedTrees": 1,
}
`;

exports[`Handle mapped arrays from Array.from: (createElement => createElement) 1`] = `
ReactStatistics {
  "componentsEvaluated": 1,
  "evaluatedRootNodes": Array [
    Object {
      "children": Array [],
      "message": "",
      "name": "App",
      "status": "ROOT",
    },
  ],
  "inlinedComponents": 0,
  "optimizedNestedClosures": 1,
  "optimizedTrees": 1,
}
`;

exports[`Handle mapped arrays: (JSX => JSX) 1`] = `
ReactStatistics {
  "componentsEvaluated": 2,
  "evaluatedRootNodes": Array [
    Object {
      "children": Array [
        Object {
          "children": Array [],
          "message": "",
          "name": "A",
          "status": "INLINED",
        },
      ],
      "message": "",
      "name": "App",
      "status": "ROOT",
    },
  ],
  "inlinedComponents": 1,
  "optimizedNestedClosures": 1,
  "optimizedTrees": 1,
}
`;

exports[`Handle mapped arrays: (JSX => createElement) 1`] = `
ReactStatistics {
  "componentsEvaluated": 2,
  "evaluatedRootNodes": Array [
    Object {
      "children": Array [
        Object {
          "children": Array [],
          "message": "",
          "name": "A",
          "status": "INLINED",
        },
      ],
      "message": "",
      "name": "App",
      "status": "ROOT",
    },
  ],
  "inlinedComponents": 1,
  "optimizedNestedClosures": 1,
  "optimizedTrees": 1,
}
`;

exports[`Handle mapped arrays: (createElement => JSX) 1`] = `
ReactStatistics {
  "componentsEvaluated": 2,
  "evaluatedRootNodes": Array [
    Object {
      "children": Array [
        Object {
          "children": Array [],
          "message": "",
          "name": "A",
          "status": "INLINED",
        },
      ],
      "message": "",
      "name": "App",
      "status": "ROOT",
    },
  ],
  "inlinedComponents": 1,
  "optimizedNestedClosures": 1,
  "optimizedTrees": 1,
}
`;

exports[`Handle mapped arrays: (createElement => createElement) 1`] = `
ReactStatistics {
  "componentsEvaluated": 2,
  "evaluatedRootNodes": Array [
    Object {
      "children": Array [
        Object {
          "children": Array [],
          "message": "",
          "name": "A",
          "status": "INLINED",
        },
      ],
      "message": "",
      "name": "App",
      "status": "ROOT",
    },
  ],
  "inlinedComponents": 1,
  "optimizedNestedClosures": 1,
  "optimizedTrees": 1,
}
`;

exports[`Havocing of ReactElements should not result in property assignments: (JSX => JSX) 1`] = `
ReactStatistics {
  "componentsEvaluated": 1,
  "evaluatedRootNodes": Array [
    Object {
      "children": Array [],
      "message": "",
      "name": "App",
      "status": "ROOT",
    },
  ],
  "inlinedComponents": 0,
  "optimizedNestedClosures": 0,
  "optimizedTrees": 1,
}
`;

exports[`Havocing of ReactElements should not result in property assignments: (JSX => createElement) 1`] = `
ReactStatistics {
  "componentsEvaluated": 1,
  "evaluatedRootNodes": Array [
    Object {
      "children": Array [],
      "message": "",
      "name": "App",
      "status": "ROOT",
    },
  ],
  "inlinedComponents": 0,
  "optimizedNestedClosures": 0,
  "optimizedTrees": 1,
}
`;

exports[`Havocing of ReactElements should not result in property assignments: (createElement => JSX) 1`] = `
ReactStatistics {
  "componentsEvaluated": 1,
  "evaluatedRootNodes": Array [
    Object {
      "children": Array [],
      "message": "",
      "name": "App",
      "status": "ROOT",
    },
  ],
  "inlinedComponents": 0,
  "optimizedNestedClosures": 0,
  "optimizedTrees": 1,
}
`;

exports[`Havocing of ReactElements should not result in property assignments: (createElement => createElement) 1`] = `
ReactStatistics {
  "componentsEvaluated": 1,
  "evaluatedRootNodes": Array [
    Object {
      "children": Array [],
      "message": "",
      "name": "App",
      "status": "ROOT",
    },
  ],
  "inlinedComponents": 0,
  "optimizedNestedClosures": 0,
  "optimizedTrees": 1,
}
`;

exports[`Hoist Fragment: (JSX => JSX) 1`] = `
ReactStatistics {
  "componentsEvaluated": 3,
  "evaluatedRootNodes": Array [
    Object {
      "children": Array [
        Object {
          "children": Array [
            Object {
              "children": Array [],
              "message": "",
              "name": "React.Fragment",
              "status": "NORMAL",
            },
          ],
          "message": "",
          "name": "React.Fragment",
          "status": "NORMAL",
        },
      ],
      "message": "",
      "name": "Root",
      "status": "ROOT",
    },
  ],
  "inlinedComponents": 0,
  "optimizedNestedClosures": 0,
  "optimizedTrees": 1,
}
`;

exports[`Hoist Fragment: (JSX => createElement) 1`] = `
ReactStatistics {
  "componentsEvaluated": 3,
  "evaluatedRootNodes": Array [
    Object {
      "children": Array [
        Object {
          "children": Array [
            Object {
              "children": Array [],
              "message": "",
              "name": "React.Fragment",
              "status": "NORMAL",
            },
          ],
          "message": "",
          "name": "React.Fragment",
          "status": "NORMAL",
        },
      ],
      "message": "",
      "name": "Root",
      "status": "ROOT",
    },
  ],
  "inlinedComponents": 0,
  "optimizedNestedClosures": 0,
  "optimizedTrees": 1,
}
`;

exports[`Hoist Fragment: (createElement => JSX) 1`] = `
ReactStatistics {
  "componentsEvaluated": 3,
  "evaluatedRootNodes": Array [
    Object {
      "children": Array [
        Object {
          "children": Array [
            Object {
              "children": Array [],
              "message": "",
              "name": "React.Fragment",
              "status": "NORMAL",
            },
          ],
          "message": "",
          "name": "React.Fragment",
          "status": "NORMAL",
        },
      ],
      "message": "",
      "name": "Root",
      "status": "ROOT",
    },
  ],
  "inlinedComponents": 0,
  "optimizedNestedClosures": 0,
  "optimizedTrees": 1,
}
`;

exports[`Hoist Fragment: (createElement => createElement) 1`] = `
ReactStatistics {
  "componentsEvaluated": 3,
  "evaluatedRootNodes": Array [
    Object {
      "children": Array [
        Object {
          "children": Array [
            Object {
              "children": Array [],
              "message": "",
              "name": "React.Fragment",
              "status": "NORMAL",
            },
          ],
          "message": "",
          "name": "React.Fragment",
          "status": "NORMAL",
        },
      ],
      "message": "",
      "name": "Root",
      "status": "ROOT",
    },
  ],
  "inlinedComponents": 0,
  "optimizedNestedClosures": 0,
  "optimizedTrees": 1,
}
`;

exports[`Inline key on component that does not return element: (JSX => JSX) 1`] = `
ReactStatistics {
  "componentsEvaluated": 3,
  "evaluatedRootNodes": Array [
    Object {
      "children": Array [
        Object {
          "children": Array [],
          "message": "",
          "name": "Delta",
          "status": "INLINED",
        },
        Object {
          "children": Array [],
          "message": "",
          "name": "Delta",
          "status": "INLINED",
        },
      ],
      "message": "",
      "name": "Upsilon",
      "status": "ROOT",
    },
  ],
  "inlinedComponents": 2,
  "optimizedNestedClosures": 0,
  "optimizedTrees": 1,
}
`;

exports[`Inline key on component that does not return element: (JSX => createElement) 1`] = `
ReactStatistics {
  "componentsEvaluated": 3,
  "evaluatedRootNodes": Array [
    Object {
      "children": Array [
        Object {
          "children": Array [],
          "message": "",
          "name": "Delta",
          "status": "INLINED",
        },
        Object {
          "children": Array [],
          "message": "",
          "name": "Delta",
          "status": "INLINED",
        },
      ],
      "message": "",
      "name": "Upsilon",
      "status": "ROOT",
    },
  ],
  "inlinedComponents": 2,
  "optimizedNestedClosures": 0,
  "optimizedTrees": 1,
}
`;

exports[`Inline key on component that does not return element: (createElement => JSX) 1`] = `
ReactStatistics {
  "componentsEvaluated": 3,
  "evaluatedRootNodes": Array [
    Object {
      "children": Array [
        Object {
          "children": Array [],
          "message": "",
          "name": "Delta",
          "status": "INLINED",
        },
        Object {
          "children": Array [],
          "message": "",
          "name": "Delta",
          "status": "INLINED",
        },
      ],
      "message": "",
      "name": "Upsilon",
      "status": "ROOT",
    },
  ],
  "inlinedComponents": 2,
  "optimizedNestedClosures": 0,
  "optimizedTrees": 1,
}
`;

exports[`Inline key on component that does not return element: (createElement => createElement) 1`] = `
ReactStatistics {
  "componentsEvaluated": 3,
  "evaluatedRootNodes": Array [
    Object {
      "children": Array [
        Object {
          "children": Array [],
          "message": "",
          "name": "Delta",
          "status": "INLINED",
        },
        Object {
          "children": Array [],
          "message": "",
          "name": "Delta",
          "status": "INLINED",
        },
      ],
      "message": "",
      "name": "Upsilon",
      "status": "ROOT",
    },
  ],
  "inlinedComponents": 2,
  "optimizedNestedClosures": 0,
  "optimizedTrees": 1,
}
`;

exports[`Inline keys: (JSX => JSX) 1`] = `
ReactStatistics {
  "componentsEvaluated": 3,
  "evaluatedRootNodes": Array [
    Object {
      "children": Array [
        Object {
          "children": Array [],
          "message": "",
          "name": "Omega",
          "status": "INLINED",
        },
        Object {
          "children": Array [],
          "message": "",
          "name": "Omega",
          "status": "INLINED",
        },
      ],
      "message": "",
      "name": "Lambda",
      "status": "ROOT",
    },
  ],
  "inlinedComponents": 2,
  "optimizedNestedClosures": 0,
  "optimizedTrees": 1,
}
`;

exports[`Inline keys: (JSX => createElement) 1`] = `
ReactStatistics {
  "componentsEvaluated": 3,
  "evaluatedRootNodes": Array [
    Object {
      "children": Array [
        Object {
          "children": Array [],
          "message": "",
          "name": "Omega",
          "status": "INLINED",
        },
        Object {
          "children": Array [],
          "message": "",
          "name": "Omega",
          "status": "INLINED",
        },
      ],
      "message": "",
      "name": "Lambda",
      "status": "ROOT",
    },
  ],
  "inlinedComponents": 2,
  "optimizedNestedClosures": 0,
  "optimizedTrees": 1,
}
`;

exports[`Inline keys: (createElement => JSX) 1`] = `
ReactStatistics {
  "componentsEvaluated": 3,
  "evaluatedRootNodes": Array [
    Object {
      "children": Array [
        Object {
          "children": Array [],
          "message": "",
          "name": "Omega",
          "status": "INLINED",
        },
        Object {
          "children": Array [],
          "message": "",
          "name": "Omega",
          "status": "INLINED",
        },
      ],
      "message": "",
      "name": "Lambda",
      "status": "ROOT",
    },
  ],
  "inlinedComponents": 2,
  "optimizedNestedClosures": 0,
  "optimizedTrees": 1,
}
`;

exports[`Inline keys: (createElement => createElement) 1`] = `
ReactStatistics {
  "componentsEvaluated": 3,
  "evaluatedRootNodes": Array [
    Object {
      "children": Array [
        Object {
          "children": Array [],
          "message": "",
          "name": "Omega",
          "status": "INLINED",
        },
        Object {
          "children": Array [],
          "message": "",
          "name": "Omega",
          "status": "INLINED",
        },
      ],
      "message": "",
      "name": "Lambda",
      "status": "ROOT",
    },
  ],
  "inlinedComponents": 2,
  "optimizedNestedClosures": 0,
  "optimizedTrees": 1,
}
`;

exports[`Inline unnecessary keys: (JSX => JSX) 1`] = `
ReactStatistics {
  "componentsEvaluated": 3,
  "evaluatedRootNodes": Array [
    Object {
      "children": Array [
        Object {
          "children": Array [],
          "message": "",
          "name": "Omega",
          "status": "INLINED",
        },
        Object {
          "children": Array [],
          "message": "",
          "name": "Omega",
          "status": "INLINED",
        },
      ],
      "message": "",
      "name": "Lambda",
      "status": "ROOT",
    },
  ],
  "inlinedComponents": 2,
  "optimizedNestedClosures": 0,
  "optimizedTrees": 1,
}
`;

exports[`Inline unnecessary keys: (JSX => createElement) 1`] = `
ReactStatistics {
  "componentsEvaluated": 3,
  "evaluatedRootNodes": Array [
    Object {
      "children": Array [
        Object {
          "children": Array [],
          "message": "",
          "name": "Omega",
          "status": "INLINED",
        },
        Object {
          "children": Array [],
          "message": "",
          "name": "Omega",
          "status": "INLINED",
        },
      ],
      "message": "",
      "name": "Lambda",
      "status": "ROOT",
    },
  ],
  "inlinedComponents": 2,
  "optimizedNestedClosures": 0,
  "optimizedTrees": 1,
}
`;

exports[`Inline unnecessary keys: (createElement => JSX) 1`] = `
ReactStatistics {
  "componentsEvaluated": 3,
  "evaluatedRootNodes": Array [
    Object {
      "children": Array [
        Object {
          "children": Array [],
          "message": "",
          "name": "Omega",
          "status": "INLINED",
        },
        Object {
          "children": Array [],
          "message": "",
          "name": "Omega",
          "status": "INLINED",
        },
      ],
      "message": "",
      "name": "Lambda",
      "status": "ROOT",
    },
  ],
  "inlinedComponents": 2,
  "optimizedNestedClosures": 0,
  "optimizedTrees": 1,
}
`;

exports[`Inline unnecessary keys: (createElement => createElement) 1`] = `
ReactStatistics {
  "componentsEvaluated": 3,
  "evaluatedRootNodes": Array [
    Object {
      "children": Array [
        Object {
          "children": Array [],
          "message": "",
          "name": "Omega",
          "status": "INLINED",
        },
        Object {
          "children": Array [],
          "message": "",
          "name": "Omega",
          "status": "INLINED",
        },
      ],
      "message": "",
      "name": "Lambda",
      "status": "ROOT",
    },
  ],
  "inlinedComponents": 2,
  "optimizedNestedClosures": 0,
  "optimizedTrees": 1,
}
`;

exports[`Model props: (JSX => JSX) 1`] = `
ReactStatistics {
  "componentsEvaluated": 1,
  "evaluatedRootNodes": Array [
    Object {
      "children": Array [],
      "message": "",
      "name": "App",
      "status": "ROOT",
    },
  ],
  "inlinedComponents": 0,
  "optimizedNestedClosures": 0,
  "optimizedTrees": 1,
}
`;

exports[`Model props: (JSX => createElement) 1`] = `
ReactStatistics {
  "componentsEvaluated": 1,
  "evaluatedRootNodes": Array [
    Object {
      "children": Array [],
      "message": "",
      "name": "App",
      "status": "ROOT",
    },
  ],
  "inlinedComponents": 0,
  "optimizedNestedClosures": 0,
  "optimizedTrees": 1,
}
`;

exports[`Model props: (createElement => JSX) 1`] = `
ReactStatistics {
  "componentsEvaluated": 1,
  "evaluatedRootNodes": Array [
    Object {
      "children": Array [],
      "message": "",
      "name": "App",
      "status": "ROOT",
    },
  ],
  "inlinedComponents": 0,
  "optimizedNestedClosures": 0,
  "optimizedTrees": 1,
}
`;

exports[`Model props: (createElement => createElement) 1`] = `
ReactStatistics {
  "componentsEvaluated": 1,
  "evaluatedRootNodes": Array [
    Object {
      "children": Array [],
      "message": "",
      "name": "App",
      "status": "ROOT",
    },
  ],
  "inlinedComponents": 0,
  "optimizedNestedClosures": 0,
  "optimizedTrees": 1,
}
`;

exports[`Mutations - not-safe 1: (JSX => JSX) 1`] = `"Failed to render React component root \\"Bar\\" due to side-effects from mutating the binding \\"x\\""`;

exports[`Mutations - not-safe 1: (JSX => createElement) 1`] = `"Failed to render React component root \\"Bar\\" due to side-effects from mutating the binding \\"x\\""`;

exports[`Mutations - not-safe 1: (createElement => JSX) 1`] = `"Failed to render React component root \\"Bar\\" due to side-effects from mutating the binding \\"x\\""`;

exports[`Mutations - not-safe 1: (createElement => createElement) 1`] = `"Failed to render React component root \\"Bar\\" due to side-effects from mutating the binding \\"x\\""`;

exports[`Mutations - not-safe 2: (JSX => JSX) 1`] = `"Failed to render React component root \\"Bar\\" due to side-effects from mutating the binding \\"x\\""`;

exports[`Mutations - not-safe 2: (JSX => createElement) 1`] = `"Failed to render React component root \\"Bar\\" due to side-effects from mutating the binding \\"x\\""`;

exports[`Mutations - not-safe 2: (createElement => JSX) 1`] = `"Failed to render React component root \\"Bar\\" due to side-effects from mutating the binding \\"x\\""`;

exports[`Mutations - not-safe 2: (createElement => createElement) 1`] = `"Failed to render React component root \\"Bar\\" due to side-effects from mutating the binding \\"x\\""`;

exports[`Mutations - not-safe 3: (JSX => JSX) 1`] = `"Failed to render React component root \\"App\\" due to side-effects from mutating a property \\"x\\""`;

exports[`Mutations - not-safe 3: (JSX => createElement) 1`] = `"Failed to render React component root \\"App\\" due to side-effects from mutating a property \\"x\\""`;

exports[`Mutations - not-safe 3: (createElement => JSX) 1`] = `"Failed to render React component root \\"App\\" due to side-effects from mutating a property \\"x\\""`;

exports[`Mutations - not-safe 3: (createElement => createElement) 1`] = `"Failed to render React component root \\"App\\" due to side-effects from mutating a property \\"x\\""`;

exports[`Mutations - safe 1: (JSX => JSX) 1`] = `
ReactStatistics {
  "componentsEvaluated": 1,
  "evaluatedRootNodes": Array [
    Object {
      "children": Array [],
      "message": "",
      "name": "Bar",
      "status": "ROOT",
    },
  ],
  "inlinedComponents": 0,
  "optimizedNestedClosures": 0,
  "optimizedTrees": 1,
}
`;

exports[`Mutations - safe 1: (JSX => createElement) 1`] = `
ReactStatistics {
  "componentsEvaluated": 1,
  "evaluatedRootNodes": Array [
    Object {
      "children": Array [],
      "message": "",
      "name": "Bar",
      "status": "ROOT",
    },
  ],
  "inlinedComponents": 0,
  "optimizedNestedClosures": 0,
  "optimizedTrees": 1,
}
`;

exports[`Mutations - safe 1: (createElement => JSX) 1`] = `
ReactStatistics {
  "componentsEvaluated": 1,
  "evaluatedRootNodes": Array [
    Object {
      "children": Array [],
      "message": "",
      "name": "Bar",
      "status": "ROOT",
    },
  ],
  "inlinedComponents": 0,
  "optimizedNestedClosures": 0,
  "optimizedTrees": 1,
}
`;

exports[`Mutations - safe 1: (createElement => createElement) 1`] = `
ReactStatistics {
  "componentsEvaluated": 1,
  "evaluatedRootNodes": Array [
    Object {
      "children": Array [],
      "message": "",
      "name": "Bar",
      "status": "ROOT",
    },
  ],
  "inlinedComponents": 0,
  "optimizedNestedClosures": 0,
  "optimizedTrees": 1,
}
`;

exports[`Mutations - safe 2: (JSX => JSX) 1`] = `
ReactStatistics {
  "componentsEvaluated": 1,
  "evaluatedRootNodes": Array [
    Object {
      "children": Array [],
      "message": "",
      "name": "Bar",
      "status": "ROOT",
    },
  ],
  "inlinedComponents": 0,
  "optimizedNestedClosures": 0,
  "optimizedTrees": 1,
}
`;

exports[`Mutations - safe 2: (JSX => createElement) 1`] = `
ReactStatistics {
  "componentsEvaluated": 1,
  "evaluatedRootNodes": Array [
    Object {
      "children": Array [],
      "message": "",
      "name": "Bar",
      "status": "ROOT",
    },
  ],
  "inlinedComponents": 0,
  "optimizedNestedClosures": 0,
  "optimizedTrees": 1,
}
`;

exports[`Mutations - safe 2: (createElement => JSX) 1`] = `
ReactStatistics {
  "componentsEvaluated": 1,
  "evaluatedRootNodes": Array [
    Object {
      "children": Array [],
      "message": "",
      "name": "Bar",
      "status": "ROOT",
    },
  ],
  "inlinedComponents": 0,
  "optimizedNestedClosures": 0,
  "optimizedTrees": 1,
}
`;

exports[`Mutations - safe 2: (createElement => createElement) 1`] = `
ReactStatistics {
  "componentsEvaluated": 1,
  "evaluatedRootNodes": Array [
    Object {
      "children": Array [],
      "message": "",
      "name": "Bar",
      "status": "ROOT",
    },
  ],
  "inlinedComponents": 0,
  "optimizedNestedClosures": 0,
  "optimizedTrees": 1,
}
`;

exports[`Mutations - safe 3: (JSX => JSX) 1`] = `
ReactStatistics {
  "componentsEvaluated": 1,
  "evaluatedRootNodes": Array [
    Object {
      "children": Array [],
      "message": "",
      "name": "App",
      "status": "ROOT",
    },
  ],
  "inlinedComponents": 0,
  "optimizedNestedClosures": 0,
  "optimizedTrees": 1,
}
`;

exports[`Mutations - safe 3: (JSX => createElement) 1`] = `
ReactStatistics {
  "componentsEvaluated": 1,
  "evaluatedRootNodes": Array [
    Object {
      "children": Array [],
      "message": "",
      "name": "App",
      "status": "ROOT",
    },
  ],
  "inlinedComponents": 0,
  "optimizedNestedClosures": 0,
  "optimizedTrees": 1,
}
`;

exports[`Mutations - safe 3: (createElement => JSX) 1`] = `
ReactStatistics {
  "componentsEvaluated": 1,
  "evaluatedRootNodes": Array [
    Object {
      "children": Array [],
      "message": "",
      "name": "App",
      "status": "ROOT",
    },
  ],
  "inlinedComponents": 0,
  "optimizedNestedClosures": 0,
  "optimizedTrees": 1,
}
`;

exports[`Mutations - safe 3: (createElement => createElement) 1`] = `
ReactStatistics {
  "componentsEvaluated": 1,
  "evaluatedRootNodes": Array [
    Object {
      "children": Array [],
      "message": "",
      "name": "App",
      "status": "ROOT",
    },
  ],
  "inlinedComponents": 0,
  "optimizedNestedClosures": 0,
  "optimizedTrees": 1,
}
`;

exports[`Mutations - safe 4: (JSX => JSX) 1`] = `
ReactStatistics {
  "componentsEvaluated": 1,
  "evaluatedRootNodes": Array [
    Object {
      "children": Array [],
      "message": "",
      "name": "Bar",
      "status": "ROOT",
    },
  ],
  "inlinedComponents": 0,
  "optimizedNestedClosures": 0,
  "optimizedTrees": 1,
}
`;

exports[`Mutations - safe 4: (JSX => createElement) 1`] = `
ReactStatistics {
  "componentsEvaluated": 1,
  "evaluatedRootNodes": Array [
    Object {
      "children": Array [],
      "message": "",
      "name": "Bar",
      "status": "ROOT",
    },
  ],
  "inlinedComponents": 0,
  "optimizedNestedClosures": 0,
  "optimizedTrees": 1,
}
`;

exports[`Mutations - safe 4: (createElement => JSX) 1`] = `
ReactStatistics {
  "componentsEvaluated": 1,
  "evaluatedRootNodes": Array [
    Object {
      "children": Array [],
      "message": "",
      "name": "Bar",
      "status": "ROOT",
    },
  ],
  "inlinedComponents": 0,
  "optimizedNestedClosures": 0,
  "optimizedTrees": 1,
}
`;

exports[`Mutations - safe 4: (createElement => createElement) 1`] = `
ReactStatistics {
  "componentsEvaluated": 1,
  "evaluatedRootNodes": Array [
    Object {
      "children": Array [],
      "message": "",
      "name": "Bar",
      "status": "ROOT",
    },
  ],
  "inlinedComponents": 0,
  "optimizedNestedClosures": 0,
  "optimizedTrees": 1,
}
`;

exports[`Null or undefined props: (JSX => JSX) 1`] = `
ReactStatistics {
  "componentsEvaluated": 1,
  "evaluatedRootNodes": Array [
    Object {
      "children": Array [],
      "message": "",
      "name": "App",
      "status": "ROOT",
    },
  ],
  "inlinedComponents": 0,
  "optimizedNestedClosures": 0,
  "optimizedTrees": 1,
}
`;

exports[`Null or undefined props: (JSX => createElement) 1`] = `
ReactStatistics {
  "componentsEvaluated": 1,
  "evaluatedRootNodes": Array [
    Object {
      "children": Array [],
      "message": "",
      "name": "App",
      "status": "ROOT",
    },
  ],
  "inlinedComponents": 0,
  "optimizedNestedClosures": 0,
  "optimizedTrees": 1,
}
`;

exports[`Null or undefined props: (createElement => JSX) 1`] = `
ReactStatistics {
  "componentsEvaluated": 1,
  "evaluatedRootNodes": Array [
    Object {
      "children": Array [],
      "message": "",
      "name": "App",
      "status": "ROOT",
    },
  ],
  "inlinedComponents": 0,
  "optimizedNestedClosures": 0,
  "optimizedTrees": 1,
}
`;

exports[`Null or undefined props: (createElement => createElement) 1`] = `
ReactStatistics {
  "componentsEvaluated": 1,
  "evaluatedRootNodes": Array [
    Object {
      "children": Array [],
      "message": "",
      "name": "App",
      "status": "ROOT",
    },
  ],
  "inlinedComponents": 0,
  "optimizedNestedClosures": 0,
  "optimizedTrees": 1,
}
`;

exports[`Pathological case: (JSX => JSX) 1`] = `
ReactStatistics {
  "componentsEvaluated": 188,
  "evaluatedRootNodes": Array [
    Object {
      "children": Array [
        Object {
          "children": Array [
            Object {
              "children": Array [
                Object {
                  "children": Array [],
                  "message": "",
                  "name": "React.Fragment",
                  "status": "NORMAL",
                },
              ],
              "message": "",
              "name": "Theta",
              "status": "INLINED",
            },
            Object {
              "children": Array [
                Object {
                  "children": Array [
                    Object {
                      "children": Array [
                        Object {
                          "children": Array [
                            Object {
                              "children": Array [
                                Object {
                                  "children": Array [],
                                  "message": "",
                                  "name": "Mu",
                                  "status": "INLINED",
                                },
                                Object {
                                  "children": Array [],
                                  "message": "",
                                  "name": "Mu",
                                  "status": "INLINED",
                                },
                                Object {
                                  "children": Array [],
                                  "message": "",
                                  "name": "Mu",
                                  "status": "INLINED",
                                },
                              ],
                              "message": "",
                              "name": "Zeta",
                              "status": "INLINED",
                            },
                          ],
                          "message": "",
                          "name": "Pi",
                          "status": "INLINED",
                        },
                      ],
                      "message": "",
                      "name": "React.Fragment",
                      "status": "NORMAL",
                    },
                    Object {
                      "children": Array [
                        Object {
                          "children": Array [
                            Object {
                              "children": Array [],
                              "message": "",
                              "name": "React.Fragment",
                              "status": "NORMAL",
                            },
                          ],
                          "message": "",
                          "name": "Theta",
                          "status": "INLINED",
                        },
                      ],
                      "message": "",
                      "name": "Lambda",
                      "status": "INLINED",
                    },
                    Object {
                      "children": Array [
                        Object {
                          "children": Array [],
                          "message": "",
                          "name": "React.Fragment",
                          "status": "NORMAL",
                        },
                      ],
                      "message": "",
                      "name": "Xi",
                      "status": "INLINED",
                    },
                    Object {
                      "children": Array [
                        Object {
                          "children": Array [],
                          "message": "",
                          "name": "React.Fragment",
                          "status": "NORMAL",
                        },
                      ],
                      "message": "",
                      "name": "Xi",
                      "status": "INLINED",
                    },
                    Object {
                      "children": Array [
                        Object {
                          "children": Array [
                            Object {
                              "children": Array [],
                              "message": "",
                              "name": "Mu",
                              "status": "INLINED",
                            },
                            Object {
                              "children": Array [],
                              "message": "",
                              "name": "Mu",
                              "status": "INLINED",
                            },
                            Object {
                              "children": Array [],
                              "message": "",
                              "name": "Mu",
                              "status": "INLINED",
                            },
                          ],
                          "message": "",
                          "name": "Zeta",
                          "status": "INLINED",
                        },
                      ],
                      "message": "",
                      "name": "React.Fragment",
                      "status": "NORMAL",
                    },
                  ],
                  "message": "",
                  "name": "React.Fragment",
                  "status": "NORMAL",
                },
              ],
              "message": "",
              "name": "Iota",
              "status": "INLINED",
            },
            Object {
              "children": Array [
                Object {
                  "children": Array [],
                  "message": "",
                  "name": "React.Fragment",
                  "status": "NORMAL",
                },
              ],
              "message": "",
              "name": "Xi",
              "status": "INLINED",
            },
            Object {
              "children": Array [
                Object {
                  "children": Array [],
                  "message": "",
                  "name": "Mu",
                  "status": "INLINED",
                },
                Object {
                  "children": Array [],
                  "message": "",
                  "name": "Mu",
                  "status": "INLINED",
                },
                Object {
                  "children": Array [],
                  "message": "",
                  "name": "Mu",
                  "status": "INLINED",
                },
              ],
              "message": "",
              "name": "Zeta",
              "status": "INLINED",
            },
            Object {
              "children": Array [
                Object {
                  "children": Array [],
                  "message": "",
                  "name": "React.Fragment",
                  "status": "NORMAL",
                },
                Object {
                  "children": Array [
                    Object {
                      "children": Array [
                        Object {
                          "children": Array [],
                          "message": "",
                          "name": "Mu",
                          "status": "INLINED",
                        },
                        Object {
                          "children": Array [],
                          "message": "",
                          "name": "Mu",
                          "status": "INLINED",
                        },
                        Object {
                          "children": Array [],
                          "message": "",
                          "name": "Mu",
                          "status": "INLINED",
                        },
                      ],
                      "message": "",
                      "name": "Zeta",
                      "status": "INLINED",
                    },
                  ],
                  "message": "",
                  "name": "Pi",
                  "status": "INLINED",
                },
              ],
              "message": "",
              "name": "Epsilon",
              "status": "INLINED",
            },
            Object {
              "children": Array [
                Object {
                  "children": Array [
                    Object {
                      "children": Array [
                        Object {
                          "children": Array [
                            Object {
                              "children": Array [
                                Object {
                                  "children": Array [
                                    Object {
                                      "children": Array [
                                        Object {
                                          "children": Array [],
                                          "message": "",
                                          "name": "Mu",
                                          "status": "INLINED",
                                        },
                                        Object {
                                          "children": Array [],
                                          "message": "",
                                          "name": "Mu",
                                          "status": "INLINED",
                                        },
                                        Object {
                                          "children": Array [],
                                          "message": "",
                                          "name": "Mu",
                                          "status": "INLINED",
                                        },
                                      ],
                                      "message": "",
                                      "name": "Zeta",
                                      "status": "INLINED",
                                    },
                                  ],
                                  "message": "",
                                  "name": "Pi",
                                  "status": "INLINED",
                                },
                              ],
                              "message": "",
                              "name": "React.Fragment",
                              "status": "NORMAL",
                            },
                            Object {
                              "children": Array [
                                Object {
                                  "children": Array [
                                    Object {
                                      "children": Array [],
                                      "message": "",
                                      "name": "React.Fragment",
                                      "status": "NORMAL",
                                    },
                                  ],
                                  "message": "",
                                  "name": "Theta",
                                  "status": "INLINED",
                                },
                              ],
                              "message": "",
                              "name": "Lambda",
                              "status": "INLINED",
                            },
                            Object {
                              "children": Array [
                                Object {
                                  "children": Array [],
                                  "message": "",
                                  "name": "React.Fragment",
                                  "status": "NORMAL",
                                },
                              ],
                              "message": "",
                              "name": "Xi",
                              "status": "INLINED",
                            },
                            Object {
                              "children": Array [
                                Object {
                                  "children": Array [],
                                  "message": "",
                                  "name": "React.Fragment",
                                  "status": "NORMAL",
                                },
                              ],
                              "message": "",
                              "name": "Xi",
                              "status": "INLINED",
                            },
                            Object {
                              "children": Array [
                                Object {
                                  "children": Array [
                                    Object {
                                      "children": Array [],
                                      "message": "",
                                      "name": "Mu",
                                      "status": "INLINED",
                                    },
                                    Object {
                                      "children": Array [],
                                      "message": "",
                                      "name": "Mu",
                                      "status": "INLINED",
                                    },
                                    Object {
                                      "children": Array [],
                                      "message": "",
                                      "name": "Mu",
                                      "status": "INLINED",
                                    },
                                  ],
                                  "message": "",
                                  "name": "Zeta",
                                  "status": "INLINED",
                                },
                              ],
                              "message": "",
                              "name": "React.Fragment",
                              "status": "NORMAL",
                            },
                          ],
                          "message": "",
                          "name": "React.Fragment",
                          "status": "NORMAL",
                        },
                      ],
                      "message": "",
                      "name": "Iota",
                      "status": "INLINED",
                    },
                    Object {
                      "children": Array [],
                      "message": "",
                      "name": "Mu",
                      "status": "INLINED",
                    },
                    Object {
                      "children": Array [
                        Object {
                          "children": Array [],
                          "message": "",
                          "name": "React.Fragment",
                          "status": "NORMAL",
                        },
                        Object {
                          "children": Array [
                            Object {
                              "children": Array [
                                Object {
                                  "children": Array [],
                                  "message": "",
                                  "name": "Mu",
                                  "status": "INLINED",
                                },
                                Object {
                                  "children": Array [],
                                  "message": "",
                                  "name": "Mu",
                                  "status": "INLINED",
                                },
                                Object {
                                  "children": Array [],
                                  "message": "",
                                  "name": "Mu",
                                  "status": "INLINED",
                                },
                              ],
                              "message": "",
                              "name": "Zeta",
                              "status": "INLINED",
                            },
                          ],
                          "message": "",
                          "name": "Pi",
                          "status": "INLINED",
                        },
                      ],
                      "message": "",
                      "name": "Epsilon",
                      "status": "INLINED",
                    },
                    Object {
                      "children": Array [
                        Object {
                          "children": Array [
                            Object {
                              "children": Array [],
                              "message": "",
                              "name": "Mu",
                              "status": "INLINED",
                            },
                            Object {
                              "children": Array [],
                              "message": "",
                              "name": "Mu",
                              "status": "INLINED",
                            },
                            Object {
                              "children": Array [],
                              "message": "",
                              "name": "Mu",
                              "status": "INLINED",
                            },
                          ],
                          "message": "",
                          "name": "Zeta",
                          "status": "INLINED",
                        },
                      ],
                      "message": "",
                      "name": "Pi",
                      "status": "INLINED",
                    },
                  ],
                  "message": "",
                  "name": "React.Fragment",
                  "status": "NORMAL",
                },
              ],
              "message": "",
              "name": "Delta",
              "status": "INLINED",
            },
            Object {
              "children": Array [
                Object {
                  "children": Array [
                    Object {
                      "children": Array [
                        Object {
                          "children": Array [
                            Object {
                              "children": Array [
                                Object {
                                  "children": Array [
                                    Object {
                                      "children": Array [
                                        Object {
                                          "children": Array [],
                                          "message": "",
                                          "name": "Mu",
                                          "status": "INLINED",
                                        },
                                        Object {
                                          "children": Array [],
                                          "message": "",
                                          "name": "Mu",
                                          "status": "INLINED",
                                        },
                                        Object {
                                          "children": Array [],
                                          "message": "",
                                          "name": "Mu",
                                          "status": "INLINED",
                                        },
                                      ],
                                      "message": "",
                                      "name": "Zeta",
                                      "status": "INLINED",
                                    },
                                  ],
                                  "message": "",
                                  "name": "Pi",
                                  "status": "INLINED",
                                },
                              ],
                              "message": "",
                              "name": "React.Fragment",
                              "status": "NORMAL",
                            },
                            Object {
                              "children": Array [
                                Object {
                                  "children": Array [
                                    Object {
                                      "children": Array [],
                                      "message": "",
                                      "name": "React.Fragment",
                                      "status": "NORMAL",
                                    },
                                  ],
                                  "message": "",
                                  "name": "Theta",
                                  "status": "INLINED",
                                },
                              ],
                              "message": "",
                              "name": "Lambda",
                              "status": "INLINED",
                            },
                            Object {
                              "children": Array [
                                Object {
                                  "children": Array [],
                                  "message": "",
                                  "name": "React.Fragment",
                                  "status": "NORMAL",
                                },
                              ],
                              "message": "",
                              "name": "Xi",
                              "status": "INLINED",
                            },
                            Object {
                              "children": Array [
                                Object {
                                  "children": Array [],
                                  "message": "",
                                  "name": "React.Fragment",
                                  "status": "NORMAL",
                                },
                              ],
                              "message": "",
                              "name": "Xi",
                              "status": "INLINED",
                            },
                            Object {
                              "children": Array [
                                Object {
                                  "children": Array [
                                    Object {
                                      "children": Array [],
                                      "message": "",
                                      "name": "Mu",
                                      "status": "INLINED",
                                    },
                                    Object {
                                      "children": Array [],
                                      "message": "",
                                      "name": "Mu",
                                      "status": "INLINED",
                                    },
                                    Object {
                                      "children": Array [],
                                      "message": "",
                                      "name": "Mu",
                                      "status": "INLINED",
                                    },
                                  ],
                                  "message": "",
                                  "name": "Zeta",
                                  "status": "INLINED",
                                },
                              ],
                              "message": "",
                              "name": "React.Fragment",
                              "status": "NORMAL",
                            },
                          ],
                          "message": "",
                          "name": "React.Fragment",
                          "status": "NORMAL",
                        },
                      ],
                      "message": "",
                      "name": "Iota",
                      "status": "INLINED",
                    },
                    Object {
                      "children": Array [],
                      "message": "",
                      "name": "Mu",
                      "status": "INLINED",
                    },
                    Object {
                      "children": Array [
                        Object {
                          "children": Array [],
                          "message": "",
                          "name": "React.Fragment",
                          "status": "NORMAL",
                        },
                        Object {
                          "children": Array [
                            Object {
                              "children": Array [
                                Object {
                                  "children": Array [],
                                  "message": "",
                                  "name": "Mu",
                                  "status": "INLINED",
                                },
                                Object {
                                  "children": Array [],
                                  "message": "",
                                  "name": "Mu",
                                  "status": "INLINED",
                                },
                                Object {
                                  "children": Array [],
                                  "message": "",
                                  "name": "Mu",
                                  "status": "INLINED",
                                },
                              ],
                              "message": "",
                              "name": "Zeta",
                              "status": "INLINED",
                            },
                          ],
                          "message": "",
                          "name": "Pi",
                          "status": "INLINED",
                        },
                      ],
                      "message": "",
                      "name": "Epsilon",
                      "status": "INLINED",
                    },
                    Object {
                      "children": Array [
                        Object {
                          "children": Array [
                            Object {
                              "children": Array [],
                              "message": "",
                              "name": "Mu",
                              "status": "INLINED",
                            },
                            Object {
                              "children": Array [],
                              "message": "",
                              "name": "Mu",
                              "status": "INLINED",
                            },
                            Object {
                              "children": Array [],
                              "message": "",
                              "name": "Mu",
                              "status": "INLINED",
                            },
                          ],
                          "message": "",
                          "name": "Zeta",
                          "status": "INLINED",
                        },
                      ],
                      "message": "",
                      "name": "Pi",
                      "status": "INLINED",
                    },
                  ],
                  "message": "",
                  "name": "React.Fragment",
                  "status": "NORMAL",
                },
              ],
              "message": "",
              "name": "Delta",
              "status": "INLINED",
            },
            Object {
              "children": Array [
                Object {
                  "children": Array [],
                  "message": "",
                  "name": "React.Fragment",
                  "status": "NORMAL",
                },
              ],
              "message": "",
              "name": "Xi",
              "status": "INLINED",
            },
            Object {
              "children": Array [
                Object {
                  "children": Array [],
                  "message": "",
                  "name": "React.Fragment",
                  "status": "NORMAL",
                },
              ],
              "message": "",
              "name": "Xi",
              "status": "INLINED",
            },
            Object {
              "children": Array [
                Object {
                  "children": Array [
                    Object {
                      "children": Array [
                        Object {
                          "children": Array [
                            Object {
                              "children": Array [
                                Object {
                                  "children": Array [],
                                  "message": "",
                                  "name": "Mu",
                                  "status": "INLINED",
                                },
                                Object {
                                  "children": Array [],
                                  "message": "",
                                  "name": "Mu",
                                  "status": "INLINED",
                                },
                                Object {
                                  "children": Array [],
                                  "message": "",
                                  "name": "Mu",
                                  "status": "INLINED",
                                },
                              ],
                              "message": "",
                              "name": "Zeta",
                              "status": "INLINED",
                            },
                          ],
                          "message": "",
                          "name": "Pi",
                          "status": "INLINED",
                        },
                      ],
                      "message": "",
                      "name": "React.Fragment",
                      "status": "NORMAL",
                    },
                    Object {
                      "children": Array [
                        Object {
                          "children": Array [
                            Object {
                              "children": Array [],
                              "message": "",
                              "name": "React.Fragment",
                              "status": "NORMAL",
                            },
                          ],
                          "message": "",
                          "name": "Theta",
                          "status": "INLINED",
                        },
                      ],
                      "message": "",
                      "name": "Lambda",
                      "status": "INLINED",
                    },
                    Object {
                      "children": Array [
                        Object {
                          "children": Array [],
                          "message": "",
                          "name": "React.Fragment",
                          "status": "NORMAL",
                        },
                      ],
                      "message": "",
                      "name": "Xi",
                      "status": "INLINED",
                    },
                    Object {
                      "children": Array [
                        Object {
                          "children": Array [],
                          "message": "",
                          "name": "React.Fragment",
                          "status": "NORMAL",
                        },
                      ],
                      "message": "",
                      "name": "Xi",
                      "status": "INLINED",
                    },
                    Object {
                      "children": Array [
                        Object {
                          "children": Array [
                            Object {
                              "children": Array [],
                              "message": "",
                              "name": "Mu",
                              "status": "INLINED",
                            },
                            Object {
                              "children": Array [],
                              "message": "",
                              "name": "Mu",
                              "status": "INLINED",
                            },
                            Object {
                              "children": Array [],
                              "message": "",
                              "name": "Mu",
                              "status": "INLINED",
                            },
                          ],
                          "message": "",
                          "name": "Zeta",
                          "status": "INLINED",
                        },
                      ],
                      "message": "",
                      "name": "React.Fragment",
                      "status": "NORMAL",
                    },
                  ],
                  "message": "",
                  "name": "React.Fragment",
                  "status": "NORMAL",
                },
              ],
              "message": "",
              "name": "Iota",
              "status": "INLINED",
            },
            Object {
              "children": Array [
                Object {
                  "children": Array [
                    Object {
                      "children": Array [
                        Object {
                          "children": Array [
                            Object {
                              "children": Array [
                                Object {
                                  "children": Array [
                                    Object {
                                      "children": Array [
                                        Object {
                                          "children": Array [],
                                          "message": "",
                                          "name": "Mu",
                                          "status": "INLINED",
                                        },
                                        Object {
                                          "children": Array [],
                                          "message": "",
                                          "name": "Mu",
                                          "status": "INLINED",
                                        },
                                        Object {
                                          "children": Array [],
                                          "message": "",
                                          "name": "Mu",
                                          "status": "INLINED",
                                        },
                                      ],
                                      "message": "",
                                      "name": "Zeta",
                                      "status": "INLINED",
                                    },
                                  ],
                                  "message": "",
                                  "name": "Pi",
                                  "status": "INLINED",
                                },
                              ],
                              "message": "",
                              "name": "React.Fragment",
                              "status": "NORMAL",
                            },
                            Object {
                              "children": Array [
                                Object {
                                  "children": Array [
                                    Object {
                                      "children": Array [],
                                      "message": "",
                                      "name": "React.Fragment",
                                      "status": "NORMAL",
                                    },
                                  ],
                                  "message": "",
                                  "name": "Theta",
                                  "status": "INLINED",
                                },
                              ],
                              "message": "",
                              "name": "Lambda",
                              "status": "INLINED",
                            },
                            Object {
                              "children": Array [
                                Object {
                                  "children": Array [],
                                  "message": "",
                                  "name": "React.Fragment",
                                  "status": "NORMAL",
                                },
                              ],
                              "message": "",
                              "name": "Xi",
                              "status": "INLINED",
                            },
                            Object {
                              "children": Array [
                                Object {
                                  "children": Array [],
                                  "message": "",
                                  "name": "React.Fragment",
                                  "status": "NORMAL",
                                },
                              ],
                              "message": "",
                              "name": "Xi",
                              "status": "INLINED",
                            },
                            Object {
                              "children": Array [
                                Object {
                                  "children": Array [
                                    Object {
                                      "children": Array [],
                                      "message": "",
                                      "name": "Mu",
                                      "status": "INLINED",
                                    },
                                    Object {
                                      "children": Array [],
                                      "message": "",
                                      "name": "Mu",
                                      "status": "INLINED",
                                    },
                                    Object {
                                      "children": Array [],
                                      "message": "",
                                      "name": "Mu",
                                      "status": "INLINED",
                                    },
                                  ],
                                  "message": "",
                                  "name": "Zeta",
                                  "status": "INLINED",
                                },
                              ],
                              "message": "",
                              "name": "React.Fragment",
                              "status": "NORMAL",
                            },
                          ],
                          "message": "",
                          "name": "React.Fragment",
                          "status": "NORMAL",
                        },
                      ],
                      "message": "",
                      "name": "Iota",
                      "status": "INLINED",
                    },
                    Object {
                      "children": Array [],
                      "message": "",
                      "name": "Mu",
                      "status": "INLINED",
                    },
                    Object {
                      "children": Array [
                        Object {
                          "children": Array [],
                          "message": "",
                          "name": "React.Fragment",
                          "status": "NORMAL",
                        },
                        Object {
                          "children": Array [
                            Object {
                              "children": Array [
                                Object {
                                  "children": Array [],
                                  "message": "",
                                  "name": "Mu",
                                  "status": "INLINED",
                                },
                                Object {
                                  "children": Array [],
                                  "message": "",
                                  "name": "Mu",
                                  "status": "INLINED",
                                },
                                Object {
                                  "children": Array [],
                                  "message": "",
                                  "name": "Mu",
                                  "status": "INLINED",
                                },
                              ],
                              "message": "",
                              "name": "Zeta",
                              "status": "INLINED",
                            },
                          ],
                          "message": "",
                          "name": "Pi",
                          "status": "INLINED",
                        },
                      ],
                      "message": "",
                      "name": "Epsilon",
                      "status": "INLINED",
                    },
                    Object {
                      "children": Array [
                        Object {
                          "children": Array [
                            Object {
                              "children": Array [],
                              "message": "",
                              "name": "Mu",
                              "status": "INLINED",
                            },
                            Object {
                              "children": Array [],
                              "message": "",
                              "name": "Mu",
                              "status": "INLINED",
                            },
                            Object {
                              "children": Array [],
                              "message": "",
                              "name": "Mu",
                              "status": "INLINED",
                            },
                          ],
                          "message": "",
                          "name": "Zeta",
                          "status": "INLINED",
                        },
                      ],
                      "message": "",
                      "name": "Pi",
                      "status": "INLINED",
                    },
                  ],
                  "message": "",
                  "name": "React.Fragment",
                  "status": "NORMAL",
                },
              ],
              "message": "",
              "name": "Delta",
              "status": "INLINED",
            },
            Object {
              "children": Array [
                Object {
                  "children": Array [
                    Object {
                      "children": Array [
                        Object {
                          "children": Array [
                            Object {
                              "children": Array [
                                Object {
                                  "children": Array [],
                                  "message": "",
                                  "name": "Mu",
                                  "status": "INLINED",
                                },
                                Object {
                                  "children": Array [],
                                  "message": "",
                                  "name": "Mu",
                                  "status": "INLINED",
                                },
                                Object {
                                  "children": Array [],
                                  "message": "",
                                  "name": "Mu",
                                  "status": "INLINED",
                                },
                              ],
                              "message": "",
                              "name": "Zeta",
                              "status": "INLINED",
                            },
                          ],
                          "message": "",
                          "name": "Pi",
                          "status": "INLINED",
                        },
                      ],
                      "message": "",
                      "name": "React.Fragment",
                      "status": "NORMAL",
                    },
                    Object {
                      "children": Array [
                        Object {
                          "children": Array [
                            Object {
                              "children": Array [],
                              "message": "",
                              "name": "React.Fragment",
                              "status": "NORMAL",
                            },
                          ],
                          "message": "",
                          "name": "Theta",
                          "status": "INLINED",
                        },
                      ],
                      "message": "",
                      "name": "Lambda",
                      "status": "INLINED",
                    },
                    Object {
                      "children": Array [
                        Object {
                          "children": Array [],
                          "message": "",
                          "name": "React.Fragment",
                          "status": "NORMAL",
                        },
                      ],
                      "message": "",
                      "name": "Xi",
                      "status": "INLINED",
                    },
                    Object {
                      "children": Array [
                        Object {
                          "children": Array [],
                          "message": "",
                          "name": "React.Fragment",
                          "status": "NORMAL",
                        },
                      ],
                      "message": "",
                      "name": "Xi",
                      "status": "INLINED",
                    },
                    Object {
                      "children": Array [
                        Object {
                          "children": Array [
                            Object {
                              "children": Array [],
                              "message": "",
                              "name": "Mu",
                              "status": "INLINED",
                            },
                            Object {
                              "children": Array [],
                              "message": "",
                              "name": "Mu",
                              "status": "INLINED",
                            },
                            Object {
                              "children": Array [],
                              "message": "",
                              "name": "Mu",
                              "status": "INLINED",
                            },
                          ],
                          "message": "",
                          "name": "Zeta",
                          "status": "INLINED",
                        },
                      ],
                      "message": "",
                      "name": "React.Fragment",
                      "status": "NORMAL",
                    },
                  ],
                  "message": "",
                  "name": "React.Fragment",
                  "status": "NORMAL",
                },
              ],
              "message": "",
              "name": "Iota",
              "status": "INLINED",
            },
            Object {
              "children": Array [
                Object {
                  "children": Array [],
                  "message": "",
                  "name": "React.Fragment",
                  "status": "NORMAL",
                },
              ],
              "message": "",
              "name": "Xi",
              "status": "INLINED",
            },
          ],
          "message": "",
          "name": "React.Fragment",
          "status": "NORMAL",
        },
      ],
      "message": "",
      "name": "Gamma",
      "status": "ROOT",
    },
  ],
  "inlinedComponents": 138,
  "optimizedNestedClosures": 0,
  "optimizedTrees": 1,
}
`;

exports[`Pathological case: (JSX => createElement) 1`] = `
ReactStatistics {
  "componentsEvaluated": 188,
  "evaluatedRootNodes": Array [
    Object {
      "children": Array [
        Object {
          "children": Array [
            Object {
              "children": Array [
                Object {
                  "children": Array [],
                  "message": "",
                  "name": "React.Fragment",
                  "status": "NORMAL",
                },
              ],
              "message": "",
              "name": "Theta",
              "status": "INLINED",
            },
            Object {
              "children": Array [
                Object {
                  "children": Array [
                    Object {
                      "children": Array [
                        Object {
                          "children": Array [
                            Object {
                              "children": Array [
                                Object {
                                  "children": Array [],
                                  "message": "",
                                  "name": "Mu",
                                  "status": "INLINED",
                                },
                                Object {
                                  "children": Array [],
                                  "message": "",
                                  "name": "Mu",
                                  "status": "INLINED",
                                },
                                Object {
                                  "children": Array [],
                                  "message": "",
                                  "name": "Mu",
                                  "status": "INLINED",
                                },
                              ],
                              "message": "",
                              "name": "Zeta",
                              "status": "INLINED",
                            },
                          ],
                          "message": "",
                          "name": "Pi",
                          "status": "INLINED",
                        },
                      ],
                      "message": "",
                      "name": "React.Fragment",
                      "status": "NORMAL",
                    },
                    Object {
                      "children": Array [
                        Object {
                          "children": Array [
                            Object {
                              "children": Array [],
                              "message": "",
                              "name": "React.Fragment",
                              "status": "NORMAL",
                            },
                          ],
                          "message": "",
                          "name": "Theta",
                          "status": "INLINED",
                        },
                      ],
                      "message": "",
                      "name": "Lambda",
                      "status": "INLINED",
                    },
                    Object {
                      "children": Array [
                        Object {
                          "children": Array [],
                          "message": "",
                          "name": "React.Fragment",
                          "status": "NORMAL",
                        },
                      ],
                      "message": "",
                      "name": "Xi",
                      "status": "INLINED",
                    },
                    Object {
                      "children": Array [
                        Object {
                          "children": Array [],
                          "message": "",
                          "name": "React.Fragment",
                          "status": "NORMAL",
                        },
                      ],
                      "message": "",
                      "name": "Xi",
                      "status": "INLINED",
                    },
                    Object {
                      "children": Array [
                        Object {
                          "children": Array [
                            Object {
                              "children": Array [],
                              "message": "",
                              "name": "Mu",
                              "status": "INLINED",
                            },
                            Object {
                              "children": Array [],
                              "message": "",
                              "name": "Mu",
                              "status": "INLINED",
                            },
                            Object {
                              "children": Array [],
                              "message": "",
                              "name": "Mu",
                              "status": "INLINED",
                            },
                          ],
                          "message": "",
                          "name": "Zeta",
                          "status": "INLINED",
                        },
                      ],
                      "message": "",
                      "name": "React.Fragment",
                      "status": "NORMAL",
                    },
                  ],
                  "message": "",
                  "name": "React.Fragment",
                  "status": "NORMAL",
                },
              ],
              "message": "",
              "name": "Iota",
              "status": "INLINED",
            },
            Object {
              "children": Array [
                Object {
                  "children": Array [],
                  "message": "",
                  "name": "React.Fragment",
                  "status": "NORMAL",
                },
              ],
              "message": "",
              "name": "Xi",
              "status": "INLINED",
            },
            Object {
              "children": Array [
                Object {
                  "children": Array [],
                  "message": "",
                  "name": "Mu",
                  "status": "INLINED",
                },
                Object {
                  "children": Array [],
                  "message": "",
                  "name": "Mu",
                  "status": "INLINED",
                },
                Object {
                  "children": Array [],
                  "message": "",
                  "name": "Mu",
                  "status": "INLINED",
                },
              ],
              "message": "",
              "name": "Zeta",
              "status": "INLINED",
            },
            Object {
              "children": Array [
                Object {
                  "children": Array [],
                  "message": "",
                  "name": "React.Fragment",
                  "status": "NORMAL",
                },
                Object {
                  "children": Array [
                    Object {
                      "children": Array [
                        Object {
                          "children": Array [],
                          "message": "",
                          "name": "Mu",
                          "status": "INLINED",
                        },
                        Object {
                          "children": Array [],
                          "message": "",
                          "name": "Mu",
                          "status": "INLINED",
                        },
                        Object {
                          "children": Array [],
                          "message": "",
                          "name": "Mu",
                          "status": "INLINED",
                        },
                      ],
                      "message": "",
                      "name": "Zeta",
                      "status": "INLINED",
                    },
                  ],
                  "message": "",
                  "name": "Pi",
                  "status": "INLINED",
                },
              ],
              "message": "",
              "name": "Epsilon",
              "status": "INLINED",
            },
            Object {
              "children": Array [
                Object {
                  "children": Array [
                    Object {
                      "children": Array [
                        Object {
                          "children": Array [
                            Object {
                              "children": Array [
                                Object {
                                  "children": Array [
                                    Object {
                                      "children": Array [
                                        Object {
                                          "children": Array [],
                                          "message": "",
                                          "name": "Mu",
                                          "status": "INLINED",
                                        },
                                        Object {
                                          "children": Array [],
                                          "message": "",
                                          "name": "Mu",
                                          "status": "INLINED",
                                        },
                                        Object {
                                          "children": Array [],
                                          "message": "",
                                          "name": "Mu",
                                          "status": "INLINED",
                                        },
                                      ],
                                      "message": "",
                                      "name": "Zeta",
                                      "status": "INLINED",
                                    },
                                  ],
                                  "message": "",
                                  "name": "Pi",
                                  "status": "INLINED",
                                },
                              ],
                              "message": "",
                              "name": "React.Fragment",
                              "status": "NORMAL",
                            },
                            Object {
                              "children": Array [
                                Object {
                                  "children": Array [
                                    Object {
                                      "children": Array [],
                                      "message": "",
                                      "name": "React.Fragment",
                                      "status": "NORMAL",
                                    },
                                  ],
                                  "message": "",
                                  "name": "Theta",
                                  "status": "INLINED",
                                },
                              ],
                              "message": "",
                              "name": "Lambda",
                              "status": "INLINED",
                            },
                            Object {
                              "children": Array [
                                Object {
                                  "children": Array [],
                                  "message": "",
                                  "name": "React.Fragment",
                                  "status": "NORMAL",
                                },
                              ],
                              "message": "",
                              "name": "Xi",
                              "status": "INLINED",
                            },
                            Object {
                              "children": Array [
                                Object {
                                  "children": Array [],
                                  "message": "",
                                  "name": "React.Fragment",
                                  "status": "NORMAL",
                                },
                              ],
                              "message": "",
                              "name": "Xi",
                              "status": "INLINED",
                            },
                            Object {
                              "children": Array [
                                Object {
                                  "children": Array [
                                    Object {
                                      "children": Array [],
                                      "message": "",
                                      "name": "Mu",
                                      "status": "INLINED",
                                    },
                                    Object {
                                      "children": Array [],
                                      "message": "",
                                      "name": "Mu",
                                      "status": "INLINED",
                                    },
                                    Object {
                                      "children": Array [],
                                      "message": "",
                                      "name": "Mu",
                                      "status": "INLINED",
                                    },
                                  ],
                                  "message": "",
                                  "name": "Zeta",
                                  "status": "INLINED",
                                },
                              ],
                              "message": "",
                              "name": "React.Fragment",
                              "status": "NORMAL",
                            },
                          ],
                          "message": "",
                          "name": "React.Fragment",
                          "status": "NORMAL",
                        },
                      ],
                      "message": "",
                      "name": "Iota",
                      "status": "INLINED",
                    },
                    Object {
                      "children": Array [],
                      "message": "",
                      "name": "Mu",
                      "status": "INLINED",
                    },
                    Object {
                      "children": Array [
                        Object {
                          "children": Array [],
                          "message": "",
                          "name": "React.Fragment",
                          "status": "NORMAL",
                        },
                        Object {
                          "children": Array [
                            Object {
                              "children": Array [
                                Object {
                                  "children": Array [],
                                  "message": "",
                                  "name": "Mu",
                                  "status": "INLINED",
                                },
                                Object {
                                  "children": Array [],
                                  "message": "",
                                  "name": "Mu",
                                  "status": "INLINED",
                                },
                                Object {
                                  "children": Array [],
                                  "message": "",
                                  "name": "Mu",
                                  "status": "INLINED",
                                },
                              ],
                              "message": "",
                              "name": "Zeta",
                              "status": "INLINED",
                            },
                          ],
                          "message": "",
                          "name": "Pi",
                          "status": "INLINED",
                        },
                      ],
                      "message": "",
                      "name": "Epsilon",
                      "status": "INLINED",
                    },
                    Object {
                      "children": Array [
                        Object {
                          "children": Array [
                            Object {
                              "children": Array [],
                              "message": "",
                              "name": "Mu",
                              "status": "INLINED",
                            },
                            Object {
                              "children": Array [],
                              "message": "",
                              "name": "Mu",
                              "status": "INLINED",
                            },
                            Object {
                              "children": Array [],
                              "message": "",
                              "name": "Mu",
                              "status": "INLINED",
                            },
                          ],
                          "message": "",
                          "name": "Zeta",
                          "status": "INLINED",
                        },
                      ],
                      "message": "",
                      "name": "Pi",
                      "status": "INLINED",
                    },
                  ],
                  "message": "",
                  "name": "React.Fragment",
                  "status": "NORMAL",
                },
              ],
              "message": "",
              "name": "Delta",
              "status": "INLINED",
            },
            Object {
              "children": Array [
                Object {
                  "children": Array [
                    Object {
                      "children": Array [
                        Object {
                          "children": Array [
                            Object {
                              "children": Array [
                                Object {
                                  "children": Array [
                                    Object {
                                      "children": Array [
                                        Object {
                                          "children": Array [],
                                          "message": "",
                                          "name": "Mu",
                                          "status": "INLINED",
                                        },
                                        Object {
                                          "children": Array [],
                                          "message": "",
                                          "name": "Mu",
                                          "status": "INLINED",
                                        },
                                        Object {
                                          "children": Array [],
                                          "message": "",
                                          "name": "Mu",
                                          "status": "INLINED",
                                        },
                                      ],
                                      "message": "",
                                      "name": "Zeta",
                                      "status": "INLINED",
                                    },
                                  ],
                                  "message": "",
                                  "name": "Pi",
                                  "status": "INLINED",
                                },
                              ],
                              "message": "",
                              "name": "React.Fragment",
                              "status": "NORMAL",
                            },
                            Object {
                              "children": Array [
                                Object {
                                  "children": Array [
                                    Object {
                                      "children": Array [],
                                      "message": "",
                                      "name": "React.Fragment",
                                      "status": "NORMAL",
                                    },
                                  ],
                                  "message": "",
                                  "name": "Theta",
                                  "status": "INLINED",
                                },
                              ],
                              "message": "",
                              "name": "Lambda",
                              "status": "INLINED",
                            },
                            Object {
                              "children": Array [
                                Object {
                                  "children": Array [],
                                  "message": "",
                                  "name": "React.Fragment",
                                  "status": "NORMAL",
                                },
                              ],
                              "message": "",
                              "name": "Xi",
                              "status": "INLINED",
                            },
                            Object {
                              "children": Array [
                                Object {
                                  "children": Array [],
                                  "message": "",
                                  "name": "React.Fragment",
                                  "status": "NORMAL",
                                },
                              ],
                              "message": "",
                              "name": "Xi",
                              "status": "INLINED",
                            },
                            Object {
                              "children": Array [
                                Object {
                                  "children": Array [
                                    Object {
                                      "children": Array [],
                                      "message": "",
                                      "name": "Mu",
                                      "status": "INLINED",
                                    },
                                    Object {
                                      "children": Array [],
                                      "message": "",
                                      "name": "Mu",
                                      "status": "INLINED",
                                    },
                                    Object {
                                      "children": Array [],
                                      "message": "",
                                      "name": "Mu",
                                      "status": "INLINED",
                                    },
                                  ],
                                  "message": "",
                                  "name": "Zeta",
                                  "status": "INLINED",
                                },
                              ],
                              "message": "",
                              "name": "React.Fragment",
                              "status": "NORMAL",
                            },
                          ],
                          "message": "",
                          "name": "React.Fragment",
                          "status": "NORMAL",
                        },
                      ],
                      "message": "",
                      "name": "Iota",
                      "status": "INLINED",
                    },
                    Object {
                      "children": Array [],
                      "message": "",
                      "name": "Mu",
                      "status": "INLINED",
                    },
                    Object {
                      "children": Array [
                        Object {
                          "children": Array [],
                          "message": "",
                          "name": "React.Fragment",
                          "status": "NORMAL",
                        },
                        Object {
                          "children": Array [
                            Object {
                              "children": Array [
                                Object {
                                  "children": Array [],
                                  "message": "",
                                  "name": "Mu",
                                  "status": "INLINED",
                                },
                                Object {
                                  "children": Array [],
                                  "message": "",
                                  "name": "Mu",
                                  "status": "INLINED",
                                },
                                Object {
                                  "children": Array [],
                                  "message": "",
                                  "name": "Mu",
                                  "status": "INLINED",
                                },
                              ],
                              "message": "",
                              "name": "Zeta",
                              "status": "INLINED",
                            },
                          ],
                          "message": "",
                          "name": "Pi",
                          "status": "INLINED",
                        },
                      ],
                      "message": "",
                      "name": "Epsilon",
                      "status": "INLINED",
                    },
                    Object {
                      "children": Array [
                        Object {
                          "children": Array [
                            Object {
                              "children": Array [],
                              "message": "",
                              "name": "Mu",
                              "status": "INLINED",
                            },
                            Object {
                              "children": Array [],
                              "message": "",
                              "name": "Mu",
                              "status": "INLINED",
                            },
                            Object {
                              "children": Array [],
                              "message": "",
                              "name": "Mu",
                              "status": "INLINED",
                            },
                          ],
                          "message": "",
                          "name": "Zeta",
                          "status": "INLINED",
                        },
                      ],
                      "message": "",
                      "name": "Pi",
                      "status": "INLINED",
                    },
                  ],
                  "message": "",
                  "name": "React.Fragment",
                  "status": "NORMAL",
                },
              ],
              "message": "",
              "name": "Delta",
              "status": "INLINED",
            },
            Object {
              "children": Array [
                Object {
                  "children": Array [],
                  "message": "",
                  "name": "React.Fragment",
                  "status": "NORMAL",
                },
              ],
              "message": "",
              "name": "Xi",
              "status": "INLINED",
            },
            Object {
              "children": Array [
                Object {
                  "children": Array [],
                  "message": "",
                  "name": "React.Fragment",
                  "status": "NORMAL",
                },
              ],
              "message": "",
              "name": "Xi",
              "status": "INLINED",
            },
            Object {
              "children": Array [
                Object {
                  "children": Array [
                    Object {
                      "children": Array [
                        Object {
                          "children": Array [
                            Object {
                              "children": Array [
                                Object {
                                  "children": Array [],
                                  "message": "",
                                  "name": "Mu",
                                  "status": "INLINED",
                                },
                                Object {
                                  "children": Array [],
                                  "message": "",
                                  "name": "Mu",
                                  "status": "INLINED",
                                },
                                Object {
                                  "children": Array [],
                                  "message": "",
                                  "name": "Mu",
                                  "status": "INLINED",
                                },
                              ],
                              "message": "",
                              "name": "Zeta",
                              "status": "INLINED",
                            },
                          ],
                          "message": "",
                          "name": "Pi",
                          "status": "INLINED",
                        },
                      ],
                      "message": "",
                      "name": "React.Fragment",
                      "status": "NORMAL",
                    },
                    Object {
                      "children": Array [
                        Object {
                          "children": Array [
                            Object {
                              "children": Array [],
                              "message": "",
                              "name": "React.Fragment",
                              "status": "NORMAL",
                            },
                          ],
                          "message": "",
                          "name": "Theta",
                          "status": "INLINED",
                        },
                      ],
                      "message": "",
                      "name": "Lambda",
                      "status": "INLINED",
                    },
                    Object {
                      "children": Array [
                        Object {
                          "children": Array [],
                          "message": "",
                          "name": "React.Fragment",
                          "status": "NORMAL",
                        },
                      ],
                      "message": "",
                      "name": "Xi",
                      "status": "INLINED",
                    },
                    Object {
                      "children": Array [
                        Object {
                          "children": Array [],
                          "message": "",
                          "name": "React.Fragment",
                          "status": "NORMAL",
                        },
                      ],
                      "message": "",
                      "name": "Xi",
                      "status": "INLINED",
                    },
                    Object {
                      "children": Array [
                        Object {
                          "children": Array [
                            Object {
                              "children": Array [],
                              "message": "",
                              "name": "Mu",
                              "status": "INLINED",
                            },
                            Object {
                              "children": Array [],
                              "message": "",
                              "name": "Mu",
                              "status": "INLINED",
                            },
                            Object {
                              "children": Array [],
                              "message": "",
                              "name": "Mu",
                              "status": "INLINED",
                            },
                          ],
                          "message": "",
                          "name": "Zeta",
                          "status": "INLINED",
                        },
                      ],
                      "message": "",
                      "name": "React.Fragment",
                      "status": "NORMAL",
                    },
                  ],
                  "message": "",
                  "name": "React.Fragment",
                  "status": "NORMAL",
                },
              ],
              "message": "",
              "name": "Iota",
              "status": "INLINED",
            },
            Object {
              "children": Array [
                Object {
                  "children": Array [
                    Object {
                      "children": Array [
                        Object {
                          "children": Array [
                            Object {
                              "children": Array [
                                Object {
                                  "children": Array [
                                    Object {
                                      "children": Array [
                                        Object {
                                          "children": Array [],
                                          "message": "",
                                          "name": "Mu",
                                          "status": "INLINED",
                                        },
                                        Object {
                                          "children": Array [],
                                          "message": "",
                                          "name": "Mu",
                                          "status": "INLINED",
                                        },
                                        Object {
                                          "children": Array [],
                                          "message": "",
                                          "name": "Mu",
                                          "status": "INLINED",
                                        },
                                      ],
                                      "message": "",
                                      "name": "Zeta",
                                      "status": "INLINED",
                                    },
                                  ],
                                  "message": "",
                                  "name": "Pi",
                                  "status": "INLINED",
                                },
                              ],
                              "message": "",
                              "name": "React.Fragment",
                              "status": "NORMAL",
                            },
                            Object {
                              "children": Array [
                                Object {
                                  "children": Array [
                                    Object {
                                      "children": Array [],
                                      "message": "",
                                      "name": "React.Fragment",
                                      "status": "NORMAL",
                                    },
                                  ],
                                  "message": "",
                                  "name": "Theta",
                                  "status": "INLINED",
                                },
                              ],
                              "message": "",
                              "name": "Lambda",
                              "status": "INLINED",
                            },
                            Object {
                              "children": Array [
                                Object {
                                  "children": Array [],
                                  "message": "",
                                  "name": "React.Fragment",
                                  "status": "NORMAL",
                                },
                              ],
                              "message": "",
                              "name": "Xi",
                              "status": "INLINED",
                            },
                            Object {
                              "children": Array [
                                Object {
                                  "children": Array [],
                                  "message": "",
                                  "name": "React.Fragment",
                                  "status": "NORMAL",
                                },
                              ],
                              "message": "",
                              "name": "Xi",
                              "status": "INLINED",
                            },
                            Object {
                              "children": Array [
                                Object {
                                  "children": Array [
                                    Object {
                                      "children": Array [],
                                      "message": "",
                                      "name": "Mu",
                                      "status": "INLINED",
                                    },
                                    Object {
                                      "children": Array [],
                                      "message": "",
                                      "name": "Mu",
                                      "status": "INLINED",
                                    },
                                    Object {
                                      "children": Array [],
                                      "message": "",
                                      "name": "Mu",
                                      "status": "INLINED",
                                    },
                                  ],
                                  "message": "",
                                  "name": "Zeta",
                                  "status": "INLINED",
                                },
                              ],
                              "message": "",
                              "name": "React.Fragment",
                              "status": "NORMAL",
                            },
                          ],
                          "message": "",
                          "name": "React.Fragment",
                          "status": "NORMAL",
                        },
                      ],
                      "message": "",
                      "name": "Iota",
                      "status": "INLINED",
                    },
                    Object {
                      "children": Array [],
                      "message": "",
                      "name": "Mu",
                      "status": "INLINED",
                    },
                    Object {
                      "children": Array [
                        Object {
                          "children": Array [],
                          "message": "",
                          "name": "React.Fragment",
                          "status": "NORMAL",
                        },
                        Object {
                          "children": Array [
                            Object {
                              "children": Array [
                                Object {
                                  "children": Array [],
                                  "message": "",
                                  "name": "Mu",
                                  "status": "INLINED",
                                },
                                Object {
                                  "children": Array [],
                                  "message": "",
                                  "name": "Mu",
                                  "status": "INLINED",
                                },
                                Object {
                                  "children": Array [],
                                  "message": "",
                                  "name": "Mu",
                                  "status": "INLINED",
                                },
                              ],
                              "message": "",
                              "name": "Zeta",
                              "status": "INLINED",
                            },
                          ],
                          "message": "",
                          "name": "Pi",
                          "status": "INLINED",
                        },
                      ],
                      "message": "",
                      "name": "Epsilon",
                      "status": "INLINED",
                    },
                    Object {
                      "children": Array [
                        Object {
                          "children": Array [
                            Object {
                              "children": Array [],
                              "message": "",
                              "name": "Mu",
                              "status": "INLINED",
                            },
                            Object {
                              "children": Array [],
                              "message": "",
                              "name": "Mu",
                              "status": "INLINED",
                            },
                            Object {
                              "children": Array [],
                              "message": "",
                              "name": "Mu",
                              "status": "INLINED",
                            },
                          ],
                          "message": "",
                          "name": "Zeta",
                          "status": "INLINED",
                        },
                      ],
                      "message": "",
                      "name": "Pi",
                      "status": "INLINED",
                    },
                  ],
                  "message": "",
                  "name": "React.Fragment",
                  "status": "NORMAL",
                },
              ],
              "message": "",
              "name": "Delta",
              "status": "INLINED",
            },
            Object {
              "children": Array [
                Object {
                  "children": Array [
                    Object {
                      "children": Array [
                        Object {
                          "children": Array [
                            Object {
                              "children": Array [
                                Object {
                                  "children": Array [],
                                  "message": "",
                                  "name": "Mu",
                                  "status": "INLINED",
                                },
                                Object {
                                  "children": Array [],
                                  "message": "",
                                  "name": "Mu",
                                  "status": "INLINED",
                                },
                                Object {
                                  "children": Array [],
                                  "message": "",
                                  "name": "Mu",
                                  "status": "INLINED",
                                },
                              ],
                              "message": "",
                              "name": "Zeta",
                              "status": "INLINED",
                            },
                          ],
                          "message": "",
                          "name": "Pi",
                          "status": "INLINED",
                        },
                      ],
                      "message": "",
                      "name": "React.Fragment",
                      "status": "NORMAL",
                    },
                    Object {
                      "children": Array [
                        Object {
                          "children": Array [
                            Object {
                              "children": Array [],
                              "message": "",
                              "name": "React.Fragment",
                              "status": "NORMAL",
                            },
                          ],
                          "message": "",
                          "name": "Theta",
                          "status": "INLINED",
                        },
                      ],
                      "message": "",
                      "name": "Lambda",
                      "status": "INLINED",
                    },
                    Object {
                      "children": Array [
                        Object {
                          "children": Array [],
                          "message": "",
                          "name": "React.Fragment",
                          "status": "NORMAL",
                        },
                      ],
                      "message": "",
                      "name": "Xi",
                      "status": "INLINED",
                    },
                    Object {
                      "children": Array [
                        Object {
                          "children": Array [],
                          "message": "",
                          "name": "React.Fragment",
                          "status": "NORMAL",
                        },
                      ],
                      "message": "",
                      "name": "Xi",
                      "status": "INLINED",
                    },
                    Object {
                      "children": Array [
                        Object {
                          "children": Array [
                            Object {
                              "children": Array [],
                              "message": "",
                              "name": "Mu",
                              "status": "INLINED",
                            },
                            Object {
                              "children": Array [],
                              "message": "",
                              "name": "Mu",
                              "status": "INLINED",
                            },
                            Object {
                              "children": Array [],
                              "message": "",
                              "name": "Mu",
                              "status": "INLINED",
                            },
                          ],
                          "message": "",
                          "name": "Zeta",
                          "status": "INLINED",
                        },
                      ],
                      "message": "",
                      "name": "React.Fragment",
                      "status": "NORMAL",
                    },
                  ],
                  "message": "",
                  "name": "React.Fragment",
                  "status": "NORMAL",
                },
              ],
              "message": "",
              "name": "Iota",
              "status": "INLINED",
            },
            Object {
              "children": Array [
                Object {
                  "children": Array [],
                  "message": "",
                  "name": "React.Fragment",
                  "status": "NORMAL",
                },
              ],
              "message": "",
              "name": "Xi",
              "status": "INLINED",
            },
          ],
          "message": "",
          "name": "React.Fragment",
          "status": "NORMAL",
        },
      ],
      "message": "",
      "name": "Gamma",
      "status": "ROOT",
    },
  ],
  "inlinedComponents": 138,
  "optimizedNestedClosures": 0,
  "optimizedTrees": 1,
}
`;

exports[`Pathological case: (createElement => JSX) 1`] = `
ReactStatistics {
  "componentsEvaluated": 188,
  "evaluatedRootNodes": Array [
    Object {
      "children": Array [
        Object {
          "children": Array [
            Object {
              "children": Array [
                Object {
                  "children": Array [],
                  "message": "",
                  "name": "React.Fragment",
                  "status": "NORMAL",
                },
              ],
              "message": "",
              "name": "Theta",
              "status": "INLINED",
            },
            Object {
              "children": Array [
                Object {
                  "children": Array [
                    Object {
                      "children": Array [
                        Object {
                          "children": Array [
                            Object {
                              "children": Array [
                                Object {
                                  "children": Array [],
                                  "message": "",
                                  "name": "Mu",
                                  "status": "INLINED",
                                },
                                Object {
                                  "children": Array [],
                                  "message": "",
                                  "name": "Mu",
                                  "status": "INLINED",
                                },
                                Object {
                                  "children": Array [],
                                  "message": "",
                                  "name": "Mu",
                                  "status": "INLINED",
                                },
                              ],
                              "message": "",
                              "name": "Zeta",
                              "status": "INLINED",
                            },
                          ],
                          "message": "",
                          "name": "Pi",
                          "status": "INLINED",
                        },
                      ],
                      "message": "",
                      "name": "React.Fragment",
                      "status": "NORMAL",
                    },
                    Object {
                      "children": Array [
                        Object {
                          "children": Array [
                            Object {
                              "children": Array [],
                              "message": "",
                              "name": "React.Fragment",
                              "status": "NORMAL",
                            },
                          ],
                          "message": "",
                          "name": "Theta",
                          "status": "INLINED",
                        },
                      ],
                      "message": "",
                      "name": "Lambda",
                      "status": "INLINED",
                    },
                    Object {
                      "children": Array [
                        Object {
                          "children": Array [],
                          "message": "",
                          "name": "React.Fragment",
                          "status": "NORMAL",
                        },
                      ],
                      "message": "",
                      "name": "Xi",
                      "status": "INLINED",
                    },
                    Object {
                      "children": Array [
                        Object {
                          "children": Array [],
                          "message": "",
                          "name": "React.Fragment",
                          "status": "NORMAL",
                        },
                      ],
                      "message": "",
                      "name": "Xi",
                      "status": "INLINED",
                    },
                    Object {
                      "children": Array [
                        Object {
                          "children": Array [
                            Object {
                              "children": Array [],
                              "message": "",
                              "name": "Mu",
                              "status": "INLINED",
                            },
                            Object {
                              "children": Array [],
                              "message": "",
                              "name": "Mu",
                              "status": "INLINED",
                            },
                            Object {
                              "children": Array [],
                              "message": "",
                              "name": "Mu",
                              "status": "INLINED",
                            },
                          ],
                          "message": "",
                          "name": "Zeta",
                          "status": "INLINED",
                        },
                      ],
                      "message": "",
                      "name": "React.Fragment",
                      "status": "NORMAL",
                    },
                  ],
                  "message": "",
                  "name": "React.Fragment",
                  "status": "NORMAL",
                },
              ],
              "message": "",
              "name": "Iota",
              "status": "INLINED",
            },
            Object {
              "children": Array [
                Object {
                  "children": Array [],
                  "message": "",
                  "name": "React.Fragment",
                  "status": "NORMAL",
                },
              ],
              "message": "",
              "name": "Xi",
              "status": "INLINED",
            },
            Object {
              "children": Array [
                Object {
                  "children": Array [],
                  "message": "",
                  "name": "Mu",
                  "status": "INLINED",
                },
                Object {
                  "children": Array [],
                  "message": "",
                  "name": "Mu",
                  "status": "INLINED",
                },
                Object {
                  "children": Array [],
                  "message": "",
                  "name": "Mu",
                  "status": "INLINED",
                },
              ],
              "message": "",
              "name": "Zeta",
              "status": "INLINED",
            },
            Object {
              "children": Array [
                Object {
                  "children": Array [],
                  "message": "",
                  "name": "React.Fragment",
                  "status": "NORMAL",
                },
                Object {
                  "children": Array [
                    Object {
                      "children": Array [
                        Object {
                          "children": Array [],
                          "message": "",
                          "name": "Mu",
                          "status": "INLINED",
                        },
                        Object {
                          "children": Array [],
                          "message": "",
                          "name": "Mu",
                          "status": "INLINED",
                        },
                        Object {
                          "children": Array [],
                          "message": "",
                          "name": "Mu",
                          "status": "INLINED",
                        },
                      ],
                      "message": "",
                      "name": "Zeta",
                      "status": "INLINED",
                    },
                  ],
                  "message": "",
                  "name": "Pi",
                  "status": "INLINED",
                },
              ],
              "message": "",
              "name": "Epsilon",
              "status": "INLINED",
            },
            Object {
              "children": Array [
                Object {
                  "children": Array [
                    Object {
                      "children": Array [
                        Object {
                          "children": Array [
                            Object {
                              "children": Array [
                                Object {
                                  "children": Array [
                                    Object {
                                      "children": Array [
                                        Object {
                                          "children": Array [],
                                          "message": "",
                                          "name": "Mu",
                                          "status": "INLINED",
                                        },
                                        Object {
                                          "children": Array [],
                                          "message": "",
                                          "name": "Mu",
                                          "status": "INLINED",
                                        },
                                        Object {
                                          "children": Array [],
                                          "message": "",
                                          "name": "Mu",
                                          "status": "INLINED",
                                        },
                                      ],
                                      "message": "",
                                      "name": "Zeta",
                                      "status": "INLINED",
                                    },
                                  ],
                                  "message": "",
                                  "name": "Pi",
                                  "status": "INLINED",
                                },
                              ],
                              "message": "",
                              "name": "React.Fragment",
                              "status": "NORMAL",
                            },
                            Object {
                              "children": Array [
                                Object {
                                  "children": Array [
                                    Object {
                                      "children": Array [],
                                      "message": "",
                                      "name": "React.Fragment",
                                      "status": "NORMAL",
                                    },
                                  ],
                                  "message": "",
                                  "name": "Theta",
                                  "status": "INLINED",
                                },
                              ],
                              "message": "",
                              "name": "Lambda",
                              "status": "INLINED",
                            },
                            Object {
                              "children": Array [
                                Object {
                                  "children": Array [],
                                  "message": "",
                                  "name": "React.Fragment",
                                  "status": "NORMAL",
                                },
                              ],
                              "message": "",
                              "name": "Xi",
                              "status": "INLINED",
                            },
                            Object {
                              "children": Array [
                                Object {
                                  "children": Array [],
                                  "message": "",
                                  "name": "React.Fragment",
                                  "status": "NORMAL",
                                },
                              ],
                              "message": "",
                              "name": "Xi",
                              "status": "INLINED",
                            },
                            Object {
                              "children": Array [
                                Object {
                                  "children": Array [
                                    Object {
                                      "children": Array [],
                                      "message": "",
                                      "name": "Mu",
                                      "status": "INLINED",
                                    },
                                    Object {
                                      "children": Array [],
                                      "message": "",
                                      "name": "Mu",
                                      "status": "INLINED",
                                    },
                                    Object {
                                      "children": Array [],
                                      "message": "",
                                      "name": "Mu",
                                      "status": "INLINED",
                                    },
                                  ],
                                  "message": "",
                                  "name": "Zeta",
                                  "status": "INLINED",
                                },
                              ],
                              "message": "",
                              "name": "React.Fragment",
                              "status": "NORMAL",
                            },
                          ],
                          "message": "",
                          "name": "React.Fragment",
                          "status": "NORMAL",
                        },
                      ],
                      "message": "",
                      "name": "Iota",
                      "status": "INLINED",
                    },
                    Object {
                      "children": Array [],
                      "message": "",
                      "name": "Mu",
                      "status": "INLINED",
                    },
                    Object {
                      "children": Array [
                        Object {
                          "children": Array [],
                          "message": "",
                          "name": "React.Fragment",
                          "status": "NORMAL",
                        },
                        Object {
                          "children": Array [
                            Object {
                              "children": Array [
                                Object {
                                  "children": Array [],
                                  "message": "",
                                  "name": "Mu",
                                  "status": "INLINED",
                                },
                                Object {
                                  "children": Array [],
                                  "message": "",
                                  "name": "Mu",
                                  "status": "INLINED",
                                },
                                Object {
                                  "children": Array [],
                                  "message": "",
                                  "name": "Mu",
                                  "status": "INLINED",
                                },
                              ],
                              "message": "",
                              "name": "Zeta",
                              "status": "INLINED",
                            },
                          ],
                          "message": "",
                          "name": "Pi",
                          "status": "INLINED",
                        },
                      ],
                      "message": "",
                      "name": "Epsilon",
                      "status": "INLINED",
                    },
                    Object {
                      "children": Array [
                        Object {
                          "children": Array [
                            Object {
                              "children": Array [],
                              "message": "",
                              "name": "Mu",
                              "status": "INLINED",
                            },
                            Object {
                              "children": Array [],
                              "message": "",
                              "name": "Mu",
                              "status": "INLINED",
                            },
                            Object {
                              "children": Array [],
                              "message": "",
                              "name": "Mu",
                              "status": "INLINED",
                            },
                          ],
                          "message": "",
                          "name": "Zeta",
                          "status": "INLINED",
                        },
                      ],
                      "message": "",
                      "name": "Pi",
                      "status": "INLINED",
                    },
                  ],
                  "message": "",
                  "name": "React.Fragment",
                  "status": "NORMAL",
                },
              ],
              "message": "",
              "name": "Delta",
              "status": "INLINED",
            },
            Object {
              "children": Array [
                Object {
                  "children": Array [
                    Object {
                      "children": Array [
                        Object {
                          "children": Array [
                            Object {
                              "children": Array [
                                Object {
                                  "children": Array [
                                    Object {
                                      "children": Array [
                                        Object {
                                          "children": Array [],
                                          "message": "",
                                          "name": "Mu",
                                          "status": "INLINED",
                                        },
                                        Object {
                                          "children": Array [],
                                          "message": "",
                                          "name": "Mu",
                                          "status": "INLINED",
                                        },
                                        Object {
                                          "children": Array [],
                                          "message": "",
                                          "name": "Mu",
                                          "status": "INLINED",
                                        },
                                      ],
                                      "message": "",
                                      "name": "Zeta",
                                      "status": "INLINED",
                                    },
                                  ],
                                  "message": "",
                                  "name": "Pi",
                                  "status": "INLINED",
                                },
                              ],
                              "message": "",
                              "name": "React.Fragment",
                              "status": "NORMAL",
                            },
                            Object {
                              "children": Array [
                                Object {
                                  "children": Array [
                                    Object {
                                      "children": Array [],
                                      "message": "",
                                      "name": "React.Fragment",
                                      "status": "NORMAL",
                                    },
                                  ],
                                  "message": "",
                                  "name": "Theta",
                                  "status": "INLINED",
                                },
                              ],
                              "message": "",
                              "name": "Lambda",
                              "status": "INLINED",
                            },
                            Object {
                              "children": Array [
                                Object {
                                  "children": Array [],
                                  "message": "",
                                  "name": "React.Fragment",
                                  "status": "NORMAL",
                                },
                              ],
                              "message": "",
                              "name": "Xi",
                              "status": "INLINED",
                            },
                            Object {
                              "children": Array [
                                Object {
                                  "children": Array [],
                                  "message": "",
                                  "name": "React.Fragment",
                                  "status": "NORMAL",
                                },
                              ],
                              "message": "",
                              "name": "Xi",
                              "status": "INLINED",
                            },
                            Object {
                              "children": Array [
                                Object {
                                  "children": Array [
                                    Object {
                                      "children": Array [],
                                      "message": "",
                                      "name": "Mu",
                                      "status": "INLINED",
                                    },
                                    Object {
                                      "children": Array [],
                                      "message": "",
                                      "name": "Mu",
                                      "status": "INLINED",
                                    },
                                    Object {
                                      "children": Array [],
                                      "message": "",
                                      "name": "Mu",
                                      "status": "INLINED",
                                    },
                                  ],
                                  "message": "",
                                  "name": "Zeta",
                                  "status": "INLINED",
                                },
                              ],
                              "message": "",
                              "name": "React.Fragment",
                              "status": "NORMAL",
                            },
                          ],
                          "message": "",
                          "name": "React.Fragment",
                          "status": "NORMAL",
                        },
                      ],
                      "message": "",
                      "name": "Iota",
                      "status": "INLINED",
                    },
                    Object {
                      "children": Array [],
                      "message": "",
                      "name": "Mu",
                      "status": "INLINED",
                    },
                    Object {
                      "children": Array [
                        Object {
                          "children": Array [],
                          "message": "",
                          "name": "React.Fragment",
                          "status": "NORMAL",
                        },
                        Object {
                          "children": Array [
                            Object {
                              "children": Array [
                                Object {
                                  "children": Array [],
                                  "message": "",
                                  "name": "Mu",
                                  "status": "INLINED",
                                },
                                Object {
                                  "children": Array [],
                                  "message": "",
                                  "name": "Mu",
                                  "status": "INLINED",
                                },
                                Object {
                                  "children": Array [],
                                  "message": "",
                                  "name": "Mu",
                                  "status": "INLINED",
                                },
                              ],
                              "message": "",
                              "name": "Zeta",
                              "status": "INLINED",
                            },
                          ],
                          "message": "",
                          "name": "Pi",
                          "status": "INLINED",
                        },
                      ],
                      "message": "",
                      "name": "Epsilon",
                      "status": "INLINED",
                    },
                    Object {
                      "children": Array [
                        Object {
                          "children": Array [
                            Object {
                              "children": Array [],
                              "message": "",
                              "name": "Mu",
                              "status": "INLINED",
                            },
                            Object {
                              "children": Array [],
                              "message": "",
                              "name": "Mu",
                              "status": "INLINED",
                            },
                            Object {
                              "children": Array [],
                              "message": "",
                              "name": "Mu",
                              "status": "INLINED",
                            },
                          ],
                          "message": "",
                          "name": "Zeta",
                          "status": "INLINED",
                        },
                      ],
                      "message": "",
                      "name": "Pi",
                      "status": "INLINED",
                    },
                  ],
                  "message": "",
                  "name": "React.Fragment",
                  "status": "NORMAL",
                },
              ],
              "message": "",
              "name": "Delta",
              "status": "INLINED",
            },
            Object {
              "children": Array [
                Object {
                  "children": Array [],
                  "message": "",
                  "name": "React.Fragment",
                  "status": "NORMAL",
                },
              ],
              "message": "",
              "name": "Xi",
              "status": "INLINED",
            },
            Object {
              "children": Array [
                Object {
                  "children": Array [],
                  "message": "",
                  "name": "React.Fragment",
                  "status": "NORMAL",
                },
              ],
              "message": "",
              "name": "Xi",
              "status": "INLINED",
            },
            Object {
              "children": Array [
                Object {
                  "children": Array [
                    Object {
                      "children": Array [
                        Object {
                          "children": Array [
                            Object {
                              "children": Array [
                                Object {
                                  "children": Array [],
                                  "message": "",
                                  "name": "Mu",
                                  "status": "INLINED",
                                },
                                Object {
                                  "children": Array [],
                                  "message": "",
                                  "name": "Mu",
                                  "status": "INLINED",
                                },
                                Object {
                                  "children": Array [],
                                  "message": "",
                                  "name": "Mu",
                                  "status": "INLINED",
                                },
                              ],
                              "message": "",
                              "name": "Zeta",
                              "status": "INLINED",
                            },
                          ],
                          "message": "",
                          "name": "Pi",
                          "status": "INLINED",
                        },
                      ],
                      "message": "",
                      "name": "React.Fragment",
                      "status": "NORMAL",
                    },
                    Object {
                      "children": Array [
                        Object {
                          "children": Array [
                            Object {
                              "children": Array [],
                              "message": "",
                              "name": "React.Fragment",
                              "status": "NORMAL",
                            },
                          ],
                          "message": "",
                          "name": "Theta",
                          "status": "INLINED",
                        },
                      ],
                      "message": "",
                      "name": "Lambda",
                      "status": "INLINED",
                    },
                    Object {
                      "children": Array [
                        Object {
                          "children": Array [],
                          "message": "",
                          "name": "React.Fragment",
                          "status": "NORMAL",
                        },
                      ],
                      "message": "",
                      "name": "Xi",
                      "status": "INLINED",
                    },
                    Object {
                      "children": Array [
                        Object {
                          "children": Array [],
                          "message": "",
                          "name": "React.Fragment",
                          "status": "NORMAL",
                        },
                      ],
                      "message": "",
                      "name": "Xi",
                      "status": "INLINED",
                    },
                    Object {
                      "children": Array [
                        Object {
                          "children": Array [
                            Object {
                              "children": Array [],
                              "message": "",
                              "name": "Mu",
                              "status": "INLINED",
                            },
                            Object {
                              "children": Array [],
                              "message": "",
                              "name": "Mu",
                              "status": "INLINED",
                            },
                            Object {
                              "children": Array [],
                              "message": "",
                              "name": "Mu",
                              "status": "INLINED",
                            },
                          ],
                          "message": "",
                          "name": "Zeta",
                          "status": "INLINED",
                        },
                      ],
                      "message": "",
                      "name": "React.Fragment",
                      "status": "NORMAL",
                    },
                  ],
                  "message": "",
                  "name": "React.Fragment",
                  "status": "NORMAL",
                },
              ],
              "message": "",
              "name": "Iota",
              "status": "INLINED",
            },
            Object {
              "children": Array [
                Object {
                  "children": Array [
                    Object {
                      "children": Array [
                        Object {
                          "children": Array [
                            Object {
                              "children": Array [
                                Object {
                                  "children": Array [
                                    Object {
                                      "children": Array [
                                        Object {
                                          "children": Array [],
                                          "message": "",
                                          "name": "Mu",
                                          "status": "INLINED",
                                        },
                                        Object {
                                          "children": Array [],
                                          "message": "",
                                          "name": "Mu",
                                          "status": "INLINED",
                                        },
                                        Object {
                                          "children": Array [],
                                          "message": "",
                                          "name": "Mu",
                                          "status": "INLINED",
                                        },
                                      ],
                                      "message": "",
                                      "name": "Zeta",
                                      "status": "INLINED",
                                    },
                                  ],
                                  "message": "",
                                  "name": "Pi",
                                  "status": "INLINED",
                                },
                              ],
                              "message": "",
                              "name": "React.Fragment",
                              "status": "NORMAL",
                            },
                            Object {
                              "children": Array [
                                Object {
                                  "children": Array [
                                    Object {
                                      "children": Array [],
                                      "message": "",
                                      "name": "React.Fragment",
                                      "status": "NORMAL",
                                    },
                                  ],
                                  "message": "",
                                  "name": "Theta",
                                  "status": "INLINED",
                                },
                              ],
                              "message": "",
                              "name": "Lambda",
                              "status": "INLINED",
                            },
                            Object {
                              "children": Array [
                                Object {
                                  "children": Array [],
                                  "message": "",
                                  "name": "React.Fragment",
                                  "status": "NORMAL",
                                },
                              ],
                              "message": "",
                              "name": "Xi",
                              "status": "INLINED",
                            },
                            Object {
                              "children": Array [
                                Object {
                                  "children": Array [],
                                  "message": "",
                                  "name": "React.Fragment",
                                  "status": "NORMAL",
                                },
                              ],
                              "message": "",
                              "name": "Xi",
                              "status": "INLINED",
                            },
                            Object {
                              "children": Array [
                                Object {
                                  "children": Array [
                                    Object {
                                      "children": Array [],
                                      "message": "",
                                      "name": "Mu",
                                      "status": "INLINED",
                                    },
                                    Object {
                                      "children": Array [],
                                      "message": "",
                                      "name": "Mu",
                                      "status": "INLINED",
                                    },
                                    Object {
                                      "children": Array [],
                                      "message": "",
                                      "name": "Mu",
                                      "status": "INLINED",
                                    },
                                  ],
                                  "message": "",
                                  "name": "Zeta",
                                  "status": "INLINED",
                                },
                              ],
                              "message": "",
                              "name": "React.Fragment",
                              "status": "NORMAL",
                            },
                          ],
                          "message": "",
                          "name": "React.Fragment",
                          "status": "NORMAL",
                        },
                      ],
                      "message": "",
                      "name": "Iota",
                      "status": "INLINED",
                    },
                    Object {
                      "children": Array [],
                      "message": "",
                      "name": "Mu",
                      "status": "INLINED",
                    },
                    Object {
                      "children": Array [
                        Object {
                          "children": Array [],
                          "message": "",
                          "name": "React.Fragment",
                          "status": "NORMAL",
                        },
                        Object {
                          "children": Array [
                            Object {
                              "children": Array [
                                Object {
                                  "children": Array [],
                                  "message": "",
                                  "name": "Mu",
                                  "status": "INLINED",
                                },
                                Object {
                                  "children": Array [],
                                  "message": "",
                                  "name": "Mu",
                                  "status": "INLINED",
                                },
                                Object {
                                  "children": Array [],
                                  "message": "",
                                  "name": "Mu",
                                  "status": "INLINED",
                                },
                              ],
                              "message": "",
                              "name": "Zeta",
                              "status": "INLINED",
                            },
                          ],
                          "message": "",
                          "name": "Pi",
                          "status": "INLINED",
                        },
                      ],
                      "message": "",
                      "name": "Epsilon",
                      "status": "INLINED",
                    },
                    Object {
                      "children": Array [
                        Object {
                          "children": Array [
                            Object {
                              "children": Array [],
                              "message": "",
                              "name": "Mu",
                              "status": "INLINED",
                            },
                            Object {
                              "children": Array [],
                              "message": "",
                              "name": "Mu",
                              "status": "INLINED",
                            },
                            Object {
                              "children": Array [],
                              "message": "",
                              "name": "Mu",
                              "status": "INLINED",
                            },
                          ],
                          "message": "",
                          "name": "Zeta",
                          "status": "INLINED",
                        },
                      ],
                      "message": "",
                      "name": "Pi",
                      "status": "INLINED",
                    },
                  ],
                  "message": "",
                  "name": "React.Fragment",
                  "status": "NORMAL",
                },
              ],
              "message": "",
              "name": "Delta",
              "status": "INLINED",
            },
            Object {
              "children": Array [
                Object {
                  "children": Array [
                    Object {
                      "children": Array [
                        Object {
                          "children": Array [
                            Object {
                              "children": Array [
                                Object {
                                  "children": Array [],
                                  "message": "",
                                  "name": "Mu",
                                  "status": "INLINED",
                                },
                                Object {
                                  "children": Array [],
                                  "message": "",
                                  "name": "Mu",
                                  "status": "INLINED",
                                },
                                Object {
                                  "children": Array [],
                                  "message": "",
                                  "name": "Mu",
                                  "status": "INLINED",
                                },
                              ],
                              "message": "",
                              "name": "Zeta",
                              "status": "INLINED",
                            },
                          ],
                          "message": "",
                          "name": "Pi",
                          "status": "INLINED",
                        },
                      ],
                      "message": "",
                      "name": "React.Fragment",
                      "status": "NORMAL",
                    },
                    Object {
                      "children": Array [
                        Object {
                          "children": Array [
                            Object {
                              "children": Array [],
                              "message": "",
                              "name": "React.Fragment",
                              "status": "NORMAL",
                            },
                          ],
                          "message": "",
                          "name": "Theta",
                          "status": "INLINED",
                        },
                      ],
                      "message": "",
                      "name": "Lambda",
                      "status": "INLINED",
                    },
                    Object {
                      "children": Array [
                        Object {
                          "children": Array [],
                          "message": "",
                          "name": "React.Fragment",
                          "status": "NORMAL",
                        },
                      ],
                      "message": "",
                      "name": "Xi",
                      "status": "INLINED",
                    },
                    Object {
                      "children": Array [
                        Object {
                          "children": Array [],
                          "message": "",
                          "name": "React.Fragment",
                          "status": "NORMAL",
                        },
                      ],
                      "message": "",
                      "name": "Xi",
                      "status": "INLINED",
                    },
                    Object {
                      "children": Array [
                        Object {
                          "children": Array [
                            Object {
                              "children": Array [],
                              "message": "",
                              "name": "Mu",
                              "status": "INLINED",
                            },
                            Object {
                              "children": Array [],
                              "message": "",
                              "name": "Mu",
                              "status": "INLINED",
                            },
                            Object {
                              "children": Array [],
                              "message": "",
                              "name": "Mu",
                              "status": "INLINED",
                            },
                          ],
                          "message": "",
                          "name": "Zeta",
                          "status": "INLINED",
                        },
                      ],
                      "message": "",
                      "name": "React.Fragment",
                      "status": "NORMAL",
                    },
                  ],
                  "message": "",
                  "name": "React.Fragment",
                  "status": "NORMAL",
                },
              ],
              "message": "",
              "name": "Iota",
              "status": "INLINED",
            },
            Object {
              "children": Array [
                Object {
                  "children": Array [],
                  "message": "",
                  "name": "React.Fragment",
                  "status": "NORMAL",
                },
              ],
              "message": "",
              "name": "Xi",
              "status": "INLINED",
            },
          ],
          "message": "",
          "name": "React.Fragment",
          "status": "NORMAL",
        },
      ],
      "message": "",
      "name": "Gamma",
      "status": "ROOT",
    },
  ],
  "inlinedComponents": 138,
  "optimizedNestedClosures": 0,
  "optimizedTrees": 1,
}
`;

exports[`Pathological case: (createElement => createElement) 1`] = `
ReactStatistics {
  "componentsEvaluated": 188,
  "evaluatedRootNodes": Array [
    Object {
      "children": Array [
        Object {
          "children": Array [
            Object {
              "children": Array [
                Object {
                  "children": Array [],
                  "message": "",
                  "name": "React.Fragment",
                  "status": "NORMAL",
                },
              ],
              "message": "",
              "name": "Theta",
              "status": "INLINED",
            },
            Object {
              "children": Array [
                Object {
                  "children": Array [
                    Object {
                      "children": Array [
                        Object {
                          "children": Array [
                            Object {
                              "children": Array [
                                Object {
                                  "children": Array [],
                                  "message": "",
                                  "name": "Mu",
                                  "status": "INLINED",
                                },
                                Object {
                                  "children": Array [],
                                  "message": "",
                                  "name": "Mu",
                                  "status": "INLINED",
                                },
                                Object {
                                  "children": Array [],
                                  "message": "",
                                  "name": "Mu",
                                  "status": "INLINED",
                                },
                              ],
                              "message": "",
                              "name": "Zeta",
                              "status": "INLINED",
                            },
                          ],
                          "message": "",
                          "name": "Pi",
                          "status": "INLINED",
                        },
                      ],
                      "message": "",
                      "name": "React.Fragment",
                      "status": "NORMAL",
                    },
                    Object {
                      "children": Array [
                        Object {
                          "children": Array [
                            Object {
                              "children": Array [],
                              "message": "",
                              "name": "React.Fragment",
                              "status": "NORMAL",
                            },
                          ],
                          "message": "",
                          "name": "Theta",
                          "status": "INLINED",
                        },
                      ],
                      "message": "",
                      "name": "Lambda",
                      "status": "INLINED",
                    },
                    Object {
                      "children": Array [
                        Object {
                          "children": Array [],
                          "message": "",
                          "name": "React.Fragment",
                          "status": "NORMAL",
                        },
                      ],
                      "message": "",
                      "name": "Xi",
                      "status": "INLINED",
                    },
                    Object {
                      "children": Array [
                        Object {
                          "children": Array [],
                          "message": "",
                          "name": "React.Fragment",
                          "status": "NORMAL",
                        },
                      ],
                      "message": "",
                      "name": "Xi",
                      "status": "INLINED",
                    },
                    Object {
                      "children": Array [
                        Object {
                          "children": Array [
                            Object {
                              "children": Array [],
                              "message": "",
                              "name": "Mu",
                              "status": "INLINED",
                            },
                            Object {
                              "children": Array [],
                              "message": "",
                              "name": "Mu",
                              "status": "INLINED",
                            },
                            Object {
                              "children": Array [],
                              "message": "",
                              "name": "Mu",
                              "status": "INLINED",
                            },
                          ],
                          "message": "",
                          "name": "Zeta",
                          "status": "INLINED",
                        },
                      ],
                      "message": "",
                      "name": "React.Fragment",
                      "status": "NORMAL",
                    },
                  ],
                  "message": "",
                  "name": "React.Fragment",
                  "status": "NORMAL",
                },
              ],
              "message": "",
              "name": "Iota",
              "status": "INLINED",
            },
            Object {
              "children": Array [
                Object {
                  "children": Array [],
                  "message": "",
                  "name": "React.Fragment",
                  "status": "NORMAL",
                },
              ],
              "message": "",
              "name": "Xi",
              "status": "INLINED",
            },
            Object {
              "children": Array [
                Object {
                  "children": Array [],
                  "message": "",
                  "name": "Mu",
                  "status": "INLINED",
                },
                Object {
                  "children": Array [],
                  "message": "",
                  "name": "Mu",
                  "status": "INLINED",
                },
                Object {
                  "children": Array [],
                  "message": "",
                  "name": "Mu",
                  "status": "INLINED",
                },
              ],
              "message": "",
              "name": "Zeta",
              "status": "INLINED",
            },
            Object {
              "children": Array [
                Object {
                  "children": Array [],
                  "message": "",
                  "name": "React.Fragment",
                  "status": "NORMAL",
                },
                Object {
                  "children": Array [
                    Object {
                      "children": Array [
                        Object {
                          "children": Array [],
                          "message": "",
                          "name": "Mu",
                          "status": "INLINED",
                        },
                        Object {
                          "children": Array [],
                          "message": "",
                          "name": "Mu",
                          "status": "INLINED",
                        },
                        Object {
                          "children": Array [],
                          "message": "",
                          "name": "Mu",
                          "status": "INLINED",
                        },
                      ],
                      "message": "",
                      "name": "Zeta",
                      "status": "INLINED",
                    },
                  ],
                  "message": "",
                  "name": "Pi",
                  "status": "INLINED",
                },
              ],
              "message": "",
              "name": "Epsilon",
              "status": "INLINED",
            },
            Object {
              "children": Array [
                Object {
                  "children": Array [
                    Object {
                      "children": Array [
                        Object {
                          "children": Array [
                            Object {
                              "children": Array [
                                Object {
                                  "children": Array [
                                    Object {
                                      "children": Array [
                                        Object {
                                          "children": Array [],
                                          "message": "",
                                          "name": "Mu",
                                          "status": "INLINED",
                                        },
                                        Object {
                                          "children": Array [],
                                          "message": "",
                                          "name": "Mu",
                                          "status": "INLINED",
                                        },
                                        Object {
                                          "children": Array [],
                                          "message": "",
                                          "name": "Mu",
                                          "status": "INLINED",
                                        },
                                      ],
                                      "message": "",
                                      "name": "Zeta",
                                      "status": "INLINED",
                                    },
                                  ],
                                  "message": "",
                                  "name": "Pi",
                                  "status": "INLINED",
                                },
                              ],
                              "message": "",
                              "name": "React.Fragment",
                              "status": "NORMAL",
                            },
                            Object {
                              "children": Array [
                                Object {
                                  "children": Array [
                                    Object {
                                      "children": Array [],
                                      "message": "",
                                      "name": "React.Fragment",
                                      "status": "NORMAL",
                                    },
                                  ],
                                  "message": "",
                                  "name": "Theta",
                                  "status": "INLINED",
                                },
                              ],
                              "message": "",
                              "name": "Lambda",
                              "status": "INLINED",
                            },
                            Object {
                              "children": Array [
                                Object {
                                  "children": Array [],
                                  "message": "",
                                  "name": "React.Fragment",
                                  "status": "NORMAL",
                                },
                              ],
                              "message": "",
                              "name": "Xi",
                              "status": "INLINED",
                            },
                            Object {
                              "children": Array [
                                Object {
                                  "children": Array [],
                                  "message": "",
                                  "name": "React.Fragment",
                                  "status": "NORMAL",
                                },
                              ],
                              "message": "",
                              "name": "Xi",
                              "status": "INLINED",
                            },
                            Object {
                              "children": Array [
                                Object {
                                  "children": Array [
                                    Object {
                                      "children": Array [],
                                      "message": "",
                                      "name": "Mu",
                                      "status": "INLINED",
                                    },
                                    Object {
                                      "children": Array [],
                                      "message": "",
                                      "name": "Mu",
                                      "status": "INLINED",
                                    },
                                    Object {
                                      "children": Array [],
                                      "message": "",
                                      "name": "Mu",
                                      "status": "INLINED",
                                    },
                                  ],
                                  "message": "",
                                  "name": "Zeta",
                                  "status": "INLINED",
                                },
                              ],
                              "message": "",
                              "name": "React.Fragment",
                              "status": "NORMAL",
                            },
                          ],
                          "message": "",
                          "name": "React.Fragment",
                          "status": "NORMAL",
                        },
                      ],
                      "message": "",
                      "name": "Iota",
                      "status": "INLINED",
                    },
                    Object {
                      "children": Array [],
                      "message": "",
                      "name": "Mu",
                      "status": "INLINED",
                    },
                    Object {
                      "children": Array [
                        Object {
                          "children": Array [],
                          "message": "",
                          "name": "React.Fragment",
                          "status": "NORMAL",
                        },
                        Object {
                          "children": Array [
                            Object {
                              "children": Array [
                                Object {
                                  "children": Array [],
                                  "message": "",
                                  "name": "Mu",
                                  "status": "INLINED",
                                },
                                Object {
                                  "children": Array [],
                                  "message": "",
                                  "name": "Mu",
                                  "status": "INLINED",
                                },
                                Object {
                                  "children": Array [],
                                  "message": "",
                                  "name": "Mu",
                                  "status": "INLINED",
                                },
                              ],
                              "message": "",
                              "name": "Zeta",
                              "status": "INLINED",
                            },
                          ],
                          "message": "",
                          "name": "Pi",
                          "status": "INLINED",
                        },
                      ],
                      "message": "",
                      "name": "Epsilon",
                      "status": "INLINED",
                    },
                    Object {
                      "children": Array [
                        Object {
                          "children": Array [
                            Object {
                              "children": Array [],
                              "message": "",
                              "name": "Mu",
                              "status": "INLINED",
                            },
                            Object {
                              "children": Array [],
                              "message": "",
                              "name": "Mu",
                              "status": "INLINED",
                            },
                            Object {
                              "children": Array [],
                              "message": "",
                              "name": "Mu",
                              "status": "INLINED",
                            },
                          ],
                          "message": "",
                          "name": "Zeta",
                          "status": "INLINED",
                        },
                      ],
                      "message": "",
                      "name": "Pi",
                      "status": "INLINED",
                    },
                  ],
                  "message": "",
                  "name": "React.Fragment",
                  "status": "NORMAL",
                },
              ],
              "message": "",
              "name": "Delta",
              "status": "INLINED",
            },
            Object {
              "children": Array [
                Object {
                  "children": Array [
                    Object {
                      "children": Array [
                        Object {
                          "children": Array [
                            Object {
                              "children": Array [
                                Object {
                                  "children": Array [
                                    Object {
                                      "children": Array [
                                        Object {
                                          "children": Array [],
                                          "message": "",
                                          "name": "Mu",
                                          "status": "INLINED",
                                        },
                                        Object {
                                          "children": Array [],
                                          "message": "",
                                          "name": "Mu",
                                          "status": "INLINED",
                                        },
                                        Object {
                                          "children": Array [],
                                          "message": "",
                                          "name": "Mu",
                                          "status": "INLINED",
                                        },
                                      ],
                                      "message": "",
                                      "name": "Zeta",
                                      "status": "INLINED",
                                    },
                                  ],
                                  "message": "",
                                  "name": "Pi",
                                  "status": "INLINED",
                                },
                              ],
                              "message": "",
                              "name": "React.Fragment",
                              "status": "NORMAL",
                            },
                            Object {
                              "children": Array [
                                Object {
                                  "children": Array [
                                    Object {
                                      "children": Array [],
                                      "message": "",
                                      "name": "React.Fragment",
                                      "status": "NORMAL",
                                    },
                                  ],
                                  "message": "",
                                  "name": "Theta",
                                  "status": "INLINED",
                                },
                              ],
                              "message": "",
                              "name": "Lambda",
                              "status": "INLINED",
                            },
                            Object {
                              "children": Array [
                                Object {
                                  "children": Array [],
                                  "message": "",
                                  "name": "React.Fragment",
                                  "status": "NORMAL",
                                },
                              ],
                              "message": "",
                              "name": "Xi",
                              "status": "INLINED",
                            },
                            Object {
                              "children": Array [
                                Object {
                                  "children": Array [],
                                  "message": "",
                                  "name": "React.Fragment",
                                  "status": "NORMAL",
                                },
                              ],
                              "message": "",
                              "name": "Xi",
                              "status": "INLINED",
                            },
                            Object {
                              "children": Array [
                                Object {
                                  "children": Array [
                                    Object {
                                      "children": Array [],
                                      "message": "",
                                      "name": "Mu",
                                      "status": "INLINED",
                                    },
                                    Object {
                                      "children": Array [],
                                      "message": "",
                                      "name": "Mu",
                                      "status": "INLINED",
                                    },
                                    Object {
                                      "children": Array [],
                                      "message": "",
                                      "name": "Mu",
                                      "status": "INLINED",
                                    },
                                  ],
                                  "message": "",
                                  "name": "Zeta",
                                  "status": "INLINED",
                                },
                              ],
                              "message": "",
                              "name": "React.Fragment",
                              "status": "NORMAL",
                            },
                          ],
                          "message": "",
                          "name": "React.Fragment",
                          "status": "NORMAL",
                        },
                      ],
                      "message": "",
                      "name": "Iota",
                      "status": "INLINED",
                    },
                    Object {
                      "children": Array [],
                      "message": "",
                      "name": "Mu",
                      "status": "INLINED",
                    },
                    Object {
                      "children": Array [
                        Object {
                          "children": Array [],
                          "message": "",
                          "name": "React.Fragment",
                          "status": "NORMAL",
                        },
                        Object {
                          "children": Array [
                            Object {
                              "children": Array [
                                Object {
                                  "children": Array [],
                                  "message": "",
                                  "name": "Mu",
                                  "status": "INLINED",
                                },
                                Object {
                                  "children": Array [],
                                  "message": "",
                                  "name": "Mu",
                                  "status": "INLINED",
                                },
                                Object {
                                  "children": Array [],
                                  "message": "",
                                  "name": "Mu",
                                  "status": "INLINED",
                                },
                              ],
                              "message": "",
                              "name": "Zeta",
                              "status": "INLINED",
                            },
                          ],
                          "message": "",
                          "name": "Pi",
                          "status": "INLINED",
                        },
                      ],
                      "message": "",
                      "name": "Epsilon",
                      "status": "INLINED",
                    },
                    Object {
                      "children": Array [
                        Object {
                          "children": Array [
                            Object {
                              "children": Array [],
                              "message": "",
                              "name": "Mu",
                              "status": "INLINED",
                            },
                            Object {
                              "children": Array [],
                              "message": "",
                              "name": "Mu",
                              "status": "INLINED",
                            },
                            Object {
                              "children": Array [],
                              "message": "",
                              "name": "Mu",
                              "status": "INLINED",
                            },
                          ],
                          "message": "",
                          "name": "Zeta",
                          "status": "INLINED",
                        },
                      ],
                      "message": "",
                      "name": "Pi",
                      "status": "INLINED",
                    },
                  ],
                  "message": "",
                  "name": "React.Fragment",
                  "status": "NORMAL",
                },
              ],
              "message": "",
              "name": "Delta",
              "status": "INLINED",
            },
            Object {
              "children": Array [
                Object {
                  "children": Array [],
                  "message": "",
                  "name": "React.Fragment",
                  "status": "NORMAL",
                },
              ],
              "message": "",
              "name": "Xi",
              "status": "INLINED",
            },
            Object {
              "children": Array [
                Object {
                  "children": Array [],
                  "message": "",
                  "name": "React.Fragment",
                  "status": "NORMAL",
                },
              ],
              "message": "",
              "name": "Xi",
              "status": "INLINED",
            },
            Object {
              "children": Array [
                Object {
                  "children": Array [
                    Object {
                      "children": Array [
                        Object {
                          "children": Array [
                            Object {
                              "children": Array [
                                Object {
                                  "children": Array [],
                                  "message": "",
                                  "name": "Mu",
                                  "status": "INLINED",
                                },
                                Object {
                                  "children": Array [],
                                  "message": "",
                                  "name": "Mu",
                                  "status": "INLINED",
                                },
                                Object {
                                  "children": Array [],
                                  "message": "",
                                  "name": "Mu",
                                  "status": "INLINED",
                                },
                              ],
                              "message": "",
                              "name": "Zeta",
                              "status": "INLINED",
                            },
                          ],
                          "message": "",
                          "name": "Pi",
                          "status": "INLINED",
                        },
                      ],
                      "message": "",
                      "name": "React.Fragment",
                      "status": "NORMAL",
                    },
                    Object {
                      "children": Array [
                        Object {
                          "children": Array [
                            Object {
                              "children": Array [],
                              "message": "",
                              "name": "React.Fragment",
                              "status": "NORMAL",
                            },
                          ],
                          "message": "",
                          "name": "Theta",
                          "status": "INLINED",
                        },
                      ],
                      "message": "",
                      "name": "Lambda",
                      "status": "INLINED",
                    },
                    Object {
                      "children": Array [
                        Object {
                          "children": Array [],
                          "message": "",
                          "name": "React.Fragment",
                          "status": "NORMAL",
                        },
                      ],
                      "message": "",
                      "name": "Xi",
                      "status": "INLINED",
                    },
                    Object {
                      "children": Array [
                        Object {
                          "children": Array [],
                          "message": "",
                          "name": "React.Fragment",
                          "status": "NORMAL",
                        },
                      ],
                      "message": "",
                      "name": "Xi",
                      "status": "INLINED",
                    },
                    Object {
                      "children": Array [
                        Object {
                          "children": Array [
                            Object {
                              "children": Array [],
                              "message": "",
                              "name": "Mu",
                              "status": "INLINED",
                            },
                            Object {
                              "children": Array [],
                              "message": "",
                              "name": "Mu",
                              "status": "INLINED",
                            },
                            Object {
                              "children": Array [],
                              "message": "",
                              "name": "Mu",
                              "status": "INLINED",
                            },
                          ],
                          "message": "",
                          "name": "Zeta",
                          "status": "INLINED",
                        },
                      ],
                      "message": "",
                      "name": "React.Fragment",
                      "status": "NORMAL",
                    },
                  ],
                  "message": "",
                  "name": "React.Fragment",
                  "status": "NORMAL",
                },
              ],
              "message": "",
              "name": "Iota",
              "status": "INLINED",
            },
            Object {
              "children": Array [
                Object {
                  "children": Array [
                    Object {
                      "children": Array [
                        Object {
                          "children": Array [
                            Object {
                              "children": Array [
                                Object {
                                  "children": Array [
                                    Object {
                                      "children": Array [
                                        Object {
                                          "children": Array [],
                                          "message": "",
                                          "name": "Mu",
                                          "status": "INLINED",
                                        },
                                        Object {
                                          "children": Array [],
                                          "message": "",
                                          "name": "Mu",
                                          "status": "INLINED",
                                        },
                                        Object {
                                          "children": Array [],
                                          "message": "",
                                          "name": "Mu",
                                          "status": "INLINED",
                                        },
                                      ],
                                      "message": "",
                                      "name": "Zeta",
                                      "status": "INLINED",
                                    },
                                  ],
                                  "message": "",
                                  "name": "Pi",
                                  "status": "INLINED",
                                },
                              ],
                              "message": "",
                              "name": "React.Fragment",
                              "status": "NORMAL",
                            },
                            Object {
                              "children": Array [
                                Object {
                                  "children": Array [
                                    Object {
                                      "children": Array [],
                                      "message": "",
                                      "name": "React.Fragment",
                                      "status": "NORMAL",
                                    },
                                  ],
                                  "message": "",
                                  "name": "Theta",
                                  "status": "INLINED",
                                },
                              ],
                              "message": "",
                              "name": "Lambda",
                              "status": "INLINED",
                            },
                            Object {
                              "children": Array [
                                Object {
                                  "children": Array [],
                                  "message": "",
                                  "name": "React.Fragment",
                                  "status": "NORMAL",
                                },
                              ],
                              "message": "",
                              "name": "Xi",
                              "status": "INLINED",
                            },
                            Object {
                              "children": Array [
                                Object {
                                  "children": Array [],
                                  "message": "",
                                  "name": "React.Fragment",
                                  "status": "NORMAL",
                                },
                              ],
                              "message": "",
                              "name": "Xi",
                              "status": "INLINED",
                            },
                            Object {
                              "children": Array [
                                Object {
                                  "children": Array [
                                    Object {
                                      "children": Array [],
                                      "message": "",
                                      "name": "Mu",
                                      "status": "INLINED",
                                    },
                                    Object {
                                      "children": Array [],
                                      "message": "",
                                      "name": "Mu",
                                      "status": "INLINED",
                                    },
                                    Object {
                                      "children": Array [],
                                      "message": "",
                                      "name": "Mu",
                                      "status": "INLINED",
                                    },
                                  ],
                                  "message": "",
                                  "name": "Zeta",
                                  "status": "INLINED",
                                },
                              ],
                              "message": "",
                              "name": "React.Fragment",
                              "status": "NORMAL",
                            },
                          ],
                          "message": "",
                          "name": "React.Fragment",
                          "status": "NORMAL",
                        },
                      ],
                      "message": "",
                      "name": "Iota",
                      "status": "INLINED",
                    },
                    Object {
                      "children": Array [],
                      "message": "",
                      "name": "Mu",
                      "status": "INLINED",
                    },
                    Object {
                      "children": Array [
                        Object {
                          "children": Array [],
                          "message": "",
                          "name": "React.Fragment",
                          "status": "NORMAL",
                        },
                        Object {
                          "children": Array [
                            Object {
                              "children": Array [
                                Object {
                                  "children": Array [],
                                  "message": "",
                                  "name": "Mu",
                                  "status": "INLINED",
                                },
                                Object {
                                  "children": Array [],
                                  "message": "",
                                  "name": "Mu",
                                  "status": "INLINED",
                                },
                                Object {
                                  "children": Array [],
                                  "message": "",
                                  "name": "Mu",
                                  "status": "INLINED",
                                },
                              ],
                              "message": "",
                              "name": "Zeta",
                              "status": "INLINED",
                            },
                          ],
                          "message": "",
                          "name": "Pi",
                          "status": "INLINED",
                        },
                      ],
                      "message": "",
                      "name": "Epsilon",
                      "status": "INLINED",
                    },
                    Object {
                      "children": Array [
                        Object {
                          "children": Array [
                            Object {
                              "children": Array [],
                              "message": "",
                              "name": "Mu",
                              "status": "INLINED",
                            },
                            Object {
                              "children": Array [],
                              "message": "",
                              "name": "Mu",
                              "status": "INLINED",
                            },
                            Object {
                              "children": Array [],
                              "message": "",
                              "name": "Mu",
                              "status": "INLINED",
                            },
                          ],
                          "message": "",
                          "name": "Zeta",
                          "status": "INLINED",
                        },
                      ],
                      "message": "",
                      "name": "Pi",
                      "status": "INLINED",
                    },
                  ],
                  "message": "",
                  "name": "React.Fragment",
                  "status": "NORMAL",
                },
              ],
              "message": "",
              "name": "Delta",
              "status": "INLINED",
            },
            Object {
              "children": Array [
                Object {
                  "children": Array [
                    Object {
                      "children": Array [
                        Object {
                          "children": Array [
                            Object {
                              "children": Array [
                                Object {
                                  "children": Array [],
                                  "message": "",
                                  "name": "Mu",
                                  "status": "INLINED",
                                },
                                Object {
                                  "children": Array [],
                                  "message": "",
                                  "name": "Mu",
                                  "status": "INLINED",
                                },
                                Object {
                                  "children": Array [],
                                  "message": "",
                                  "name": "Mu",
                                  "status": "INLINED",
                                },
                              ],
                              "message": "",
                              "name": "Zeta",
                              "status": "INLINED",
                            },
                          ],
                          "message": "",
                          "name": "Pi",
                          "status": "INLINED",
                        },
                      ],
                      "message": "",
                      "name": "React.Fragment",
                      "status": "NORMAL",
                    },
                    Object {
                      "children": Array [
                        Object {
                          "children": Array [
                            Object {
                              "children": Array [],
                              "message": "",
                              "name": "React.Fragment",
                              "status": "NORMAL",
                            },
                          ],
                          "message": "",
                          "name": "Theta",
                          "status": "INLINED",
                        },
                      ],
                      "message": "",
                      "name": "Lambda",
                      "status": "INLINED",
                    },
                    Object {
                      "children": Array [
                        Object {
                          "children": Array [],
                          "message": "",
                          "name": "React.Fragment",
                          "status": "NORMAL",
                        },
                      ],
                      "message": "",
                      "name": "Xi",
                      "status": "INLINED",
                    },
                    Object {
                      "children": Array [
                        Object {
                          "children": Array [],
                          "message": "",
                          "name": "React.Fragment",
                          "status": "NORMAL",
                        },
                      ],
                      "message": "",
                      "name": "Xi",
                      "status": "INLINED",
                    },
                    Object {
                      "children": Array [
                        Object {
                          "children": Array [
                            Object {
                              "children": Array [],
                              "message": "",
                              "name": "Mu",
                              "status": "INLINED",
                            },
                            Object {
                              "children": Array [],
                              "message": "",
                              "name": "Mu",
                              "status": "INLINED",
                            },
                            Object {
                              "children": Array [],
                              "message": "",
                              "name": "Mu",
                              "status": "INLINED",
                            },
                          ],
                          "message": "",
                          "name": "Zeta",
                          "status": "INLINED",
                        },
                      ],
                      "message": "",
                      "name": "React.Fragment",
                      "status": "NORMAL",
                    },
                  ],
                  "message": "",
                  "name": "React.Fragment",
                  "status": "NORMAL",
                },
              ],
              "message": "",
              "name": "Iota",
              "status": "INLINED",
            },
            Object {
              "children": Array [
                Object {
                  "children": Array [],
                  "message": "",
                  "name": "React.Fragment",
                  "status": "NORMAL",
                },
              ],
              "message": "",
              "name": "Xi",
              "status": "INLINED",
            },
          ],
          "message": "",
          "name": "React.Fragment",
          "status": "NORMAL",
        },
      ],
      "message": "",
      "name": "Gamma",
      "status": "ROOT",
    },
  ],
  "inlinedComponents": 138,
  "optimizedNestedClosures": 0,
  "optimizedTrees": 1,
}
`;

exports[`React.Children.map: (JSX => JSX) 1`] = `
ReactStatistics {
  "componentsEvaluated": 2,
  "evaluatedRootNodes": Array [
    Object {
      "children": Array [
        Object {
          "children": Array [],
          "message": "",
          "name": "Child",
          "status": "INLINED",
        },
      ],
      "message": "",
      "name": "App",
      "status": "ROOT",
    },
  ],
  "inlinedComponents": 1,
  "optimizedNestedClosures": 0,
  "optimizedTrees": 1,
}
`;

exports[`React.Children.map: (JSX => createElement) 1`] = `
ReactStatistics {
  "componentsEvaluated": 2,
  "evaluatedRootNodes": Array [
    Object {
      "children": Array [
        Object {
          "children": Array [],
          "message": "",
          "name": "Child",
          "status": "INLINED",
        },
      ],
      "message": "",
      "name": "App",
      "status": "ROOT",
    },
  ],
  "inlinedComponents": 1,
  "optimizedNestedClosures": 0,
  "optimizedTrees": 1,
}
`;

exports[`React.Children.map: (createElement => JSX) 1`] = `
ReactStatistics {
  "componentsEvaluated": 2,
  "evaluatedRootNodes": Array [
    Object {
      "children": Array [
        Object {
          "children": Array [],
          "message": "",
          "name": "Child",
          "status": "INLINED",
        },
      ],
      "message": "",
      "name": "App",
      "status": "ROOT",
    },
  ],
  "inlinedComponents": 1,
  "optimizedNestedClosures": 0,
  "optimizedTrees": 1,
}
`;

exports[`React.Children.map: (createElement => createElement) 1`] = `
ReactStatistics {
  "componentsEvaluated": 2,
  "evaluatedRootNodes": Array [
    Object {
      "children": Array [
        Object {
          "children": Array [],
          "message": "",
          "name": "Child",
          "status": "INLINED",
        },
      ],
      "message": "",
      "name": "App",
      "status": "ROOT",
    },
  ],
  "inlinedComponents": 1,
  "optimizedNestedClosures": 0,
  "optimizedTrees": 1,
}
`;

exports[`React.cloneElement 2: (JSX => JSX) 1`] = `
ReactStatistics {
  "componentsEvaluated": 1,
  "evaluatedRootNodes": Array [
    Object {
      "children": Array [],
      "message": "",
      "name": "App",
      "status": "ROOT",
    },
  ],
  "inlinedComponents": 0,
  "optimizedNestedClosures": 0,
  "optimizedTrees": 1,
}
`;

exports[`React.cloneElement 2: (JSX => createElement) 1`] = `
ReactStatistics {
  "componentsEvaluated": 1,
  "evaluatedRootNodes": Array [
    Object {
      "children": Array [],
      "message": "",
      "name": "App",
      "status": "ROOT",
    },
  ],
  "inlinedComponents": 0,
  "optimizedNestedClosures": 0,
  "optimizedTrees": 1,
}
`;

exports[`React.cloneElement 2: (createElement => JSX) 1`] = `
ReactStatistics {
  "componentsEvaluated": 1,
  "evaluatedRootNodes": Array [
    Object {
      "children": Array [],
      "message": "",
      "name": "App",
      "status": "ROOT",
    },
  ],
  "inlinedComponents": 0,
  "optimizedNestedClosures": 0,
  "optimizedTrees": 1,
}
`;

exports[`React.cloneElement 2: (createElement => createElement) 1`] = `
ReactStatistics {
  "componentsEvaluated": 1,
  "evaluatedRootNodes": Array [
    Object {
      "children": Array [],
      "message": "",
      "name": "App",
      "status": "ROOT",
    },
  ],
  "inlinedComponents": 0,
  "optimizedNestedClosures": 0,
  "optimizedTrees": 1,
}
`;

exports[`React.cloneElement: (JSX => JSX) 1`] = `
ReactStatistics {
  "componentsEvaluated": 3,
  "evaluatedRootNodes": Array [
    Object {
      "children": Array [
        Object {
          "children": Array [
            Object {
              "children": Array [],
              "message": "",
              "name": "MaybeShow",
              "status": "INLINED",
            },
          ],
          "message": "",
          "name": "Override",
          "status": "INLINED",
        },
      ],
      "message": "",
      "name": "App",
      "status": "ROOT",
    },
  ],
  "inlinedComponents": 2,
  "optimizedNestedClosures": 0,
  "optimizedTrees": 1,
}
`;

exports[`React.cloneElement: (JSX => createElement) 1`] = `
ReactStatistics {
  "componentsEvaluated": 3,
  "evaluatedRootNodes": Array [
    Object {
      "children": Array [
        Object {
          "children": Array [
            Object {
              "children": Array [],
              "message": "",
              "name": "MaybeShow",
              "status": "INLINED",
            },
          ],
          "message": "",
          "name": "Override",
          "status": "INLINED",
        },
      ],
      "message": "",
      "name": "App",
      "status": "ROOT",
    },
  ],
  "inlinedComponents": 2,
  "optimizedNestedClosures": 0,
  "optimizedTrees": 1,
}
`;

exports[`React.cloneElement: (createElement => JSX) 1`] = `
ReactStatistics {
  "componentsEvaluated": 3,
  "evaluatedRootNodes": Array [
    Object {
      "children": Array [
        Object {
          "children": Array [
            Object {
              "children": Array [],
              "message": "",
              "name": "MaybeShow",
              "status": "INLINED",
            },
          ],
          "message": "",
          "name": "Override",
          "status": "INLINED",
        },
      ],
      "message": "",
      "name": "App",
      "status": "ROOT",
    },
  ],
  "inlinedComponents": 2,
  "optimizedNestedClosures": 0,
  "optimizedTrees": 1,
}
`;

exports[`React.cloneElement: (createElement => createElement) 1`] = `
ReactStatistics {
  "componentsEvaluated": 3,
  "evaluatedRootNodes": Array [
    Object {
      "children": Array [
        Object {
          "children": Array [
            Object {
              "children": Array [],
              "message": "",
              "name": "MaybeShow",
              "status": "INLINED",
            },
          ],
          "message": "",
          "name": "Override",
          "status": "INLINED",
        },
      ],
      "message": "",
      "name": "App",
      "status": "ROOT",
    },
  ],
  "inlinedComponents": 2,
  "optimizedNestedClosures": 0,
  "optimizedTrees": 1,
}
`;

exports[`Render array twice: (JSX => JSX) 1`] = `
ReactStatistics {
  "componentsEvaluated": 2,
  "evaluatedRootNodes": Array [
    Object {
      "children": Array [
        Object {
          "children": Array [],
          "message": "",
          "name": "A",
          "status": "INLINED",
        },
      ],
      "message": "",
      "name": "App",
      "status": "ROOT",
    },
  ],
  "inlinedComponents": 1,
  "optimizedNestedClosures": 0,
  "optimizedTrees": 1,
}
`;

exports[`Render array twice: (JSX => createElement) 1`] = `
ReactStatistics {
  "componentsEvaluated": 2,
  "evaluatedRootNodes": Array [
    Object {
      "children": Array [
        Object {
          "children": Array [],
          "message": "",
          "name": "A",
          "status": "INLINED",
        },
      ],
      "message": "",
      "name": "App",
      "status": "ROOT",
    },
  ],
  "inlinedComponents": 1,
  "optimizedNestedClosures": 0,
  "optimizedTrees": 1,
}
`;

exports[`Render array twice: (createElement => JSX) 1`] = `
ReactStatistics {
  "componentsEvaluated": 2,
  "evaluatedRootNodes": Array [
    Object {
      "children": Array [
        Object {
          "children": Array [],
          "message": "",
          "name": "A",
          "status": "INLINED",
        },
      ],
      "message": "",
      "name": "App",
      "status": "ROOT",
    },
  ],
  "inlinedComponents": 1,
  "optimizedNestedClosures": 0,
  "optimizedTrees": 1,
}
`;

exports[`Render array twice: (createElement => createElement) 1`] = `
ReactStatistics {
  "componentsEvaluated": 2,
  "evaluatedRootNodes": Array [
    Object {
      "children": Array [
        Object {
          "children": Array [],
          "message": "",
          "name": "A",
          "status": "INLINED",
        },
      ],
      "message": "",
      "name": "App",
      "status": "ROOT",
    },
  ],
  "inlinedComponents": 1,
  "optimizedNestedClosures": 0,
  "optimizedTrees": 1,
}
`;

exports[`Render nested array children: (JSX => JSX) 1`] = `
ReactStatistics {
  "componentsEvaluated": 2,
  "evaluatedRootNodes": Array [
    Object {
      "children": Array [
        Object {
          "children": Array [],
          "message": "",
          "name": "A",
          "status": "INLINED",
        },
      ],
      "message": "",
      "name": "App",
      "status": "ROOT",
    },
  ],
  "inlinedComponents": 1,
  "optimizedNestedClosures": 0,
  "optimizedTrees": 1,
}
`;

exports[`Render nested array children: (JSX => createElement) 1`] = `
ReactStatistics {
  "componentsEvaluated": 2,
  "evaluatedRootNodes": Array [
    Object {
      "children": Array [
        Object {
          "children": Array [],
          "message": "",
          "name": "A",
          "status": "INLINED",
        },
      ],
      "message": "",
      "name": "App",
      "status": "ROOT",
    },
  ],
  "inlinedComponents": 1,
  "optimizedNestedClosures": 0,
  "optimizedTrees": 1,
}
`;

exports[`Render nested array children: (createElement => JSX) 1`] = `
ReactStatistics {
  "componentsEvaluated": 2,
  "evaluatedRootNodes": Array [
    Object {
      "children": Array [
        Object {
          "children": Array [],
          "message": "",
          "name": "A",
          "status": "INLINED",
        },
      ],
      "message": "",
      "name": "App",
      "status": "ROOT",
    },
  ],
  "inlinedComponents": 1,
  "optimizedNestedClosures": 0,
  "optimizedTrees": 1,
}
`;

exports[`Render nested array children: (createElement => createElement) 1`] = `
ReactStatistics {
  "componentsEvaluated": 2,
  "evaluatedRootNodes": Array [
    Object {
      "children": Array [
        Object {
          "children": Array [],
          "message": "",
          "name": "A",
          "status": "INLINED",
        },
      ],
      "message": "",
      "name": "App",
      "status": "ROOT",
    },
  ],
  "inlinedComponents": 1,
  "optimizedNestedClosures": 0,
  "optimizedTrees": 1,
}
`;

<<<<<<< HEAD
exports[`Runtime error: (JSX => JSX) 1`] = `
ReactStatistics {
  "componentsEvaluated": 1,
  "evaluatedRootNodes": Array [
    Object {
      "children": Array [],
      "message": "",
      "name": "App",
      "status": "ROOT",
    },
  ],
  "inlinedComponents": 0,
  "optimizedNestedClosures": 0,
  "optimizedTrees": 0,
}
`;

exports[`Runtime error: (JSX => JSX) 2`] = `"Cannot read property 'push' of undefined"`;

exports[`Runtime error: (JSX => createElement) 1`] = `
ReactStatistics {
  "componentsEvaluated": 1,
  "evaluatedRootNodes": Array [
    Object {
      "children": Array [],
      "message": "",
      "name": "App",
      "status": "ROOT",
    },
  ],
  "inlinedComponents": 0,
  "optimizedNestedClosures": 0,
  "optimizedTrees": 0,
}
`;

exports[`Runtime error: (JSX => createElement) 2`] = `"Cannot read property 'push' of undefined"`;

exports[`Runtime error: (createElement => JSX) 1`] = `
ReactStatistics {
  "componentsEvaluated": 1,
  "evaluatedRootNodes": Array [
    Object {
      "children": Array [],
      "message": "",
      "name": "App",
      "status": "ROOT",
    },
  ],
  "inlinedComponents": 0,
  "optimizedNestedClosures": 0,
  "optimizedTrees": 0,
}
`;

exports[`Runtime error: (createElement => JSX) 2`] = `"Cannot read property 'push' of undefined"`;

exports[`Runtime error: (createElement => createElement) 1`] = `
ReactStatistics {
  "componentsEvaluated": 1,
  "evaluatedRootNodes": Array [
    Object {
      "children": Array [],
      "message": "",
      "name": "App",
      "status": "ROOT",
    },
  ],
  "inlinedComponents": 0,
  "optimizedNestedClosures": 0,
  "optimizedTrees": 0,
}
`;

exports[`Runtime error: (createElement => createElement) 2`] = `"Cannot read property 'push' of undefined"`;

exports[`Simple 2: (JSX => JSX) 1`] = `
=======
exports[`Return text: (JSX => JSX) 1`] = `
>>>>>>> 067a3782
ReactStatistics {
  "componentsEvaluated": 3,
  "evaluatedRootNodes": Array [
    Object {
      "children": Array [
        Object {
          "children": Array [],
          "message": "",
          "name": "A",
          "status": "INLINED",
        },
        Object {
          "children": Array [],
          "message": "",
          "name": "B",
          "status": "INLINED",
        },
      ],
      "message": "",
      "name": "App",
      "status": "ROOT",
    },
  ],
  "inlinedComponents": 2,
  "optimizedNestedClosures": 0,
  "optimizedTrees": 1,
}
`;

exports[`Return text: (JSX => createElement) 1`] = `
ReactStatistics {
  "componentsEvaluated": 3,
  "evaluatedRootNodes": Array [
    Object {
      "children": Array [
        Object {
          "children": Array [],
          "message": "",
          "name": "A",
          "status": "INLINED",
        },
        Object {
          "children": Array [],
          "message": "",
          "name": "B",
          "status": "INLINED",
        },
      ],
      "message": "",
      "name": "App",
      "status": "ROOT",
    },
  ],
  "inlinedComponents": 2,
  "optimizedNestedClosures": 0,
  "optimizedTrees": 1,
}
`;

exports[`Return text: (createElement => JSX) 1`] = `
ReactStatistics {
  "componentsEvaluated": 3,
  "evaluatedRootNodes": Array [
    Object {
      "children": Array [
        Object {
          "children": Array [],
          "message": "",
          "name": "A",
          "status": "INLINED",
        },
        Object {
          "children": Array [],
          "message": "",
          "name": "B",
          "status": "INLINED",
        },
      ],
      "message": "",
      "name": "App",
      "status": "ROOT",
    },
  ],
  "inlinedComponents": 2,
  "optimizedNestedClosures": 0,
  "optimizedTrees": 1,
}
`;

exports[`Return text: (createElement => createElement) 1`] = `
ReactStatistics {
  "componentsEvaluated": 3,
  "evaluatedRootNodes": Array [
    Object {
      "children": Array [
        Object {
          "children": Array [],
          "message": "",
          "name": "A",
          "status": "INLINED",
        },
        Object {
          "children": Array [],
          "message": "",
          "name": "B",
          "status": "INLINED",
        },
      ],
      "message": "",
      "name": "App",
      "status": "ROOT",
    },
  ],
  "inlinedComponents": 2,
  "optimizedNestedClosures": 0,
  "optimizedTrees": 1,
}
`;

exports[`Return undefined: (JSX => JSX) 1`] = `
ReactStatistics {
  "componentsEvaluated": 2,
  "evaluatedRootNodes": Array [
    Object {
      "children": Array [
        Object {
          "children": Array [],
          "message": "",
          "name": "A",
          "status": "INLINED",
        },
        Object {
          "children": Array [],
          "message": "undefined was returned from render",
          "name": "A",
          "status": "BAIL-OUT",
        },
      ],
      "message": "",
      "name": "App",
      "status": "ROOT",
    },
  ],
  "inlinedComponents": 1,
  "optimizedNestedClosures": 0,
  "optimizedTrees": 1,
}
`;

exports[`Return undefined: (JSX => createElement) 1`] = `
ReactStatistics {
  "componentsEvaluated": 2,
  "evaluatedRootNodes": Array [
    Object {
      "children": Array [
        Object {
          "children": Array [],
          "message": "",
          "name": "A",
          "status": "INLINED",
        },
        Object {
          "children": Array [],
          "message": "undefined was returned from render",
          "name": "A",
          "status": "BAIL-OUT",
        },
      ],
      "message": "",
      "name": "App",
      "status": "ROOT",
    },
  ],
  "inlinedComponents": 1,
  "optimizedNestedClosures": 0,
  "optimizedTrees": 1,
}
`;

exports[`Return undefined: (createElement => JSX) 1`] = `
ReactStatistics {
  "componentsEvaluated": 2,
  "evaluatedRootNodes": Array [
    Object {
      "children": Array [
        Object {
          "children": Array [],
          "message": "",
          "name": "A",
          "status": "INLINED",
        },
        Object {
          "children": Array [],
          "message": "undefined was returned from render",
          "name": "A",
          "status": "BAIL-OUT",
        },
      ],
      "message": "",
      "name": "App",
      "status": "ROOT",
    },
  ],
  "inlinedComponents": 1,
  "optimizedNestedClosures": 0,
  "optimizedTrees": 1,
}
`;

exports[`Return undefined: (createElement => createElement) 1`] = `
ReactStatistics {
  "componentsEvaluated": 2,
  "evaluatedRootNodes": Array [
    Object {
      "children": Array [
        Object {
          "children": Array [],
          "message": "",
          "name": "A",
          "status": "INLINED",
        },
        Object {
          "children": Array [],
          "message": "undefined was returned from render",
          "name": "A",
          "status": "BAIL-OUT",
        },
      ],
      "message": "",
      "name": "App",
      "status": "ROOT",
    },
  ],
  "inlinedComponents": 1,
  "optimizedNestedClosures": 0,
  "optimizedTrees": 1,
}
`;

exports[`Runtime error: (JSX => JSX) 1`] = `
ReactStatistics {
  "componentsEvaluated": 1,
  "evaluatedRootNodes": Array [
    Object {
      "children": Array [],
      "message": "",
      "name": "App",
      "status": "ROOT",
    },
  ],
  "inlinedComponents": 0,
  "optimizedNestedClosures": 0,
  "optimizedTrees": 0,
}
`;

exports[`Runtime error: (JSX => JSX) 2`] = `"Cannot read property 'push' of undefined"`;

exports[`Runtime error: (JSX => createElement) 1`] = `
ReactStatistics {
  "componentsEvaluated": 1,
  "evaluatedRootNodes": Array [
    Object {
      "children": Array [],
      "message": "",
      "name": "App",
      "status": "ROOT",
    },
  ],
  "inlinedComponents": 0,
  "optimizedNestedClosures": 0,
  "optimizedTrees": 0,
}
`;

exports[`Runtime error: (JSX => createElement) 2`] = `"Cannot read property 'push' of undefined"`;

exports[`Runtime error: (createElement => JSX) 1`] = `
ReactStatistics {
  "componentsEvaluated": 1,
  "evaluatedRootNodes": Array [
    Object {
      "children": Array [],
      "message": "",
      "name": "App",
      "status": "ROOT",
    },
  ],
  "inlinedComponents": 0,
  "optimizedNestedClosures": 0,
  "optimizedTrees": 0,
}
`;

exports[`Runtime error: (createElement => JSX) 2`] = `"Cannot read property 'push' of undefined"`;

exports[`Runtime error: (createElement => createElement) 1`] = `
ReactStatistics {
  "componentsEvaluated": 1,
  "evaluatedRootNodes": Array [
    Object {
      "children": Array [],
      "message": "",
      "name": "App",
      "status": "ROOT",
    },
  ],
  "inlinedComponents": 0,
  "optimizedNestedClosures": 0,
  "optimizedTrees": 0,
}
`;

exports[`Runtime error: (createElement => createElement) 2`] = `"Cannot read property 'push' of undefined"`;

exports[`Simple 2: (JSX => JSX) 1`] = `
ReactStatistics {
  "componentsEvaluated": 2,
  "evaluatedRootNodes": Array [
    Object {
      "children": Array [
        Object {
          "children": Array [],
          "message": "",
          "name": "A",
          "status": "INLINED",
        },
      ],
      "message": "",
      "name": "App",
      "status": "ROOT",
    },
  ],
  "inlinedComponents": 1,
  "optimizedNestedClosures": 0,
  "optimizedTrees": 1,
}
`;

exports[`Simple 2: (JSX => createElement) 1`] = `
ReactStatistics {
  "componentsEvaluated": 2,
  "evaluatedRootNodes": Array [
    Object {
      "children": Array [
        Object {
          "children": Array [],
          "message": "",
          "name": "A",
          "status": "INLINED",
        },
      ],
      "message": "",
      "name": "App",
      "status": "ROOT",
    },
  ],
  "inlinedComponents": 1,
  "optimizedNestedClosures": 0,
  "optimizedTrees": 1,
}
`;

exports[`Simple 2: (createElement => JSX) 1`] = `
ReactStatistics {
  "componentsEvaluated": 2,
  "evaluatedRootNodes": Array [
    Object {
      "children": Array [
        Object {
          "children": Array [],
          "message": "",
          "name": "A",
          "status": "INLINED",
        },
      ],
      "message": "",
      "name": "App",
      "status": "ROOT",
    },
  ],
  "inlinedComponents": 1,
  "optimizedNestedClosures": 0,
  "optimizedTrees": 1,
}
`;

exports[`Simple 2: (createElement => createElement) 1`] = `
ReactStatistics {
  "componentsEvaluated": 2,
  "evaluatedRootNodes": Array [
    Object {
      "children": Array [
        Object {
          "children": Array [],
          "message": "",
          "name": "A",
          "status": "INLINED",
        },
      ],
      "message": "",
      "name": "App",
      "status": "ROOT",
    },
  ],
  "inlinedComponents": 1,
  "optimizedNestedClosures": 0,
  "optimizedTrees": 1,
}
`;

exports[`Simple 3: (JSX => JSX) 1`] = `
ReactStatistics {
  "componentsEvaluated": 2,
  "evaluatedRootNodes": Array [
    Object {
      "children": Array [
        Object {
          "children": Array [],
          "message": "",
          "name": "A",
          "status": "INLINED",
        },
      ],
      "message": "",
      "name": "App",
      "status": "ROOT",
    },
  ],
  "inlinedComponents": 1,
  "optimizedNestedClosures": 0,
  "optimizedTrees": 1,
}
`;

exports[`Simple 3: (JSX => createElement) 1`] = `
ReactStatistics {
  "componentsEvaluated": 2,
  "evaluatedRootNodes": Array [
    Object {
      "children": Array [
        Object {
          "children": Array [],
          "message": "",
          "name": "A",
          "status": "INLINED",
        },
      ],
      "message": "",
      "name": "App",
      "status": "ROOT",
    },
  ],
  "inlinedComponents": 1,
  "optimizedNestedClosures": 0,
  "optimizedTrees": 1,
}
`;

exports[`Simple 3: (createElement => JSX) 1`] = `
ReactStatistics {
  "componentsEvaluated": 2,
  "evaluatedRootNodes": Array [
    Object {
      "children": Array [
        Object {
          "children": Array [],
          "message": "",
          "name": "A",
          "status": "INLINED",
        },
      ],
      "message": "",
      "name": "App",
      "status": "ROOT",
    },
  ],
  "inlinedComponents": 1,
  "optimizedNestedClosures": 0,
  "optimizedTrees": 1,
}
`;

exports[`Simple 3: (createElement => createElement) 1`] = `
ReactStatistics {
  "componentsEvaluated": 2,
  "evaluatedRootNodes": Array [
    Object {
      "children": Array [
        Object {
          "children": Array [],
          "message": "",
          "name": "A",
          "status": "INLINED",
        },
      ],
      "message": "",
      "name": "App",
      "status": "ROOT",
    },
  ],
  "inlinedComponents": 1,
  "optimizedNestedClosures": 0,
  "optimizedTrees": 1,
}
`;

exports[`Simple 4: (JSX => JSX) 1`] = `
ReactStatistics {
  "componentsEvaluated": 3,
  "evaluatedRootNodes": Array [
    Object {
      "children": Array [
        Object {
          "children": Array [],
          "message": "",
          "name": "Child",
          "status": "NEW_TREE",
        },
      ],
      "message": "",
      "name": "App",
      "status": "ROOT",
    },
  ],
  "inlinedComponents": 0,
  "optimizedNestedClosures": 0,
  "optimizedTrees": 2,
}
`;

exports[`Simple 4: (JSX => createElement) 1`] = `
ReactStatistics {
  "componentsEvaluated": 3,
  "evaluatedRootNodes": Array [
    Object {
      "children": Array [
        Object {
          "children": Array [],
          "message": "",
          "name": "Child",
          "status": "NEW_TREE",
        },
      ],
      "message": "",
      "name": "App",
      "status": "ROOT",
    },
  ],
  "inlinedComponents": 0,
  "optimizedNestedClosures": 0,
  "optimizedTrees": 2,
}
`;

exports[`Simple 4: (createElement => JSX) 1`] = `
ReactStatistics {
  "componentsEvaluated": 3,
  "evaluatedRootNodes": Array [
    Object {
      "children": Array [
        Object {
          "children": Array [],
          "message": "",
          "name": "Child",
          "status": "NEW_TREE",
        },
      ],
      "message": "",
      "name": "App",
      "status": "ROOT",
    },
  ],
  "inlinedComponents": 0,
  "optimizedNestedClosures": 0,
  "optimizedTrees": 2,
}
`;

exports[`Simple 4: (createElement => createElement) 1`] = `
ReactStatistics {
  "componentsEvaluated": 3,
  "evaluatedRootNodes": Array [
    Object {
      "children": Array [
        Object {
          "children": Array [],
          "message": "",
          "name": "Child",
          "status": "NEW_TREE",
        },
      ],
      "message": "",
      "name": "App",
      "status": "ROOT",
    },
  ],
  "inlinedComponents": 0,
  "optimizedNestedClosures": 0,
  "optimizedTrees": 2,
}
`;

exports[`Simple 5: (JSX => JSX) 1`] = `
ReactStatistics {
  "componentsEvaluated": 3,
  "evaluatedRootNodes": Array [
    Object {
      "children": Array [
        Object {
          "children": Array [],
          "message": "",
          "name": "Child",
          "status": "NEW_TREE",
        },
      ],
      "message": "",
      "name": "App",
      "status": "ROOT",
    },
  ],
  "inlinedComponents": 0,
  "optimizedNestedClosures": 0,
  "optimizedTrees": 2,
}
`;

exports[`Simple 5: (JSX => createElement) 1`] = `
ReactStatistics {
  "componentsEvaluated": 3,
  "evaluatedRootNodes": Array [
    Object {
      "children": Array [
        Object {
          "children": Array [],
          "message": "",
          "name": "Child",
          "status": "NEW_TREE",
        },
      ],
      "message": "",
      "name": "App",
      "status": "ROOT",
    },
  ],
  "inlinedComponents": 0,
  "optimizedNestedClosures": 0,
  "optimizedTrees": 2,
}
`;

exports[`Simple 5: (createElement => JSX) 1`] = `
ReactStatistics {
  "componentsEvaluated": 3,
  "evaluatedRootNodes": Array [
    Object {
      "children": Array [
        Object {
          "children": Array [],
          "message": "",
          "name": "Child",
          "status": "NEW_TREE",
        },
      ],
      "message": "",
      "name": "App",
      "status": "ROOT",
    },
  ],
  "inlinedComponents": 0,
  "optimizedNestedClosures": 0,
  "optimizedTrees": 2,
}
`;

exports[`Simple 5: (createElement => createElement) 1`] = `
ReactStatistics {
  "componentsEvaluated": 3,
  "evaluatedRootNodes": Array [
    Object {
      "children": Array [
        Object {
          "children": Array [],
          "message": "",
          "name": "Child",
          "status": "NEW_TREE",
        },
      ],
      "message": "",
      "name": "App",
      "status": "ROOT",
    },
  ],
  "inlinedComponents": 0,
  "optimizedNestedClosures": 0,
  "optimizedTrees": 2,
}
`;

exports[`Simple 6: (JSX => JSX) 1`] = `
ReactStatistics {
  "componentsEvaluated": 1,
  "evaluatedRootNodes": Array [
    Object {
      "children": Array [],
      "message": "",
      "name": "App",
      "status": "ROOT",
    },
  ],
  "inlinedComponents": 0,
  "optimizedNestedClosures": 0,
  "optimizedTrees": 1,
}
`;

exports[`Simple 6: (JSX => createElement) 1`] = `
ReactStatistics {
  "componentsEvaluated": 1,
  "evaluatedRootNodes": Array [
    Object {
      "children": Array [],
      "message": "",
      "name": "App",
      "status": "ROOT",
    },
  ],
  "inlinedComponents": 0,
  "optimizedNestedClosures": 0,
  "optimizedTrees": 1,
}
`;

exports[`Simple 6: (createElement => JSX) 1`] = `
ReactStatistics {
  "componentsEvaluated": 1,
  "evaluatedRootNodes": Array [
    Object {
      "children": Array [],
      "message": "",
      "name": "App",
      "status": "ROOT",
    },
  ],
  "inlinedComponents": 0,
  "optimizedNestedClosures": 0,
  "optimizedTrees": 1,
}
`;

exports[`Simple 6: (createElement => createElement) 1`] = `
ReactStatistics {
  "componentsEvaluated": 1,
  "evaluatedRootNodes": Array [
    Object {
      "children": Array [],
      "message": "",
      "name": "App",
      "status": "ROOT",
    },
  ],
  "inlinedComponents": 0,
  "optimizedNestedClosures": 0,
  "optimizedTrees": 1,
}
`;

exports[`Simple 7: (JSX => JSX) 1`] = `
ReactStatistics {
  "componentsEvaluated": 1,
  "evaluatedRootNodes": Array [
    Object {
      "children": Array [],
      "message": "",
      "name": "App",
      "status": "ROOT",
    },
  ],
  "inlinedComponents": 0,
  "optimizedNestedClosures": 0,
  "optimizedTrees": 1,
}
`;

exports[`Simple 7: (JSX => createElement) 1`] = `
ReactStatistics {
  "componentsEvaluated": 1,
  "evaluatedRootNodes": Array [
    Object {
      "children": Array [],
      "message": "",
      "name": "App",
      "status": "ROOT",
    },
  ],
  "inlinedComponents": 0,
  "optimizedNestedClosures": 0,
  "optimizedTrees": 1,
}
`;

exports[`Simple 7: (createElement => JSX) 1`] = `
ReactStatistics {
  "componentsEvaluated": 1,
  "evaluatedRootNodes": Array [
    Object {
      "children": Array [],
      "message": "",
      "name": "App",
      "status": "ROOT",
    },
  ],
  "inlinedComponents": 0,
  "optimizedNestedClosures": 0,
  "optimizedTrees": 1,
}
`;

exports[`Simple 7: (createElement => createElement) 1`] = `
ReactStatistics {
  "componentsEvaluated": 1,
  "evaluatedRootNodes": Array [
    Object {
      "children": Array [],
      "message": "",
      "name": "App",
      "status": "ROOT",
    },
  ],
  "inlinedComponents": 0,
  "optimizedNestedClosures": 0,
  "optimizedTrees": 1,
}
`;

exports[`Simple 8: (JSX => JSX) 1`] = `"Failed to render React component \\"App\\" due to side-effects from mutating the binding \\"lazyVariable\\""`;

exports[`Simple 8: (JSX => createElement) 1`] = `"Failed to render React component \\"App\\" due to side-effects from mutating the binding \\"lazyVariable\\""`;

exports[`Simple 8: (createElement => JSX) 1`] = `"Failed to render React component \\"App\\" due to side-effects from mutating the binding \\"lazyVariable\\""`;

exports[`Simple 8: (createElement => createElement) 1`] = `"Failed to render React component \\"App\\" due to side-effects from mutating the binding \\"lazyVariable\\""`;

exports[`Simple 9: (JSX => JSX) 1`] = `"Failed to render React component \\"App\\" due to side-effects from mutating the binding \\"lazyVariable\\""`;

exports[`Simple 9: (JSX => createElement) 1`] = `"Failed to render React component \\"App\\" due to side-effects from mutating the binding \\"lazyVariable\\""`;

exports[`Simple 9: (createElement => JSX) 1`] = `"Failed to render React component \\"App\\" due to side-effects from mutating the binding \\"lazyVariable\\""`;

exports[`Simple 9: (createElement => createElement) 1`] = `"Failed to render React component \\"App\\" due to side-effects from mutating the binding \\"lazyVariable\\""`;

exports[`Simple 10: (JSX => JSX) 1`] = `"Failed to render React component \\"App\\" due to side-effects from mutating the binding \\"lazyVariable\\""`;

exports[`Simple 10: (JSX => createElement) 1`] = `"Failed to render React component \\"App\\" due to side-effects from mutating the binding \\"lazyVariable\\""`;

exports[`Simple 10: (createElement => JSX) 1`] = `"Failed to render React component \\"App\\" due to side-effects from mutating the binding \\"lazyVariable\\""`;

exports[`Simple 10: (createElement => createElement) 1`] = `"Failed to render React component \\"App\\" due to side-effects from mutating the binding \\"lazyVariable\\""`;

exports[`Simple 11: (JSX => JSX) 1`] = `"Failed to render React component \\"App\\" due to side-effects from mutating the binding \\"lazyVariable\\""`;

exports[`Simple 11: (JSX => createElement) 1`] = `"Failed to render React component \\"App\\" due to side-effects from mutating the binding \\"lazyVariable\\""`;

exports[`Simple 11: (createElement => JSX) 1`] = `"Failed to render React component \\"App\\" due to side-effects from mutating the binding \\"lazyVariable\\""`;

exports[`Simple 11: (createElement => createElement) 1`] = `"Failed to render React component \\"App\\" due to side-effects from mutating the binding \\"lazyVariable\\""`;

exports[`Simple 12: (JSX => JSX) 1`] = `
ReactStatistics {
  "componentsEvaluated": 2,
  "evaluatedRootNodes": Array [
    Object {
      "children": Array [
        Object {
          "children": Array [],
          "message": "",
          "name": "Author",
          "status": "INLINED",
        },
      ],
      "message": "",
      "name": "App",
      "status": "ROOT",
    },
  ],
  "inlinedComponents": 1,
  "optimizedNestedClosures": 0,
  "optimizedTrees": 1,
}
`;

exports[`Simple 12: (JSX => createElement) 1`] = `
ReactStatistics {
  "componentsEvaluated": 2,
  "evaluatedRootNodes": Array [
    Object {
      "children": Array [
        Object {
          "children": Array [],
          "message": "",
          "name": "Author",
          "status": "INLINED",
        },
      ],
      "message": "",
      "name": "App",
      "status": "ROOT",
    },
  ],
  "inlinedComponents": 1,
  "optimizedNestedClosures": 0,
  "optimizedTrees": 1,
}
`;

exports[`Simple 12: (createElement => JSX) 1`] = `
ReactStatistics {
  "componentsEvaluated": 2,
  "evaluatedRootNodes": Array [
    Object {
      "children": Array [
        Object {
          "children": Array [],
          "message": "",
          "name": "Author",
          "status": "INLINED",
        },
      ],
      "message": "",
      "name": "App",
      "status": "ROOT",
    },
  ],
  "inlinedComponents": 1,
  "optimizedNestedClosures": 0,
  "optimizedTrees": 1,
}
`;

exports[`Simple 12: (createElement => createElement) 1`] = `
ReactStatistics {
  "componentsEvaluated": 2,
  "evaluatedRootNodes": Array [
    Object {
      "children": Array [
        Object {
          "children": Array [],
          "message": "",
          "name": "Author",
          "status": "INLINED",
        },
      ],
      "message": "",
      "name": "App",
      "status": "ROOT",
    },
  ],
  "inlinedComponents": 1,
  "optimizedNestedClosures": 0,
  "optimizedTrees": 1,
}
`;

exports[`Simple 13: (JSX => JSX) 1`] = `
ReactStatistics {
  "componentsEvaluated": 2,
  "evaluatedRootNodes": Array [
    Object {
      "children": Array [
        Object {
          "children": Array [],
          "message": "",
          "name": "Child",
          "status": "INLINED",
        },
      ],
      "message": "",
      "name": "App",
      "status": "ROOT",
    },
  ],
  "inlinedComponents": 1,
  "optimizedNestedClosures": 0,
  "optimizedTrees": 1,
}
`;

exports[`Simple 13: (JSX => createElement) 1`] = `
ReactStatistics {
  "componentsEvaluated": 2,
  "evaluatedRootNodes": Array [
    Object {
      "children": Array [
        Object {
          "children": Array [],
          "message": "",
          "name": "Child",
          "status": "INLINED",
        },
      ],
      "message": "",
      "name": "App",
      "status": "ROOT",
    },
  ],
  "inlinedComponents": 1,
  "optimizedNestedClosures": 0,
  "optimizedTrees": 1,
}
`;

exports[`Simple 13: (createElement => JSX) 1`] = `
ReactStatistics {
  "componentsEvaluated": 2,
  "evaluatedRootNodes": Array [
    Object {
      "children": Array [
        Object {
          "children": Array [],
          "message": "",
          "name": "Child",
          "status": "INLINED",
        },
      ],
      "message": "",
      "name": "App",
      "status": "ROOT",
    },
  ],
  "inlinedComponents": 1,
  "optimizedNestedClosures": 0,
  "optimizedTrees": 1,
}
`;

exports[`Simple 13: (createElement => createElement) 1`] = `
ReactStatistics {
  "componentsEvaluated": 2,
  "evaluatedRootNodes": Array [
    Object {
      "children": Array [
        Object {
          "children": Array [],
          "message": "",
          "name": "Child",
          "status": "INLINED",
        },
      ],
      "message": "",
      "name": "App",
      "status": "ROOT",
    },
  ],
  "inlinedComponents": 1,
  "optimizedNestedClosures": 0,
  "optimizedTrees": 1,
}
`;

exports[`Simple 14: (JSX => JSX) 1`] = `
ReactStatistics {
  "componentsEvaluated": 1,
  "evaluatedRootNodes": Array [
    Object {
      "children": Array [],
      "message": "",
      "name": "App",
      "status": "ROOT",
    },
  ],
  "inlinedComponents": 0,
  "optimizedNestedClosures": 0,
  "optimizedTrees": 1,
}
`;

exports[`Simple 14: (JSX => createElement) 1`] = `
ReactStatistics {
  "componentsEvaluated": 1,
  "evaluatedRootNodes": Array [
    Object {
      "children": Array [],
      "message": "",
      "name": "App",
      "status": "ROOT",
    },
  ],
  "inlinedComponents": 0,
  "optimizedNestedClosures": 0,
  "optimizedTrees": 1,
}
`;

exports[`Simple 14: (createElement => JSX) 1`] = `
ReactStatistics {
  "componentsEvaluated": 1,
  "evaluatedRootNodes": Array [
    Object {
      "children": Array [],
      "message": "",
      "name": "App",
      "status": "ROOT",
    },
  ],
  "inlinedComponents": 0,
  "optimizedNestedClosures": 0,
  "optimizedTrees": 1,
}
`;

exports[`Simple 14: (createElement => createElement) 1`] = `
ReactStatistics {
  "componentsEvaluated": 1,
  "evaluatedRootNodes": Array [
    Object {
      "children": Array [],
      "message": "",
      "name": "App",
      "status": "ROOT",
    },
  ],
  "inlinedComponents": 0,
  "optimizedNestedClosures": 0,
  "optimizedTrees": 1,
}
`;

exports[`Simple 15: (JSX => JSX) 1`] = `
ReactStatistics {
  "componentsEvaluated": 1,
  "evaluatedRootNodes": Array [
    Object {
      "children": Array [],
      "message": "",
      "name": "App",
      "status": "ROOT",
    },
  ],
  "inlinedComponents": 0,
  "optimizedNestedClosures": 0,
  "optimizedTrees": 1,
}
`;

exports[`Simple 15: (JSX => createElement) 1`] = `
ReactStatistics {
  "componentsEvaluated": 1,
  "evaluatedRootNodes": Array [
    Object {
      "children": Array [],
      "message": "",
      "name": "App",
      "status": "ROOT",
    },
  ],
  "inlinedComponents": 0,
  "optimizedNestedClosures": 0,
  "optimizedTrees": 1,
}
`;

exports[`Simple 15: (createElement => JSX) 1`] = `
ReactStatistics {
  "componentsEvaluated": 1,
  "evaluatedRootNodes": Array [
    Object {
      "children": Array [],
      "message": "",
      "name": "App",
      "status": "ROOT",
    },
  ],
  "inlinedComponents": 0,
  "optimizedNestedClosures": 0,
  "optimizedTrees": 1,
}
`;

exports[`Simple 15: (createElement => createElement) 1`] = `
ReactStatistics {
  "componentsEvaluated": 1,
  "evaluatedRootNodes": Array [
    Object {
      "children": Array [],
      "message": "",
      "name": "App",
      "status": "ROOT",
    },
  ],
  "inlinedComponents": 0,
  "optimizedNestedClosures": 0,
  "optimizedTrees": 1,
}
`;

<<<<<<< HEAD
exports[`Simple 8: (JSX => JSX) 1`] = `"Failed to render React component \\"App\\" due to side-effects from mutating the binding \\"lazyVariable\\""`;

exports[`Simple 8: (JSX => createElement) 1`] = `"Failed to render React component \\"App\\" due to side-effects from mutating the binding \\"lazyVariable\\""`;

exports[`Simple 8: (createElement => JSX) 1`] = `"Failed to render React component \\"App\\" due to side-effects from mutating the binding \\"lazyVariable\\""`;

exports[`Simple 8: (createElement => createElement) 1`] = `"Failed to render React component \\"App\\" due to side-effects from mutating the binding \\"lazyVariable\\""`;

exports[`Simple 9: (JSX => JSX) 1`] = `"Failed to render React component \\"App\\" due to side-effects from mutating the binding \\"lazyVariable\\""`;

exports[`Simple 9: (JSX => createElement) 1`] = `"Failed to render React component \\"App\\" due to side-effects from mutating the binding \\"lazyVariable\\""`;

exports[`Simple 9: (createElement => JSX) 1`] = `"Failed to render React component \\"App\\" due to side-effects from mutating the binding \\"lazyVariable\\""`;

exports[`Simple 9: (createElement => createElement) 1`] = `"Failed to render React component \\"App\\" due to side-effects from mutating the binding \\"lazyVariable\\""`;

exports[`Simple 10: (JSX => JSX) 1`] = `"Failed to render React component \\"App\\" due to side-effects from mutating the binding \\"lazyVariable\\""`;

exports[`Simple 10: (JSX => createElement) 1`] = `"Failed to render React component \\"App\\" due to side-effects from mutating the binding \\"lazyVariable\\""`;

exports[`Simple 10: (createElement => JSX) 1`] = `"Failed to render React component \\"App\\" due to side-effects from mutating the binding \\"lazyVariable\\""`;

exports[`Simple 10: (createElement => createElement) 1`] = `"Failed to render React component \\"App\\" due to side-effects from mutating the binding \\"lazyVariable\\""`;

exports[`Simple 11: (JSX => JSX) 1`] = `"Failed to render React component \\"App\\" due to side-effects from mutating the binding \\"lazyVariable\\""`;

exports[`Simple 11: (JSX => createElement) 1`] = `"Failed to render React component \\"App\\" due to side-effects from mutating the binding \\"lazyVariable\\""`;

exports[`Simple 11: (createElement => JSX) 1`] = `"Failed to render React component \\"App\\" due to side-effects from mutating the binding \\"lazyVariable\\""`;

exports[`Simple 11: (createElement => createElement) 1`] = `"Failed to render React component \\"App\\" due to side-effects from mutating the binding \\"lazyVariable\\""`;

exports[`Simple 12: (JSX => JSX) 1`] = `
=======
exports[`Simple 16: (JSX => JSX) 1`] = `
>>>>>>> 067a3782
ReactStatistics {
  "componentsEvaluated": 1,
  "evaluatedRootNodes": Array [
    Object {
      "children": Array [],
      "message": "",
      "name": "App",
      "status": "ROOT",
    },
  ],
  "inlinedComponents": 0,
  "optimizedNestedClosures": 0,
  "optimizedTrees": 1,
}
`;

exports[`Simple 16: (JSX => createElement) 1`] = `
ReactStatistics {
  "componentsEvaluated": 1,
  "evaluatedRootNodes": Array [
    Object {
      "children": Array [],
      "message": "",
      "name": "App",
      "status": "ROOT",
    },
  ],
  "inlinedComponents": 0,
  "optimizedNestedClosures": 0,
  "optimizedTrees": 1,
}
`;

exports[`Simple 16: (createElement => JSX) 1`] = `
ReactStatistics {
  "componentsEvaluated": 1,
  "evaluatedRootNodes": Array [
    Object {
      "children": Array [],
      "message": "",
      "name": "App",
      "status": "ROOT",
    },
  ],
  "inlinedComponents": 0,
  "optimizedNestedClosures": 0,
  "optimizedTrees": 1,
}
`;

exports[`Simple 16: (createElement => createElement) 1`] = `
ReactStatistics {
  "componentsEvaluated": 1,
  "evaluatedRootNodes": Array [
    Object {
      "children": Array [],
      "message": "",
      "name": "App",
      "status": "ROOT",
    },
  ],
  "inlinedComponents": 0,
  "optimizedNestedClosures": 0,
  "optimizedTrees": 1,
}
`;

<<<<<<< HEAD
exports[`Simple 13: (JSX => JSX) 1`] = `
ReactStatistics {
  "componentsEvaluated": 2,
  "evaluatedRootNodes": Array [
    Object {
      "children": Array [
        Object {
          "children": Array [],
          "message": "",
          "name": "Child",
          "status": "INLINED",
        },
      ],
      "message": "",
      "name": "App",
      "status": "ROOT",
    },
  ],
  "inlinedComponents": 1,
  "optimizedNestedClosures": 0,
  "optimizedTrees": 1,
}
`;

exports[`Simple 13: (JSX => createElement) 1`] = `
ReactStatistics {
  "componentsEvaluated": 2,
  "evaluatedRootNodes": Array [
    Object {
      "children": Array [
        Object {
          "children": Array [],
          "message": "",
          "name": "Child",
          "status": "INLINED",
        },
      ],
      "message": "",
      "name": "App",
      "status": "ROOT",
    },
  ],
  "inlinedComponents": 1,
  "optimizedNestedClosures": 0,
  "optimizedTrees": 1,
}
`;

exports[`Simple 13: (createElement => JSX) 1`] = `
ReactStatistics {
  "componentsEvaluated": 2,
  "evaluatedRootNodes": Array [
    Object {
      "children": Array [
        Object {
          "children": Array [],
          "message": "",
          "name": "Child",
          "status": "INLINED",
        },
      ],
      "message": "",
      "name": "App",
      "status": "ROOT",
    },
  ],
  "inlinedComponents": 1,
  "optimizedNestedClosures": 0,
  "optimizedTrees": 1,
}
`;

exports[`Simple 13: (createElement => createElement) 1`] = `
ReactStatistics {
  "componentsEvaluated": 2,
  "evaluatedRootNodes": Array [
    Object {
      "children": Array [
        Object {
          "children": Array [],
          "message": "",
          "name": "Child",
          "status": "INLINED",
        },
      ],
      "message": "",
      "name": "App",
      "status": "ROOT",
    },
  ],
  "inlinedComponents": 1,
  "optimizedNestedClosures": 0,
  "optimizedTrees": 1,
}
`;

exports[`Simple 14: (JSX => JSX) 1`] = `
=======
exports[`Simple 17: (JSX => JSX) 1`] = `
>>>>>>> 067a3782
ReactStatistics {
  "componentsEvaluated": 1,
  "evaluatedRootNodes": Array [
    Object {
      "children": Array [],
      "message": "",
      "name": "App",
      "status": "ROOT",
    },
  ],
  "inlinedComponents": 0,
  "optimizedNestedClosures": 0,
  "optimizedTrees": 1,
}
`;

exports[`Simple 17: (JSX => createElement) 1`] = `
ReactStatistics {
  "componentsEvaluated": 1,
  "evaluatedRootNodes": Array [
    Object {
      "children": Array [],
      "message": "",
      "name": "App",
      "status": "ROOT",
    },
  ],
  "inlinedComponents": 0,
  "optimizedNestedClosures": 0,
  "optimizedTrees": 1,
}
`;

exports[`Simple 17: (createElement => JSX) 1`] = `
ReactStatistics {
  "componentsEvaluated": 1,
  "evaluatedRootNodes": Array [
    Object {
      "children": Array [],
      "message": "",
      "name": "App",
      "status": "ROOT",
    },
  ],
  "inlinedComponents": 0,
  "optimizedNestedClosures": 0,
  "optimizedTrees": 1,
}
`;

exports[`Simple 17: (createElement => createElement) 1`] = `
ReactStatistics {
  "componentsEvaluated": 1,
  "evaluatedRootNodes": Array [
    Object {
      "children": Array [],
      "message": "",
      "name": "App",
      "status": "ROOT",
    },
  ],
  "inlinedComponents": 0,
  "optimizedNestedClosures": 0,
  "optimizedTrees": 1,
}
`;

exports[`Simple 18: (JSX => JSX) 1`] = `
ReactStatistics {
  "componentsEvaluated": 1,
  "evaluatedRootNodes": Array [
    Object {
      "children": Array [],
      "message": "",
      "name": "App",
      "status": "ROOT",
    },
  ],
  "inlinedComponents": 0,
  "optimizedNestedClosures": 0,
  "optimizedTrees": 1,
}
`;

exports[`Simple 18: (JSX => createElement) 1`] = `
ReactStatistics {
  "componentsEvaluated": 1,
  "evaluatedRootNodes": Array [
    Object {
      "children": Array [],
      "message": "",
      "name": "App",
      "status": "ROOT",
    },
  ],
  "inlinedComponents": 0,
  "optimizedNestedClosures": 0,
  "optimizedTrees": 1,
}
`;

exports[`Simple 18: (createElement => JSX) 1`] = `
ReactStatistics {
  "componentsEvaluated": 1,
  "evaluatedRootNodes": Array [
    Object {
      "children": Array [],
      "message": "",
      "name": "App",
      "status": "ROOT",
    },
  ],
  "inlinedComponents": 0,
  "optimizedNestedClosures": 0,
  "optimizedTrees": 1,
}
`;

exports[`Simple 18: (createElement => createElement) 1`] = `
ReactStatistics {
  "componentsEvaluated": 1,
  "evaluatedRootNodes": Array [
    Object {
      "children": Array [],
      "message": "",
      "name": "App",
      "status": "ROOT",
    },
  ],
  "inlinedComponents": 0,
  "optimizedNestedClosures": 0,
  "optimizedTrees": 1,
}
`;

exports[`Simple 19: (JSX => JSX) 1`] = `
ReactStatistics {
  "componentsEvaluated": 3,
  "evaluatedRootNodes": Array [
    Object {
      "children": Array [
        Object {
          "children": Array [],
          "message": "",
          "name": "Child",
          "status": "INLINED",
        },
        Object {
          "children": Array [],
          "message": "",
          "name": "Child",
          "status": "INLINED",
        },
      ],
      "message": "",
      "name": "App",
      "status": "ROOT",
    },
  ],
  "inlinedComponents": 2,
  "optimizedNestedClosures": 0,
  "optimizedTrees": 1,
}
`;

exports[`Simple 19: (JSX => createElement) 1`] = `
ReactStatistics {
  "componentsEvaluated": 3,
  "evaluatedRootNodes": Array [
    Object {
      "children": Array [
        Object {
          "children": Array [],
          "message": "",
          "name": "Child",
          "status": "INLINED",
        },
        Object {
          "children": Array [],
          "message": "",
          "name": "Child",
          "status": "INLINED",
        },
      ],
      "message": "",
      "name": "App",
      "status": "ROOT",
    },
  ],
  "inlinedComponents": 2,
  "optimizedNestedClosures": 0,
  "optimizedTrees": 1,
}
`;

exports[`Simple 19: (createElement => JSX) 1`] = `
ReactStatistics {
  "componentsEvaluated": 3,
  "evaluatedRootNodes": Array [
    Object {
      "children": Array [
        Object {
          "children": Array [],
          "message": "",
          "name": "Child",
          "status": "INLINED",
        },
        Object {
          "children": Array [],
          "message": "",
          "name": "Child",
          "status": "INLINED",
        },
      ],
      "message": "",
      "name": "App",
      "status": "ROOT",
    },
  ],
  "inlinedComponents": 2,
  "optimizedNestedClosures": 0,
  "optimizedTrees": 1,
}
`;

exports[`Simple 19: (createElement => createElement) 1`] = `
ReactStatistics {
  "componentsEvaluated": 3,
  "evaluatedRootNodes": Array [
    Object {
      "children": Array [
        Object {
          "children": Array [],
          "message": "",
          "name": "Child",
          "status": "INLINED",
        },
        Object {
          "children": Array [],
          "message": "",
          "name": "Child",
          "status": "INLINED",
        },
      ],
      "message": "",
      "name": "App",
      "status": "ROOT",
    },
  ],
  "inlinedComponents": 2,
  "optimizedNestedClosures": 0,
  "optimizedTrees": 1,
}
`;

exports[`Simple 20: (JSX => JSX) 1`] = `
ReactStatistics {
  "componentsEvaluated": 3,
  "evaluatedRootNodes": Array [
    Object {
      "children": Array [
        Object {
          "children": Array [],
          "message": "",
          "name": "Child",
          "status": "INLINED",
        },
        Object {
          "children": Array [],
          "message": "",
          "name": "Child",
          "status": "INLINED",
        },
      ],
      "message": "",
      "name": "App",
      "status": "ROOT",
    },
  ],
  "inlinedComponents": 2,
  "optimizedNestedClosures": 0,
  "optimizedTrees": 1,
}
`;

exports[`Simple 20: (JSX => createElement) 1`] = `
ReactStatistics {
  "componentsEvaluated": 3,
  "evaluatedRootNodes": Array [
    Object {
      "children": Array [
        Object {
          "children": Array [],
          "message": "",
          "name": "Child",
          "status": "INLINED",
        },
        Object {
          "children": Array [],
          "message": "",
          "name": "Child",
          "status": "INLINED",
        },
      ],
      "message": "",
      "name": "App",
      "status": "ROOT",
    },
  ],
  "inlinedComponents": 2,
  "optimizedNestedClosures": 0,
  "optimizedTrees": 1,
}
`;

exports[`Simple 20: (createElement => JSX) 1`] = `
ReactStatistics {
  "componentsEvaluated": 3,
  "evaluatedRootNodes": Array [
    Object {
      "children": Array [
        Object {
          "children": Array [],
          "message": "",
          "name": "Child",
          "status": "INLINED",
        },
        Object {
          "children": Array [],
          "message": "",
          "name": "Child",
          "status": "INLINED",
        },
      ],
      "message": "",
      "name": "App",
      "status": "ROOT",
    },
  ],
  "inlinedComponents": 2,
  "optimizedNestedClosures": 0,
  "optimizedTrees": 1,
}
`;

exports[`Simple 20: (createElement => createElement) 1`] = `
ReactStatistics {
  "componentsEvaluated": 3,
  "evaluatedRootNodes": Array [
    Object {
      "children": Array [
        Object {
          "children": Array [],
          "message": "",
          "name": "Child",
          "status": "INLINED",
        },
        Object {
          "children": Array [],
          "message": "",
          "name": "Child",
          "status": "INLINED",
        },
      ],
      "message": "",
      "name": "App",
      "status": "ROOT",
    },
  ],
  "inlinedComponents": 2,
  "optimizedNestedClosures": 0,
  "optimizedTrees": 1,
}
`;

exports[`Simple 21: (JSX => JSX) 1`] = `
ReactStatistics {
  "componentsEvaluated": 2,
  "evaluatedRootNodes": Array [
    Object {
      "children": Array [
        Object {
          "children": Array [],
          "message": "",
          "name": "Child",
          "status": "INLINED",
        },
      ],
      "message": "",
      "name": "App",
      "status": "ROOT",
    },
  ],
  "inlinedComponents": 1,
  "optimizedNestedClosures": 0,
  "optimizedTrees": 1,
}
`;

exports[`Simple 21: (JSX => createElement) 1`] = `
ReactStatistics {
  "componentsEvaluated": 2,
  "evaluatedRootNodes": Array [
    Object {
      "children": Array [
        Object {
          "children": Array [],
          "message": "",
          "name": "Child",
          "status": "INLINED",
        },
      ],
      "message": "",
      "name": "App",
      "status": "ROOT",
    },
  ],
  "inlinedComponents": 1,
  "optimizedNestedClosures": 0,
  "optimizedTrees": 1,
}
`;

exports[`Simple 21: (createElement => JSX) 1`] = `
ReactStatistics {
  "componentsEvaluated": 2,
  "evaluatedRootNodes": Array [
    Object {
      "children": Array [
        Object {
          "children": Array [],
          "message": "",
          "name": "Child",
          "status": "INLINED",
        },
      ],
      "message": "",
      "name": "App",
      "status": "ROOT",
    },
  ],
  "inlinedComponents": 1,
  "optimizedNestedClosures": 0,
  "optimizedTrees": 1,
}
`;

exports[`Simple 21: (createElement => createElement) 1`] = `
ReactStatistics {
  "componentsEvaluated": 2,
  "evaluatedRootNodes": Array [
    Object {
      "children": Array [
        Object {
          "children": Array [],
          "message": "",
          "name": "Child",
          "status": "INLINED",
        },
      ],
      "message": "",
      "name": "App",
      "status": "ROOT",
    },
  ],
  "inlinedComponents": 1,
  "optimizedNestedClosures": 0,
  "optimizedTrees": 1,
}
`;

exports[`Simple 22: (JSX => JSX) 1`] = `
ReactStatistics {
  "componentsEvaluated": 3,
  "evaluatedRootNodes": Array [
    Object {
      "children": Array [
        Object {
          "children": Array [],
          "message": "",
          "name": "Child",
          "status": "INLINED",
        },
        Object {
          "children": Array [],
          "message": "",
          "name": "Child2",
          "status": "INLINED",
        },
      ],
      "message": "",
      "name": "App",
      "status": "ROOT",
    },
  ],
  "inlinedComponents": 2,
  "optimizedNestedClosures": 0,
  "optimizedTrees": 1,
}
`;

exports[`Simple 22: (JSX => createElement) 1`] = `
ReactStatistics {
  "componentsEvaluated": 3,
  "evaluatedRootNodes": Array [
    Object {
      "children": Array [
        Object {
          "children": Array [],
          "message": "",
          "name": "Child",
          "status": "INLINED",
        },
        Object {
          "children": Array [],
          "message": "",
          "name": "Child2",
          "status": "INLINED",
        },
      ],
      "message": "",
      "name": "App",
      "status": "ROOT",
    },
  ],
  "inlinedComponents": 2,
  "optimizedNestedClosures": 0,
  "optimizedTrees": 1,
}
`;

exports[`Simple 22: (createElement => JSX) 1`] = `
ReactStatistics {
  "componentsEvaluated": 3,
  "evaluatedRootNodes": Array [
    Object {
      "children": Array [
        Object {
          "children": Array [],
          "message": "",
          "name": "Child",
          "status": "INLINED",
        },
        Object {
          "children": Array [],
          "message": "",
          "name": "Child2",
          "status": "INLINED",
        },
      ],
      "message": "",
      "name": "App",
      "status": "ROOT",
    },
  ],
  "inlinedComponents": 2,
  "optimizedNestedClosures": 0,
  "optimizedTrees": 1,
}
`;

exports[`Simple 22: (createElement => createElement) 1`] = `
ReactStatistics {
  "componentsEvaluated": 3,
  "evaluatedRootNodes": Array [
    Object {
      "children": Array [
        Object {
          "children": Array [],
          "message": "",
          "name": "Child",
          "status": "INLINED",
        },
        Object {
          "children": Array [],
          "message": "",
          "name": "Child2",
          "status": "INLINED",
        },
      ],
      "message": "",
      "name": "App",
      "status": "ROOT",
    },
  ],
  "inlinedComponents": 2,
  "optimizedNestedClosures": 0,
  "optimizedTrees": 1,
}
`;

exports[`Simple 23: (JSX => JSX) 1`] = `
ReactStatistics {
  "componentsEvaluated": 2,
  "evaluatedRootNodes": Array [
    Object {
      "children": Array [
        Object {
          "children": Array [],
          "message": "",
          "name": "Child",
          "status": "INLINED",
        },
      ],
      "message": "",
      "name": "App",
      "status": "ROOT",
    },
  ],
  "inlinedComponents": 1,
  "optimizedNestedClosures": 0,
  "optimizedTrees": 1,
}
`;

exports[`Simple 23: (JSX => createElement) 1`] = `
ReactStatistics {
  "componentsEvaluated": 2,
  "evaluatedRootNodes": Array [
    Object {
      "children": Array [
        Object {
          "children": Array [],
          "message": "",
          "name": "Child",
          "status": "INLINED",
        },
      ],
      "message": "",
      "name": "App",
      "status": "ROOT",
    },
  ],
  "inlinedComponents": 1,
  "optimizedNestedClosures": 0,
  "optimizedTrees": 1,
}
`;

exports[`Simple 23: (createElement => JSX) 1`] = `
ReactStatistics {
  "componentsEvaluated": 2,
  "evaluatedRootNodes": Array [
    Object {
      "children": Array [
        Object {
          "children": Array [],
          "message": "",
          "name": "Child",
          "status": "INLINED",
        },
      ],
      "message": "",
      "name": "App",
      "status": "ROOT",
    },
  ],
  "inlinedComponents": 1,
  "optimizedNestedClosures": 0,
  "optimizedTrees": 1,
}
`;

exports[`Simple 23: (createElement => createElement) 1`] = `
ReactStatistics {
  "componentsEvaluated": 2,
  "evaluatedRootNodes": Array [
    Object {
      "children": Array [
        Object {
          "children": Array [],
          "message": "",
          "name": "Child",
          "status": "INLINED",
        },
      ],
      "message": "",
      "name": "App",
      "status": "ROOT",
    },
  ],
  "inlinedComponents": 1,
  "optimizedNestedClosures": 0,
  "optimizedTrees": 1,
}
`;

exports[`Simple 24: (JSX => JSX) 1`] = `
ReactStatistics {
  "componentsEvaluated": 2,
  "evaluatedRootNodes": Array [
    Object {
      "children": Array [
        Object {
          "children": Array [],
          "message": "",
          "name": "Bad",
          "status": "INLINED",
        },
      ],
      "message": "",
      "name": "App",
      "status": "ROOT",
    },
  ],
  "inlinedComponents": 1,
  "optimizedNestedClosures": 0,
  "optimizedTrees": 1,
}
`;

exports[`Simple 24: (JSX => createElement) 1`] = `
ReactStatistics {
  "componentsEvaluated": 2,
  "evaluatedRootNodes": Array [
    Object {
      "children": Array [
        Object {
          "children": Array [],
          "message": "",
          "name": "Bad",
          "status": "INLINED",
        },
      ],
      "message": "",
      "name": "App",
      "status": "ROOT",
    },
  ],
  "inlinedComponents": 1,
  "optimizedNestedClosures": 0,
  "optimizedTrees": 1,
}
`;

exports[`Simple 24: (createElement => JSX) 1`] = `
ReactStatistics {
  "componentsEvaluated": 2,
  "evaluatedRootNodes": Array [
    Object {
      "children": Array [
        Object {
          "children": Array [],
          "message": "",
          "name": "Bad",
          "status": "INLINED",
        },
      ],
      "message": "",
      "name": "App",
      "status": "ROOT",
    },
  ],
  "inlinedComponents": 1,
  "optimizedNestedClosures": 0,
  "optimizedTrees": 1,
}
`;

exports[`Simple 24: (createElement => createElement) 1`] = `
ReactStatistics {
  "componentsEvaluated": 2,
  "evaluatedRootNodes": Array [
    Object {
      "children": Array [
        Object {
          "children": Array [],
          "message": "",
          "name": "Bad",
          "status": "INLINED",
        },
      ],
      "message": "",
      "name": "App",
      "status": "ROOT",
    },
  ],
  "inlinedComponents": 1,
  "optimizedNestedClosures": 0,
  "optimizedTrees": 1,
}
`;

exports[`Simple 25: (JSX => JSX) 1`] = `
ReactStatistics {
  "componentsEvaluated": 2,
  "evaluatedRootNodes": Array [
    Object {
      "children": Array [
        Object {
          "children": Array [],
          "message": "",
          "name": "Child",
          "status": "INLINED",
        },
      ],
      "message": "",
      "name": "App",
      "status": "ROOT",
    },
  ],
  "inlinedComponents": 1,
  "optimizedNestedClosures": 0,
  "optimizedTrees": 1,
}
`;

exports[`Simple 25: (JSX => createElement) 1`] = `
ReactStatistics {
  "componentsEvaluated": 2,
  "evaluatedRootNodes": Array [
    Object {
      "children": Array [
        Object {
          "children": Array [],
          "message": "",
          "name": "Child",
          "status": "INLINED",
        },
      ],
      "message": "",
      "name": "App",
      "status": "ROOT",
    },
  ],
  "inlinedComponents": 1,
  "optimizedNestedClosures": 0,
  "optimizedTrees": 1,
}
`;

exports[`Simple 25: (createElement => JSX) 1`] = `
ReactStatistics {
  "componentsEvaluated": 2,
  "evaluatedRootNodes": Array [
    Object {
      "children": Array [
        Object {
          "children": Array [],
          "message": "",
          "name": "Child",
          "status": "INLINED",
        },
      ],
      "message": "",
      "name": "App",
      "status": "ROOT",
    },
  ],
  "inlinedComponents": 1,
  "optimizedNestedClosures": 0,
  "optimizedTrees": 1,
}
`;

exports[`Simple 25: (createElement => createElement) 1`] = `
ReactStatistics {
  "componentsEvaluated": 2,
  "evaluatedRootNodes": Array [
    Object {
      "children": Array [
        Object {
          "children": Array [],
          "message": "",
          "name": "Child",
          "status": "INLINED",
        },
      ],
      "message": "",
      "name": "App",
      "status": "ROOT",
    },
  ],
  "inlinedComponents": 1,
  "optimizedNestedClosures": 0,
  "optimizedTrees": 1,
}
`;

exports[`Simple children: (JSX => JSX) 1`] = `
ReactStatistics {
  "componentsEvaluated": 3,
  "evaluatedRootNodes": Array [
    Object {
      "children": Array [
        Object {
          "children": Array [
            Object {
              "children": Array [],
              "message": "",
              "name": "A",
              "status": "INLINED",
            },
          ],
          "message": "",
          "name": "A",
          "status": "INLINED",
        },
      ],
      "message": "",
      "name": "App",
      "status": "ROOT",
    },
  ],
  "inlinedComponents": 2,
  "optimizedNestedClosures": 0,
  "optimizedTrees": 1,
}
`;

exports[`Simple children: (JSX => createElement) 1`] = `
ReactStatistics {
  "componentsEvaluated": 3,
  "evaluatedRootNodes": Array [
    Object {
      "children": Array [
        Object {
          "children": Array [
            Object {
              "children": Array [],
              "message": "",
              "name": "A",
              "status": "INLINED",
            },
          ],
          "message": "",
          "name": "A",
          "status": "INLINED",
        },
      ],
      "message": "",
      "name": "App",
      "status": "ROOT",
    },
  ],
  "inlinedComponents": 2,
  "optimizedNestedClosures": 0,
  "optimizedTrees": 1,
}
`;

exports[`Simple children: (createElement => JSX) 1`] = `
ReactStatistics {
  "componentsEvaluated": 3,
  "evaluatedRootNodes": Array [
    Object {
      "children": Array [
        Object {
          "children": Array [
            Object {
              "children": Array [],
              "message": "",
              "name": "A",
              "status": "INLINED",
            },
          ],
          "message": "",
          "name": "A",
          "status": "INLINED",
        },
      ],
      "message": "",
      "name": "App",
      "status": "ROOT",
    },
  ],
  "inlinedComponents": 2,
  "optimizedNestedClosures": 0,
  "optimizedTrees": 1,
}
`;

exports[`Simple children: (createElement => createElement) 1`] = `
ReactStatistics {
  "componentsEvaluated": 3,
  "evaluatedRootNodes": Array [
    Object {
      "children": Array [
        Object {
          "children": Array [
            Object {
              "children": Array [],
              "message": "",
              "name": "A",
              "status": "INLINED",
            },
          ],
          "message": "",
          "name": "A",
          "status": "INLINED",
        },
      ],
      "message": "",
      "name": "App",
      "status": "ROOT",
    },
  ],
  "inlinedComponents": 2,
  "optimizedNestedClosures": 0,
  "optimizedTrees": 1,
}
`;

exports[`Simple fragments: (JSX => JSX) 1`] = `
ReactStatistics {
  "componentsEvaluated": 5,
  "evaluatedRootNodes": Array [
    Object {
      "children": Array [
        Object {
          "children": Array [
            Object {
              "children": Array [],
              "message": "",
              "name": "A",
              "status": "INLINED",
            },
            Object {
              "children": Array [],
              "message": "",
              "name": "B",
              "status": "INLINED",
            },
            Object {
              "children": Array [],
              "message": "",
              "name": "C",
              "status": "INLINED",
            },
          ],
          "message": "",
          "name": "React.Fragment",
          "status": "NORMAL",
        },
      ],
      "message": "",
      "name": "App",
      "status": "ROOT",
    },
  ],
  "inlinedComponents": 3,
  "optimizedNestedClosures": 0,
  "optimizedTrees": 1,
}
`;

exports[`Simple fragments: (JSX => createElement) 1`] = `
ReactStatistics {
  "componentsEvaluated": 5,
  "evaluatedRootNodes": Array [
    Object {
      "children": Array [
        Object {
          "children": Array [
            Object {
              "children": Array [],
              "message": "",
              "name": "A",
              "status": "INLINED",
            },
            Object {
              "children": Array [],
              "message": "",
              "name": "B",
              "status": "INLINED",
            },
            Object {
              "children": Array [],
              "message": "",
              "name": "C",
              "status": "INLINED",
            },
          ],
          "message": "",
          "name": "React.Fragment",
          "status": "NORMAL",
        },
      ],
      "message": "",
      "name": "App",
      "status": "ROOT",
    },
  ],
  "inlinedComponents": 3,
  "optimizedNestedClosures": 0,
  "optimizedTrees": 1,
}
`;

exports[`Simple fragments: (createElement => JSX) 1`] = `
ReactStatistics {
  "componentsEvaluated": 5,
  "evaluatedRootNodes": Array [
    Object {
      "children": Array [
        Object {
          "children": Array [
            Object {
              "children": Array [],
              "message": "",
              "name": "A",
              "status": "INLINED",
            },
            Object {
              "children": Array [],
              "message": "",
              "name": "B",
              "status": "INLINED",
            },
            Object {
              "children": Array [],
              "message": "",
              "name": "C",
              "status": "INLINED",
            },
          ],
          "message": "",
          "name": "React.Fragment",
          "status": "NORMAL",
        },
      ],
      "message": "",
      "name": "App",
      "status": "ROOT",
    },
  ],
  "inlinedComponents": 3,
  "optimizedNestedClosures": 0,
  "optimizedTrees": 1,
}
`;

exports[`Simple fragments: (createElement => createElement) 1`] = `
ReactStatistics {
  "componentsEvaluated": 5,
  "evaluatedRootNodes": Array [
    Object {
      "children": Array [
        Object {
          "children": Array [
            Object {
              "children": Array [],
              "message": "",
              "name": "A",
              "status": "INLINED",
            },
            Object {
              "children": Array [],
              "message": "",
              "name": "B",
              "status": "INLINED",
            },
            Object {
              "children": Array [],
              "message": "",
              "name": "C",
              "status": "INLINED",
            },
          ],
          "message": "",
          "name": "React.Fragment",
          "status": "NORMAL",
        },
      ],
      "message": "",
      "name": "App",
      "status": "ROOT",
    },
  ],
  "inlinedComponents": 3,
  "optimizedNestedClosures": 0,
  "optimizedTrees": 1,
}
`;

exports[`Simple refs: (JSX => JSX) 1`] = `
ReactStatistics {
  "componentsEvaluated": 2,
  "evaluatedRootNodes": Array [
    Object {
      "children": Array [
        Object {
          "children": Array [],
          "message": "",
          "name": "A",
          "status": "INLINED",
        },
      ],
      "message": "",
      "name": "App",
      "status": "ROOT",
    },
  ],
  "inlinedComponents": 1,
  "optimizedNestedClosures": 0,
  "optimizedTrees": 1,
}
`;

exports[`Simple refs: (JSX => createElement) 1`] = `
ReactStatistics {
  "componentsEvaluated": 2,
  "evaluatedRootNodes": Array [
    Object {
      "children": Array [
        Object {
          "children": Array [],
          "message": "",
          "name": "A",
          "status": "INLINED",
        },
      ],
      "message": "",
      "name": "App",
      "status": "ROOT",
    },
  ],
  "inlinedComponents": 1,
  "optimizedNestedClosures": 0,
  "optimizedTrees": 1,
}
`;

exports[`Simple refs: (createElement => JSX) 1`] = `
ReactStatistics {
  "componentsEvaluated": 2,
  "evaluatedRootNodes": Array [
    Object {
      "children": Array [
        Object {
          "children": Array [],
          "message": "",
          "name": "A",
          "status": "INLINED",
        },
      ],
      "message": "",
      "name": "App",
      "status": "ROOT",
    },
  ],
  "inlinedComponents": 1,
  "optimizedNestedClosures": 0,
  "optimizedTrees": 1,
}
`;

exports[`Simple refs: (createElement => createElement) 1`] = `
ReactStatistics {
  "componentsEvaluated": 2,
  "evaluatedRootNodes": Array [
    Object {
      "children": Array [
        Object {
          "children": Array [],
          "message": "",
          "name": "A",
          "status": "INLINED",
        },
      ],
      "message": "",
      "name": "App",
      "status": "ROOT",
    },
  ],
  "inlinedComponents": 1,
  "optimizedNestedClosures": 0,
  "optimizedTrees": 1,
}
`;

exports[`Simple with abstract props: (JSX => JSX) 1`] = `
ReactStatistics {
  "componentsEvaluated": 3,
  "evaluatedRootNodes": Array [
    Object {
      "children": Array [
        Object {
          "children": Array [
            Object {
              "children": Array [],
              "message": "",
              "name": "IWantThisToBeInlined",
              "status": "INLINED",
            },
          ],
          "message": "",
          "name": "Button",
          "status": "INLINED",
        },
      ],
      "message": "",
      "name": "App",
      "status": "ROOT",
    },
  ],
  "inlinedComponents": 2,
  "optimizedNestedClosures": 0,
  "optimizedTrees": 1,
}
`;

exports[`Simple with abstract props: (JSX => createElement) 1`] = `
ReactStatistics {
  "componentsEvaluated": 3,
  "evaluatedRootNodes": Array [
    Object {
      "children": Array [
        Object {
          "children": Array [
            Object {
              "children": Array [],
              "message": "",
              "name": "IWantThisToBeInlined",
              "status": "INLINED",
            },
          ],
          "message": "",
          "name": "Button",
          "status": "INLINED",
        },
      ],
      "message": "",
      "name": "App",
      "status": "ROOT",
    },
  ],
  "inlinedComponents": 2,
  "optimizedNestedClosures": 0,
  "optimizedTrees": 1,
}
`;

exports[`Simple with abstract props: (createElement => JSX) 1`] = `
ReactStatistics {
  "componentsEvaluated": 3,
  "evaluatedRootNodes": Array [
    Object {
      "children": Array [
        Object {
          "children": Array [
            Object {
              "children": Array [],
              "message": "",
              "name": "IWantThisToBeInlined",
              "status": "INLINED",
            },
          ],
          "message": "",
          "name": "Button",
          "status": "INLINED",
        },
      ],
      "message": "",
      "name": "App",
      "status": "ROOT",
    },
  ],
  "inlinedComponents": 2,
  "optimizedNestedClosures": 0,
  "optimizedTrees": 1,
}
`;

exports[`Simple with abstract props: (createElement => createElement) 1`] = `
ReactStatistics {
  "componentsEvaluated": 3,
  "evaluatedRootNodes": Array [
    Object {
      "children": Array [
        Object {
          "children": Array [
            Object {
              "children": Array [],
              "message": "",
              "name": "IWantThisToBeInlined",
              "status": "INLINED",
            },
          ],
          "message": "",
          "name": "Button",
          "status": "INLINED",
        },
      ],
      "message": "",
      "name": "App",
      "status": "ROOT",
    },
  ],
  "inlinedComponents": 2,
  "optimizedNestedClosures": 0,
  "optimizedTrees": 1,
}
`;

exports[`Simple with new expression: (JSX => JSX) 1`] = `
ReactStatistics {
  "componentsEvaluated": 1,
  "evaluatedRootNodes": Array [
    Object {
      "children": Array [],
      "message": "",
      "name": "App",
      "status": "ROOT",
    },
  ],
  "inlinedComponents": 0,
  "optimizedNestedClosures": 0,
  "optimizedTrees": 1,
}
`;

exports[`Simple with new expression: (JSX => createElement) 1`] = `
ReactStatistics {
  "componentsEvaluated": 1,
  "evaluatedRootNodes": Array [
    Object {
      "children": Array [],
      "message": "",
      "name": "App",
      "status": "ROOT",
    },
  ],
  "inlinedComponents": 0,
  "optimizedNestedClosures": 0,
  "optimizedTrees": 1,
}
`;

exports[`Simple with new expression: (createElement => JSX) 1`] = `
ReactStatistics {
  "componentsEvaluated": 1,
  "evaluatedRootNodes": Array [
    Object {
      "children": Array [],
      "message": "",
      "name": "App",
      "status": "ROOT",
    },
  ],
  "inlinedComponents": 0,
  "optimizedNestedClosures": 0,
  "optimizedTrees": 1,
}
`;

exports[`Simple with new expression: (createElement => createElement) 1`] = `
ReactStatistics {
  "componentsEvaluated": 1,
  "evaluatedRootNodes": Array [
    Object {
      "children": Array [],
      "message": "",
      "name": "App",
      "status": "ROOT",
    },
  ],
  "inlinedComponents": 0,
  "optimizedNestedClosures": 0,
  "optimizedTrees": 1,
}
`;

exports[`Simple with unary expressions: (JSX => JSX) 1`] = `
ReactStatistics {
  "componentsEvaluated": 2,
  "evaluatedRootNodes": Array [
    Object {
      "children": Array [
        Object {
          "children": Array [],
          "message": "",
          "name": "Child",
          "status": "INLINED",
        },
      ],
      "message": "",
      "name": "App",
      "status": "ROOT",
    },
  ],
  "inlinedComponents": 1,
  "optimizedNestedClosures": 0,
  "optimizedTrees": 1,
}
`;

exports[`Simple with unary expressions: (JSX => createElement) 1`] = `
ReactStatistics {
  "componentsEvaluated": 2,
  "evaluatedRootNodes": Array [
    Object {
      "children": Array [
        Object {
          "children": Array [],
          "message": "",
          "name": "Child",
          "status": "INLINED",
        },
      ],
      "message": "",
      "name": "App",
      "status": "ROOT",
    },
  ],
  "inlinedComponents": 1,
  "optimizedNestedClosures": 0,
  "optimizedTrees": 1,
}
`;

exports[`Simple with unary expressions: (createElement => JSX) 1`] = `
ReactStatistics {
  "componentsEvaluated": 2,
  "evaluatedRootNodes": Array [
    Object {
      "children": Array [
        Object {
          "children": Array [],
          "message": "",
          "name": "Child",
          "status": "INLINED",
        },
      ],
      "message": "",
      "name": "App",
      "status": "ROOT",
    },
  ],
  "inlinedComponents": 1,
  "optimizedNestedClosures": 0,
  "optimizedTrees": 1,
}
`;

exports[`Simple with unary expressions: (createElement => createElement) 1`] = `
ReactStatistics {
  "componentsEvaluated": 2,
  "evaluatedRootNodes": Array [
    Object {
      "children": Array [
        Object {
          "children": Array [],
          "message": "",
          "name": "Child",
          "status": "INLINED",
        },
      ],
      "message": "",
      "name": "App",
      "status": "ROOT",
    },
  ],
  "inlinedComponents": 1,
  "optimizedNestedClosures": 0,
  "optimizedTrees": 1,
}
`;

exports[`Simple: (JSX => JSX) 1`] = `
ReactStatistics {
  "componentsEvaluated": 4,
  "evaluatedRootNodes": Array [
    Object {
      "children": Array [
        Object {
          "children": Array [],
          "message": "",
          "name": "A",
          "status": "INLINED",
        },
        Object {
          "children": Array [],
          "message": "",
          "name": "B",
          "status": "INLINED",
        },
        Object {
          "children": Array [],
          "message": "",
          "name": "C",
          "status": "INLINED",
        },
      ],
      "message": "",
      "name": "App",
      "status": "ROOT",
    },
  ],
  "inlinedComponents": 3,
  "optimizedNestedClosures": 0,
  "optimizedTrees": 1,
}
`;

exports[`Simple: (JSX => createElement) 1`] = `
ReactStatistics {
  "componentsEvaluated": 4,
  "evaluatedRootNodes": Array [
    Object {
      "children": Array [
        Object {
          "children": Array [],
          "message": "",
          "name": "A",
          "status": "INLINED",
        },
        Object {
          "children": Array [],
          "message": "",
          "name": "B",
          "status": "INLINED",
        },
        Object {
          "children": Array [],
          "message": "",
          "name": "C",
          "status": "INLINED",
        },
      ],
      "message": "",
      "name": "App",
      "status": "ROOT",
    },
  ],
  "inlinedComponents": 3,
  "optimizedNestedClosures": 0,
  "optimizedTrees": 1,
}
`;

exports[`Simple: (createElement => JSX) 1`] = `
ReactStatistics {
  "componentsEvaluated": 4,
  "evaluatedRootNodes": Array [
    Object {
      "children": Array [
        Object {
          "children": Array [],
          "message": "",
          "name": "A",
          "status": "INLINED",
        },
        Object {
          "children": Array [],
          "message": "",
          "name": "B",
          "status": "INLINED",
        },
        Object {
          "children": Array [],
          "message": "",
          "name": "C",
          "status": "INLINED",
        },
      ],
      "message": "",
      "name": "App",
      "status": "ROOT",
    },
  ],
  "inlinedComponents": 3,
  "optimizedNestedClosures": 0,
  "optimizedTrees": 1,
}
`;

exports[`Simple: (createElement => createElement) 1`] = `
ReactStatistics {
  "componentsEvaluated": 4,
  "evaluatedRootNodes": Array [
    Object {
      "children": Array [
        Object {
          "children": Array [],
          "message": "",
          "name": "A",
          "status": "INLINED",
        },
        Object {
          "children": Array [],
          "message": "",
          "name": "B",
          "status": "INLINED",
        },
        Object {
          "children": Array [],
          "message": "",
          "name": "C",
          "status": "INLINED",
        },
      ],
      "message": "",
      "name": "App",
      "status": "ROOT",
    },
  ],
  "inlinedComponents": 3,
  "optimizedNestedClosures": 0,
  "optimizedTrees": 1,
}
`;

exports[`Two roots: (JSX => JSX) 1`] = `
ReactStatistics {
  "componentsEvaluated": 2,
  "evaluatedRootNodes": Array [
    Object {
      "children": Array [],
      "message": "",
      "name": "A",
      "status": "ROOT",
    },
    Object {
      "children": Array [],
      "message": "",
      "name": "B",
      "status": "ROOT",
    },
  ],
  "inlinedComponents": 0,
  "optimizedNestedClosures": 0,
  "optimizedTrees": 2,
}
`;

exports[`Two roots: (JSX => createElement) 1`] = `
ReactStatistics {
  "componentsEvaluated": 2,
  "evaluatedRootNodes": Array [
    Object {
      "children": Array [],
      "message": "",
      "name": "A",
      "status": "ROOT",
    },
    Object {
      "children": Array [],
      "message": "",
      "name": "B",
      "status": "ROOT",
    },
  ],
  "inlinedComponents": 0,
  "optimizedNestedClosures": 0,
  "optimizedTrees": 2,
}
`;

exports[`Two roots: (createElement => JSX) 1`] = `
ReactStatistics {
  "componentsEvaluated": 2,
  "evaluatedRootNodes": Array [
    Object {
      "children": Array [],
      "message": "",
      "name": "A",
      "status": "ROOT",
    },
    Object {
      "children": Array [],
      "message": "",
      "name": "B",
      "status": "ROOT",
    },
  ],
  "inlinedComponents": 0,
  "optimizedNestedClosures": 0,
  "optimizedTrees": 2,
}
`;

exports[`Two roots: (createElement => createElement) 1`] = `
ReactStatistics {
  "componentsEvaluated": 2,
  "evaluatedRootNodes": Array [
    Object {
      "children": Array [],
      "message": "",
      "name": "A",
      "status": "ROOT",
    },
    Object {
      "children": Array [],
      "message": "",
      "name": "B",
      "status": "ROOT",
    },
  ],
  "inlinedComponents": 0,
  "optimizedNestedClosures": 0,
  "optimizedTrees": 2,
}
`;

exports[`defaultProps 2: (JSX => JSX) 1`] = `
ReactStatistics {
  "componentsEvaluated": 2,
  "evaluatedRootNodes": Array [
    Object {
      "children": Array [
        Object {
          "children": Array [],
          "message": "",
          "name": "Child",
          "status": "INLINED",
        },
      ],
      "message": "",
      "name": "App",
      "status": "ROOT",
    },
  ],
  "inlinedComponents": 1,
  "optimizedNestedClosures": 0,
  "optimizedTrees": 1,
}
`;

exports[`defaultProps 2: (JSX => createElement) 1`] = `
ReactStatistics {
  "componentsEvaluated": 2,
  "evaluatedRootNodes": Array [
    Object {
      "children": Array [
        Object {
          "children": Array [],
          "message": "",
          "name": "Child",
          "status": "INLINED",
        },
      ],
      "message": "",
      "name": "App",
      "status": "ROOT",
    },
  ],
  "inlinedComponents": 1,
  "optimizedNestedClosures": 0,
  "optimizedTrees": 1,
}
`;

exports[`defaultProps 2: (createElement => JSX) 1`] = `
ReactStatistics {
  "componentsEvaluated": 2,
  "evaluatedRootNodes": Array [
    Object {
      "children": Array [
        Object {
          "children": Array [],
          "message": "",
          "name": "Child",
          "status": "INLINED",
        },
      ],
      "message": "",
      "name": "App",
      "status": "ROOT",
    },
  ],
  "inlinedComponents": 1,
  "optimizedNestedClosures": 0,
  "optimizedTrees": 1,
}
`;

exports[`defaultProps 2: (createElement => createElement) 1`] = `
ReactStatistics {
  "componentsEvaluated": 2,
  "evaluatedRootNodes": Array [
    Object {
      "children": Array [
        Object {
          "children": Array [],
          "message": "",
          "name": "Child",
          "status": "INLINED",
        },
      ],
      "message": "",
      "name": "App",
      "status": "ROOT",
    },
  ],
  "inlinedComponents": 1,
  "optimizedNestedClosures": 0,
  "optimizedTrees": 1,
}
`;

exports[`defaultProps: (JSX => JSX) 1`] = `
ReactStatistics {
  "componentsEvaluated": 2,
  "evaluatedRootNodes": Array [
    Object {
      "children": Array [
        Object {
          "children": Array [],
          "message": "",
          "name": "Child",
          "status": "INLINED",
        },
      ],
      "message": "",
      "name": "App",
      "status": "ROOT",
    },
  ],
  "inlinedComponents": 1,
  "optimizedNestedClosures": 0,
  "optimizedTrees": 1,
}
`;

exports[`defaultProps: (JSX => createElement) 1`] = `
ReactStatistics {
  "componentsEvaluated": 2,
  "evaluatedRootNodes": Array [
    Object {
      "children": Array [
        Object {
          "children": Array [],
          "message": "",
          "name": "Child",
          "status": "INLINED",
        },
      ],
      "message": "",
      "name": "App",
      "status": "ROOT",
    },
  ],
  "inlinedComponents": 1,
  "optimizedNestedClosures": 0,
  "optimizedTrees": 1,
}
`;

exports[`defaultProps: (createElement => JSX) 1`] = `
ReactStatistics {
  "componentsEvaluated": 2,
  "evaluatedRootNodes": Array [
    Object {
      "children": Array [
        Object {
          "children": Array [],
          "message": "",
          "name": "Child",
          "status": "INLINED",
        },
      ],
      "message": "",
      "name": "App",
      "status": "ROOT",
    },
  ],
  "inlinedComponents": 1,
  "optimizedNestedClosures": 0,
  "optimizedTrees": 1,
}
`;

exports[`defaultProps: (createElement => createElement) 1`] = `
ReactStatistics {
  "componentsEvaluated": 2,
  "evaluatedRootNodes": Array [
    Object {
      "children": Array [
        Object {
          "children": Array [],
          "message": "",
          "name": "Child",
          "status": "INLINED",
        },
      ],
      "message": "",
      "name": "App",
      "status": "ROOT",
    },
  ],
  "inlinedComponents": 1,
  "optimizedNestedClosures": 0,
  "optimizedTrees": 1,
}
`;

exports[`refs typeof: (JSX => JSX) 1`] = `
ReactStatistics {
  "componentsEvaluated": 0,
  "evaluatedRootNodes": Array [],
  "inlinedComponents": 0,
  "optimizedNestedClosures": 0,
  "optimizedTrees": 0,
}
`;

exports[`refs typeof: (JSX => createElement) 1`] = `
ReactStatistics {
  "componentsEvaluated": 0,
  "evaluatedRootNodes": Array [],
  "inlinedComponents": 0,
  "optimizedNestedClosures": 0,
  "optimizedTrees": 0,
}
`;

exports[`refs typeof: (createElement => JSX) 1`] = `
ReactStatistics {
  "componentsEvaluated": 0,
  "evaluatedRootNodes": Array [],
  "inlinedComponents": 0,
  "optimizedNestedClosures": 0,
  "optimizedTrees": 0,
}
`;

exports[`refs typeof: (createElement => createElement) 1`] = `
ReactStatistics {
  "componentsEvaluated": 0,
  "evaluatedRootNodes": Array [],
  "inlinedComponents": 0,
  "optimizedNestedClosures": 0,
  "optimizedTrees": 0,
}
`;<|MERGE_RESOLUTION|>--- conflicted
+++ resolved
@@ -536,14 +536,21 @@
 }
 `;
 
-exports[`Bound type 2: (JSX => JSX) 1`] = `
+exports[`Bound type: (JSX => JSX) 1`] = `
 ReactStatistics {
   "componentsEvaluated": 1,
   "evaluatedRootNodes": Array [
     Object {
-      "children": Array [],
-      "message": "",
-      "name": "bound anonymous",
+      "children": Array [
+        Object {
+          "children": Array [],
+          "message": "type on <Component /> was not a ECMAScriptSourceFunctionValue",
+          "name": "bound anonymous",
+          "status": "BAIL-OUT",
+        },
+      ],
+      "message": "",
+      "name": "App",
       "status": "ROOT",
     },
   ],
@@ -553,14 +560,21 @@
 }
 `;
 
-exports[`Bound type 2: (JSX => createElement) 1`] = `
+exports[`Bound type: (JSX => createElement) 1`] = `
 ReactStatistics {
   "componentsEvaluated": 1,
   "evaluatedRootNodes": Array [
     Object {
-      "children": Array [],
-      "message": "",
-      "name": "bound anonymous",
+      "children": Array [
+        Object {
+          "children": Array [],
+          "message": "type on <Component /> was not a ECMAScriptSourceFunctionValue",
+          "name": "bound anonymous",
+          "status": "BAIL-OUT",
+        },
+      ],
+      "message": "",
+      "name": "App",
       "status": "ROOT",
     },
   ],
@@ -570,14 +584,21 @@
 }
 `;
 
-exports[`Bound type 2: (createElement => JSX) 1`] = `
+exports[`Bound type: (createElement => JSX) 1`] = `
 ReactStatistics {
   "componentsEvaluated": 1,
   "evaluatedRootNodes": Array [
     Object {
-      "children": Array [],
-      "message": "",
-      "name": "bound anonymous",
+      "children": Array [
+        Object {
+          "children": Array [],
+          "message": "type on <Component /> was not a ECMAScriptSourceFunctionValue",
+          "name": "bound anonymous",
+          "status": "BAIL-OUT",
+        },
+      ],
+      "message": "",
+      "name": "App",
       "status": "ROOT",
     },
   ],
@@ -587,114 +608,25 @@
 }
 `;
 
-exports[`Bound type 2: (createElement => createElement) 1`] = `
+exports[`Bound type: (createElement => createElement) 1`] = `
 ReactStatistics {
   "componentsEvaluated": 1,
   "evaluatedRootNodes": Array [
     Object {
-      "children": Array [],
-      "message": "",
-      "name": "bound anonymous",
+      "children": Array [
+        Object {
+          "children": Array [],
+          "message": "type on <Component /> was not a ECMAScriptSourceFunctionValue",
+          "name": "bound anonymous",
+          "status": "BAIL-OUT",
+        },
+      ],
+      "message": "",
+      "name": "App",
       "status": "ROOT",
     },
   ],
   "inlinedComponents": 0,
-  "optimizedNestedClosures": 0,
-  "optimizedTrees": 1,
-}
-`;
-
-exports[`Bound type: (JSX => JSX) 1`] = `
-ReactStatistics {
-  "componentsEvaluated": 2,
-  "evaluatedRootNodes": Array [
-    Object {
-      "children": Array [
-        Object {
-          "children": Array [],
-          "message": "",
-          "name": "bound anonymous",
-          "status": "INLINED",
-        },
-      ],
-      "message": "",
-      "name": "App",
-      "status": "ROOT",
-    },
-  ],
-  "inlinedComponents": 1,
-  "optimizedNestedClosures": 0,
-  "optimizedTrees": 1,
-}
-`;
-
-exports[`Bound type: (JSX => createElement) 1`] = `
-ReactStatistics {
-  "componentsEvaluated": 2,
-  "evaluatedRootNodes": Array [
-    Object {
-      "children": Array [
-        Object {
-          "children": Array [],
-          "message": "",
-          "name": "bound anonymous",
-          "status": "INLINED",
-        },
-      ],
-      "message": "",
-      "name": "App",
-      "status": "ROOT",
-    },
-  ],
-  "inlinedComponents": 1,
-  "optimizedNestedClosures": 0,
-  "optimizedTrees": 1,
-}
-`;
-
-exports[`Bound type: (createElement => JSX) 1`] = `
-ReactStatistics {
-  "componentsEvaluated": 2,
-  "evaluatedRootNodes": Array [
-    Object {
-      "children": Array [
-        Object {
-          "children": Array [],
-          "message": "",
-          "name": "bound anonymous",
-          "status": "INLINED",
-        },
-      ],
-      "message": "",
-      "name": "App",
-      "status": "ROOT",
-    },
-  ],
-  "inlinedComponents": 1,
-  "optimizedNestedClosures": 0,
-  "optimizedTrees": 1,
-}
-`;
-
-exports[`Bound type: (createElement => createElement) 1`] = `
-ReactStatistics {
-  "componentsEvaluated": 2,
-  "evaluatedRootNodes": Array [
-    Object {
-      "children": Array [
-        Object {
-          "children": Array [],
-          "message": "",
-          "name": "bound anonymous",
-          "status": "INLINED",
-        },
-      ],
-      "message": "",
-      "name": "App",
-      "status": "ROOT",
-    },
-  ],
-  "inlinedComponents": 1,
   "optimizedNestedClosures": 0,
   "optimizedTrees": 1,
 }
@@ -8944,99 +8876,20 @@
 }
 `;
 
-exports[`React.Children.map: (JSX => JSX) 1`] = `
+exports[`React.Children.map: (createElement => createElement) 1`] = `
 ReactStatistics {
   "componentsEvaluated": 2,
   "evaluatedRootNodes": Array [
     Object {
-      "children": Array [
-        Object {
-          "children": Array [],
-          "message": "",
-          "name": "Child",
-          "status": "INLINED",
-        },
-      ],
-      "message": "",
-      "name": "App",
-      "status": "ROOT",
-    },
-  ],
-  "inlinedComponents": 1,
-  "optimizedNestedClosures": 0,
-  "optimizedTrees": 1,
-}
-`;
-
-exports[`React.Children.map: (JSX => createElement) 1`] = `
-ReactStatistics {
-  "componentsEvaluated": 2,
-  "evaluatedRootNodes": Array [
-    Object {
-      "children": Array [
-        Object {
-          "children": Array [],
-          "message": "",
-          "name": "Child",
-          "status": "INLINED",
-        },
-      ],
-      "message": "",
-      "name": "App",
-      "status": "ROOT",
-    },
-  ],
-  "inlinedComponents": 1,
-  "optimizedNestedClosures": 0,
-  "optimizedTrees": 1,
-}
-`;
-
-exports[`React.Children.map: (createElement => JSX) 1`] = `
-ReactStatistics {
-  "componentsEvaluated": 2,
-  "evaluatedRootNodes": Array [
-    Object {
-      "children": Array [
-        Object {
-          "children": Array [],
-          "message": "",
-          "name": "Child",
-          "status": "INLINED",
-        },
-      ],
-      "message": "",
-      "name": "App",
-      "status": "ROOT",
-    },
-  ],
-  "inlinedComponents": 1,
-  "optimizedNestedClosures": 0,
-  "optimizedTrees": 1,
-}
-`;
-
-exports[`React.Children.map: (createElement => createElement) 1`] = `
-ReactStatistics {
-  "componentsEvaluated": 2,
-  "evaluatedRootNodes": Array [
-    Object {
-      "children": Array [
-        Object {
-          "children": Array [],
-          "message": "",
-          "name": "Child",
-          "status": "INLINED",
-        },
-      ],
-      "message": "",
-      "name": "App",
-      "status": "ROOT",
-    },
-  ],
-  "inlinedComponents": 1,
-  "optimizedNestedClosures": 0,
-  "optimizedTrees": 1,
+      "children": Array [],
+      "message": "",
+      "name": "App",
+      "status": "ROOT",
+    },
+  ],
+  "inlinedComponents": 0,
+  "optimizedNestedClosures": 0,
+  "optimizedTrees": 0,
 }
 `;
 
@@ -9424,87 +9277,7 @@
 }
 `;
 
-<<<<<<< HEAD
-exports[`Runtime error: (JSX => JSX) 1`] = `
-ReactStatistics {
-  "componentsEvaluated": 1,
-  "evaluatedRootNodes": Array [
-    Object {
-      "children": Array [],
-      "message": "",
-      "name": "App",
-      "status": "ROOT",
-    },
-  ],
-  "inlinedComponents": 0,
-  "optimizedNestedClosures": 0,
-  "optimizedTrees": 0,
-}
-`;
-
-exports[`Runtime error: (JSX => JSX) 2`] = `"Cannot read property 'push' of undefined"`;
-
-exports[`Runtime error: (JSX => createElement) 1`] = `
-ReactStatistics {
-  "componentsEvaluated": 1,
-  "evaluatedRootNodes": Array [
-    Object {
-      "children": Array [],
-      "message": "",
-      "name": "App",
-      "status": "ROOT",
-    },
-  ],
-  "inlinedComponents": 0,
-  "optimizedNestedClosures": 0,
-  "optimizedTrees": 0,
-}
-`;
-
-exports[`Runtime error: (JSX => createElement) 2`] = `"Cannot read property 'push' of undefined"`;
-
-exports[`Runtime error: (createElement => JSX) 1`] = `
-ReactStatistics {
-  "componentsEvaluated": 1,
-  "evaluatedRootNodes": Array [
-    Object {
-      "children": Array [],
-      "message": "",
-      "name": "App",
-      "status": "ROOT",
-    },
-  ],
-  "inlinedComponents": 0,
-  "optimizedNestedClosures": 0,
-  "optimizedTrees": 0,
-}
-`;
-
-exports[`Runtime error: (createElement => JSX) 2`] = `"Cannot read property 'push' of undefined"`;
-
-exports[`Runtime error: (createElement => createElement) 1`] = `
-ReactStatistics {
-  "componentsEvaluated": 1,
-  "evaluatedRootNodes": Array [
-    Object {
-      "children": Array [],
-      "message": "",
-      "name": "App",
-      "status": "ROOT",
-    },
-  ],
-  "inlinedComponents": 0,
-  "optimizedNestedClosures": 0,
-  "optimizedTrees": 0,
-}
-`;
-
-exports[`Runtime error: (createElement => createElement) 2`] = `"Cannot read property 'push' of undefined"`;
-
-exports[`Simple 2: (JSX => JSX) 1`] = `
-=======
 exports[`Return text: (JSX => JSX) 1`] = `
->>>>>>> 067a3782
 ReactStatistics {
   "componentsEvaluated": 3,
   "evaluatedRootNodes": Array [
@@ -10700,43 +10473,7 @@
 }
 `;
 
-<<<<<<< HEAD
-exports[`Simple 8: (JSX => JSX) 1`] = `"Failed to render React component \\"App\\" due to side-effects from mutating the binding \\"lazyVariable\\""`;
-
-exports[`Simple 8: (JSX => createElement) 1`] = `"Failed to render React component \\"App\\" due to side-effects from mutating the binding \\"lazyVariable\\""`;
-
-exports[`Simple 8: (createElement => JSX) 1`] = `"Failed to render React component \\"App\\" due to side-effects from mutating the binding \\"lazyVariable\\""`;
-
-exports[`Simple 8: (createElement => createElement) 1`] = `"Failed to render React component \\"App\\" due to side-effects from mutating the binding \\"lazyVariable\\""`;
-
-exports[`Simple 9: (JSX => JSX) 1`] = `"Failed to render React component \\"App\\" due to side-effects from mutating the binding \\"lazyVariable\\""`;
-
-exports[`Simple 9: (JSX => createElement) 1`] = `"Failed to render React component \\"App\\" due to side-effects from mutating the binding \\"lazyVariable\\""`;
-
-exports[`Simple 9: (createElement => JSX) 1`] = `"Failed to render React component \\"App\\" due to side-effects from mutating the binding \\"lazyVariable\\""`;
-
-exports[`Simple 9: (createElement => createElement) 1`] = `"Failed to render React component \\"App\\" due to side-effects from mutating the binding \\"lazyVariable\\""`;
-
-exports[`Simple 10: (JSX => JSX) 1`] = `"Failed to render React component \\"App\\" due to side-effects from mutating the binding \\"lazyVariable\\""`;
-
-exports[`Simple 10: (JSX => createElement) 1`] = `"Failed to render React component \\"App\\" due to side-effects from mutating the binding \\"lazyVariable\\""`;
-
-exports[`Simple 10: (createElement => JSX) 1`] = `"Failed to render React component \\"App\\" due to side-effects from mutating the binding \\"lazyVariable\\""`;
-
-exports[`Simple 10: (createElement => createElement) 1`] = `"Failed to render React component \\"App\\" due to side-effects from mutating the binding \\"lazyVariable\\""`;
-
-exports[`Simple 11: (JSX => JSX) 1`] = `"Failed to render React component \\"App\\" due to side-effects from mutating the binding \\"lazyVariable\\""`;
-
-exports[`Simple 11: (JSX => createElement) 1`] = `"Failed to render React component \\"App\\" due to side-effects from mutating the binding \\"lazyVariable\\""`;
-
-exports[`Simple 11: (createElement => JSX) 1`] = `"Failed to render React component \\"App\\" due to side-effects from mutating the binding \\"lazyVariable\\""`;
-
-exports[`Simple 11: (createElement => createElement) 1`] = `"Failed to render React component \\"App\\" due to side-effects from mutating the binding \\"lazyVariable\\""`;
-
-exports[`Simple 12: (JSX => JSX) 1`] = `
-=======
 exports[`Simple 16: (JSX => JSX) 1`] = `
->>>>>>> 067a3782
 ReactStatistics {
   "componentsEvaluated": 1,
   "evaluatedRootNodes": Array [
@@ -10804,8 +10541,383 @@
 }
 `;
 
-<<<<<<< HEAD
-exports[`Simple 13: (JSX => JSX) 1`] = `
+exports[`Simple 17: (JSX => JSX) 1`] = `
+ReactStatistics {
+  "componentsEvaluated": 1,
+  "evaluatedRootNodes": Array [
+    Object {
+      "children": Array [],
+      "message": "",
+      "name": "App",
+      "status": "ROOT",
+    },
+  ],
+  "inlinedComponents": 0,
+  "optimizedNestedClosures": 0,
+  "optimizedTrees": 1,
+}
+`;
+
+exports[`Simple 17: (JSX => createElement) 1`] = `
+ReactStatistics {
+  "componentsEvaluated": 1,
+  "evaluatedRootNodes": Array [
+    Object {
+      "children": Array [],
+      "message": "",
+      "name": "App",
+      "status": "ROOT",
+    },
+  ],
+  "inlinedComponents": 0,
+  "optimizedNestedClosures": 0,
+  "optimizedTrees": 1,
+}
+`;
+
+exports[`Simple 17: (createElement => JSX) 1`] = `
+ReactStatistics {
+  "componentsEvaluated": 1,
+  "evaluatedRootNodes": Array [
+    Object {
+      "children": Array [],
+      "message": "",
+      "name": "App",
+      "status": "ROOT",
+    },
+  ],
+  "inlinedComponents": 0,
+  "optimizedNestedClosures": 0,
+  "optimizedTrees": 1,
+}
+`;
+
+exports[`Simple 17: (createElement => createElement) 1`] = `
+ReactStatistics {
+  "componentsEvaluated": 1,
+  "evaluatedRootNodes": Array [
+    Object {
+      "children": Array [],
+      "message": "",
+      "name": "App",
+      "status": "ROOT",
+    },
+  ],
+  "inlinedComponents": 0,
+  "optimizedNestedClosures": 0,
+  "optimizedTrees": 1,
+}
+`;
+
+exports[`Simple 18: (JSX => JSX) 1`] = `
+ReactStatistics {
+  "componentsEvaluated": 1,
+  "evaluatedRootNodes": Array [
+    Object {
+      "children": Array [],
+      "message": "",
+      "name": "App",
+      "status": "ROOT",
+    },
+  ],
+  "inlinedComponents": 0,
+  "optimizedNestedClosures": 0,
+  "optimizedTrees": 1,
+}
+`;
+
+exports[`Simple 18: (JSX => createElement) 1`] = `
+ReactStatistics {
+  "componentsEvaluated": 1,
+  "evaluatedRootNodes": Array [
+    Object {
+      "children": Array [],
+      "message": "",
+      "name": "App",
+      "status": "ROOT",
+    },
+  ],
+  "inlinedComponents": 0,
+  "optimizedNestedClosures": 0,
+  "optimizedTrees": 1,
+}
+`;
+
+exports[`Simple 18: (createElement => JSX) 1`] = `
+ReactStatistics {
+  "componentsEvaluated": 1,
+  "evaluatedRootNodes": Array [
+    Object {
+      "children": Array [],
+      "message": "",
+      "name": "App",
+      "status": "ROOT",
+    },
+  ],
+  "inlinedComponents": 0,
+  "optimizedNestedClosures": 0,
+  "optimizedTrees": 1,
+}
+`;
+
+exports[`Simple 18: (createElement => createElement) 1`] = `
+ReactStatistics {
+  "componentsEvaluated": 1,
+  "evaluatedRootNodes": Array [
+    Object {
+      "children": Array [],
+      "message": "",
+      "name": "App",
+      "status": "ROOT",
+    },
+  ],
+  "inlinedComponents": 0,
+  "optimizedNestedClosures": 0,
+  "optimizedTrees": 1,
+}
+`;
+
+exports[`Simple 19: (JSX => JSX) 1`] = `
+ReactStatistics {
+  "componentsEvaluated": 3,
+  "evaluatedRootNodes": Array [
+    Object {
+      "children": Array [
+        Object {
+          "children": Array [],
+          "message": "",
+          "name": "Child",
+          "status": "INLINED",
+        },
+        Object {
+          "children": Array [],
+          "message": "",
+          "name": "Child",
+          "status": "INLINED",
+        },
+      ],
+      "message": "",
+      "name": "App",
+      "status": "ROOT",
+    },
+  ],
+  "inlinedComponents": 2,
+  "optimizedNestedClosures": 0,
+  "optimizedTrees": 1,
+}
+`;
+
+exports[`Simple 19: (JSX => createElement) 1`] = `
+ReactStatistics {
+  "componentsEvaluated": 3,
+  "evaluatedRootNodes": Array [
+    Object {
+      "children": Array [
+        Object {
+          "children": Array [],
+          "message": "",
+          "name": "Child",
+          "status": "INLINED",
+        },
+        Object {
+          "children": Array [],
+          "message": "",
+          "name": "Child",
+          "status": "INLINED",
+        },
+      ],
+      "message": "",
+      "name": "App",
+      "status": "ROOT",
+    },
+  ],
+  "inlinedComponents": 2,
+  "optimizedNestedClosures": 0,
+  "optimizedTrees": 1,
+}
+`;
+
+exports[`Simple 19: (createElement => JSX) 1`] = `
+ReactStatistics {
+  "componentsEvaluated": 3,
+  "evaluatedRootNodes": Array [
+    Object {
+      "children": Array [
+        Object {
+          "children": Array [],
+          "message": "",
+          "name": "Child",
+          "status": "INLINED",
+        },
+        Object {
+          "children": Array [],
+          "message": "",
+          "name": "Child",
+          "status": "INLINED",
+        },
+      ],
+      "message": "",
+      "name": "App",
+      "status": "ROOT",
+    },
+  ],
+  "inlinedComponents": 2,
+  "optimizedNestedClosures": 0,
+  "optimizedTrees": 1,
+}
+`;
+
+exports[`Simple 19: (createElement => createElement) 1`] = `
+ReactStatistics {
+  "componentsEvaluated": 3,
+  "evaluatedRootNodes": Array [
+    Object {
+      "children": Array [
+        Object {
+          "children": Array [],
+          "message": "",
+          "name": "Child",
+          "status": "INLINED",
+        },
+        Object {
+          "children": Array [],
+          "message": "",
+          "name": "Child",
+          "status": "INLINED",
+        },
+      ],
+      "message": "",
+      "name": "App",
+      "status": "ROOT",
+    },
+  ],
+  "inlinedComponents": 2,
+  "optimizedNestedClosures": 0,
+  "optimizedTrees": 1,
+}
+`;
+
+exports[`Simple 20: (JSX => JSX) 1`] = `
+ReactStatistics {
+  "componentsEvaluated": 3,
+  "evaluatedRootNodes": Array [
+    Object {
+      "children": Array [
+        Object {
+          "children": Array [],
+          "message": "",
+          "name": "Child",
+          "status": "INLINED",
+        },
+        Object {
+          "children": Array [],
+          "message": "",
+          "name": "Child",
+          "status": "INLINED",
+        },
+      ],
+      "message": "",
+      "name": "App",
+      "status": "ROOT",
+    },
+  ],
+  "inlinedComponents": 2,
+  "optimizedNestedClosures": 0,
+  "optimizedTrees": 1,
+}
+`;
+
+exports[`Simple 20: (JSX => createElement) 1`] = `
+ReactStatistics {
+  "componentsEvaluated": 3,
+  "evaluatedRootNodes": Array [
+    Object {
+      "children": Array [
+        Object {
+          "children": Array [],
+          "message": "",
+          "name": "Child",
+          "status": "INLINED",
+        },
+        Object {
+          "children": Array [],
+          "message": "",
+          "name": "Child",
+          "status": "INLINED",
+        },
+      ],
+      "message": "",
+      "name": "App",
+      "status": "ROOT",
+    },
+  ],
+  "inlinedComponents": 2,
+  "optimizedNestedClosures": 0,
+  "optimizedTrees": 1,
+}
+`;
+
+exports[`Simple 20: (createElement => JSX) 1`] = `
+ReactStatistics {
+  "componentsEvaluated": 3,
+  "evaluatedRootNodes": Array [
+    Object {
+      "children": Array [
+        Object {
+          "children": Array [],
+          "message": "",
+          "name": "Child",
+          "status": "INLINED",
+        },
+        Object {
+          "children": Array [],
+          "message": "",
+          "name": "Child",
+          "status": "INLINED",
+        },
+      ],
+      "message": "",
+      "name": "App",
+      "status": "ROOT",
+    },
+  ],
+  "inlinedComponents": 2,
+  "optimizedNestedClosures": 0,
+  "optimizedTrees": 1,
+}
+`;
+
+exports[`Simple 20: (createElement => createElement) 1`] = `
+ReactStatistics {
+  "componentsEvaluated": 3,
+  "evaluatedRootNodes": Array [
+    Object {
+      "children": Array [
+        Object {
+          "children": Array [],
+          "message": "",
+          "name": "Child",
+          "status": "INLINED",
+        },
+        Object {
+          "children": Array [],
+          "message": "",
+          "name": "Child",
+          "status": "INLINED",
+        },
+      ],
+      "message": "",
+      "name": "App",
+      "status": "ROOT",
+    },
+  ],
+  "inlinedComponents": 2,
+  "optimizedNestedClosures": 0,
+  "optimizedTrees": 1,
+}
+`;
+
+exports[`Simple 21: (JSX => JSX) 1`] = `
 ReactStatistics {
   "componentsEvaluated": 2,
   "evaluatedRootNodes": Array [
@@ -10829,7 +10941,7 @@
 }
 `;
 
-exports[`Simple 13: (JSX => createElement) 1`] = `
+exports[`Simple 21: (JSX => createElement) 1`] = `
 ReactStatistics {
   "componentsEvaluated": 2,
   "evaluatedRootNodes": Array [
@@ -10853,7 +10965,7 @@
 }
 `;
 
-exports[`Simple 13: (createElement => JSX) 1`] = `
+exports[`Simple 21: (createElement => JSX) 1`] = `
 ReactStatistics {
   "componentsEvaluated": 2,
   "evaluatedRootNodes": Array [
@@ -10877,7 +10989,7 @@
 }
 `;
 
-exports[`Simple 13: (createElement => createElement) 1`] = `
+exports[`Simple 21: (createElement => createElement) 1`] = `
 ReactStatistics {
   "componentsEvaluated": 2,
   "evaluatedRootNodes": Array [
@@ -10901,10 +11013,319 @@
 }
 `;
 
-exports[`Simple 14: (JSX => JSX) 1`] = `
-=======
-exports[`Simple 17: (JSX => JSX) 1`] = `
->>>>>>> 067a3782
+exports[`Simple 22: (JSX => JSX) 1`] = `
+ReactStatistics {
+  "componentsEvaluated": 3,
+  "evaluatedRootNodes": Array [
+    Object {
+      "children": Array [
+        Object {
+          "children": Array [],
+          "message": "",
+          "name": "Child",
+          "status": "INLINED",
+        },
+        Object {
+          "children": Array [],
+          "message": "",
+          "name": "Child2",
+          "status": "INLINED",
+        },
+      ],
+      "message": "",
+      "name": "App",
+      "status": "ROOT",
+    },
+  ],
+  "inlinedComponents": 2,
+  "optimizedNestedClosures": 0,
+  "optimizedTrees": 1,
+}
+`;
+
+exports[`Simple 22: (JSX => createElement) 1`] = `
+ReactStatistics {
+  "componentsEvaluated": 3,
+  "evaluatedRootNodes": Array [
+    Object {
+      "children": Array [
+        Object {
+          "children": Array [],
+          "message": "",
+          "name": "Child",
+          "status": "INLINED",
+        },
+        Object {
+          "children": Array [],
+          "message": "",
+          "name": "Child2",
+          "status": "INLINED",
+        },
+      ],
+      "message": "",
+      "name": "App",
+      "status": "ROOT",
+    },
+  ],
+  "inlinedComponents": 2,
+  "optimizedNestedClosures": 0,
+  "optimizedTrees": 1,
+}
+`;
+
+exports[`Simple 22: (createElement => JSX) 1`] = `
+ReactStatistics {
+  "componentsEvaluated": 3,
+  "evaluatedRootNodes": Array [
+    Object {
+      "children": Array [
+        Object {
+          "children": Array [],
+          "message": "",
+          "name": "Child",
+          "status": "INLINED",
+        },
+        Object {
+          "children": Array [],
+          "message": "",
+          "name": "Child2",
+          "status": "INLINED",
+        },
+      ],
+      "message": "",
+      "name": "App",
+      "status": "ROOT",
+    },
+  ],
+  "inlinedComponents": 2,
+  "optimizedNestedClosures": 0,
+  "optimizedTrees": 1,
+}
+`;
+
+exports[`Simple 22: (createElement => createElement) 1`] = `
+ReactStatistics {
+  "componentsEvaluated": 3,
+  "evaluatedRootNodes": Array [
+    Object {
+      "children": Array [
+        Object {
+          "children": Array [],
+          "message": "",
+          "name": "Child",
+          "status": "INLINED",
+        },
+        Object {
+          "children": Array [],
+          "message": "",
+          "name": "Child2",
+          "status": "INLINED",
+        },
+      ],
+      "message": "",
+      "name": "App",
+      "status": "ROOT",
+    },
+  ],
+  "inlinedComponents": 2,
+  "optimizedNestedClosures": 0,
+  "optimizedTrees": 1,
+}
+`;
+
+exports[`Simple 23: (JSX => JSX) 1`] = `
+ReactStatistics {
+  "componentsEvaluated": 2,
+  "evaluatedRootNodes": Array [
+    Object {
+      "children": Array [
+        Object {
+          "children": Array [],
+          "message": "",
+          "name": "Child",
+          "status": "INLINED",
+        },
+      ],
+      "message": "",
+      "name": "App",
+      "status": "ROOT",
+    },
+  ],
+  "inlinedComponents": 1,
+  "optimizedNestedClosures": 0,
+  "optimizedTrees": 1,
+}
+`;
+
+exports[`Simple 23: (JSX => createElement) 1`] = `
+ReactStatistics {
+  "componentsEvaluated": 2,
+  "evaluatedRootNodes": Array [
+    Object {
+      "children": Array [
+        Object {
+          "children": Array [],
+          "message": "",
+          "name": "Child",
+          "status": "INLINED",
+        },
+      ],
+      "message": "",
+      "name": "App",
+      "status": "ROOT",
+    },
+  ],
+  "inlinedComponents": 1,
+  "optimizedNestedClosures": 0,
+  "optimizedTrees": 1,
+}
+`;
+
+exports[`Simple 23: (createElement => JSX) 1`] = `
+ReactStatistics {
+  "componentsEvaluated": 2,
+  "evaluatedRootNodes": Array [
+    Object {
+      "children": Array [
+        Object {
+          "children": Array [],
+          "message": "",
+          "name": "Child",
+          "status": "INLINED",
+        },
+      ],
+      "message": "",
+      "name": "App",
+      "status": "ROOT",
+    },
+  ],
+  "inlinedComponents": 1,
+  "optimizedNestedClosures": 0,
+  "optimizedTrees": 1,
+}
+`;
+
+exports[`Simple 23: (createElement => createElement) 1`] = `
+ReactStatistics {
+  "componentsEvaluated": 2,
+  "evaluatedRootNodes": Array [
+    Object {
+      "children": Array [
+        Object {
+          "children": Array [],
+          "message": "",
+          "name": "Child",
+          "status": "INLINED",
+        },
+      ],
+      "message": "",
+      "name": "App",
+      "status": "ROOT",
+    },
+  ],
+  "inlinedComponents": 1,
+  "optimizedNestedClosures": 0,
+  "optimizedTrees": 1,
+}
+`;
+
+exports[`Simple 24: (JSX => JSX) 1`] = `
+ReactStatistics {
+  "componentsEvaluated": 2,
+  "evaluatedRootNodes": Array [
+    Object {
+      "children": Array [
+        Object {
+          "children": Array [],
+          "message": "",
+          "name": "Bad",
+          "status": "INLINED",
+        },
+      ],
+      "message": "",
+      "name": "App",
+      "status": "ROOT",
+    },
+  ],
+  "inlinedComponents": 1,
+  "optimizedNestedClosures": 0,
+  "optimizedTrees": 1,
+}
+`;
+
+exports[`Simple 24: (JSX => createElement) 1`] = `
+ReactStatistics {
+  "componentsEvaluated": 2,
+  "evaluatedRootNodes": Array [
+    Object {
+      "children": Array [
+        Object {
+          "children": Array [],
+          "message": "",
+          "name": "Bad",
+          "status": "INLINED",
+        },
+      ],
+      "message": "",
+      "name": "App",
+      "status": "ROOT",
+    },
+  ],
+  "inlinedComponents": 1,
+  "optimizedNestedClosures": 0,
+  "optimizedTrees": 1,
+}
+`;
+
+exports[`Simple 24: (createElement => JSX) 1`] = `
+ReactStatistics {
+  "componentsEvaluated": 2,
+  "evaluatedRootNodes": Array [
+    Object {
+      "children": Array [
+        Object {
+          "children": Array [],
+          "message": "",
+          "name": "Bad",
+          "status": "INLINED",
+        },
+      ],
+      "message": "",
+      "name": "App",
+      "status": "ROOT",
+    },
+  ],
+  "inlinedComponents": 1,
+  "optimizedNestedClosures": 0,
+  "optimizedTrees": 1,
+}
+`;
+
+exports[`Simple 24: (createElement => createElement) 1`] = `
+ReactStatistics {
+  "componentsEvaluated": 2,
+  "evaluatedRootNodes": Array [
+    Object {
+      "children": Array [
+        Object {
+          "children": Array [],
+          "message": "",
+          "name": "Bad",
+          "status": "INLINED",
+        },
+      ],
+      "message": "",
+      "name": "App",
+      "status": "ROOT",
+    },
+  ],
+  "inlinedComponents": 1,
+  "optimizedNestedClosures": 0,
+  "optimizedTrees": 1,
+}
+`;
+
+exports[`Simple 25: (JSX => JSX) 1`] = `
 ReactStatistics {
   "componentsEvaluated": 1,
   "evaluatedRootNodes": Array [
@@ -10921,7 +11342,7 @@
 }
 `;
 
-exports[`Simple 17: (JSX => createElement) 1`] = `
+exports[`Simple 25: (JSX => createElement) 1`] = `
 ReactStatistics {
   "componentsEvaluated": 1,
   "evaluatedRootNodes": Array [
@@ -10938,7 +11359,7 @@
 }
 `;
 
-exports[`Simple 17: (createElement => JSX) 1`] = `
+exports[`Simple 25: (createElement => JSX) 1`] = `
 ReactStatistics {
   "componentsEvaluated": 1,
   "evaluatedRootNodes": Array [
@@ -10955,7 +11376,7 @@
 }
 `;
 
-exports[`Simple 17: (createElement => createElement) 1`] = `
+exports[`Simple 25: (createElement => createElement) 1`] = `
 ReactStatistics {
   "componentsEvaluated": 1,
   "evaluatedRootNodes": Array [
@@ -10967,818 +11388,6 @@
     },
   ],
   "inlinedComponents": 0,
-  "optimizedNestedClosures": 0,
-  "optimizedTrees": 1,
-}
-`;
-
-exports[`Simple 18: (JSX => JSX) 1`] = `
-ReactStatistics {
-  "componentsEvaluated": 1,
-  "evaluatedRootNodes": Array [
-    Object {
-      "children": Array [],
-      "message": "",
-      "name": "App",
-      "status": "ROOT",
-    },
-  ],
-  "inlinedComponents": 0,
-  "optimizedNestedClosures": 0,
-  "optimizedTrees": 1,
-}
-`;
-
-exports[`Simple 18: (JSX => createElement) 1`] = `
-ReactStatistics {
-  "componentsEvaluated": 1,
-  "evaluatedRootNodes": Array [
-    Object {
-      "children": Array [],
-      "message": "",
-      "name": "App",
-      "status": "ROOT",
-    },
-  ],
-  "inlinedComponents": 0,
-  "optimizedNestedClosures": 0,
-  "optimizedTrees": 1,
-}
-`;
-
-exports[`Simple 18: (createElement => JSX) 1`] = `
-ReactStatistics {
-  "componentsEvaluated": 1,
-  "evaluatedRootNodes": Array [
-    Object {
-      "children": Array [],
-      "message": "",
-      "name": "App",
-      "status": "ROOT",
-    },
-  ],
-  "inlinedComponents": 0,
-  "optimizedNestedClosures": 0,
-  "optimizedTrees": 1,
-}
-`;
-
-exports[`Simple 18: (createElement => createElement) 1`] = `
-ReactStatistics {
-  "componentsEvaluated": 1,
-  "evaluatedRootNodes": Array [
-    Object {
-      "children": Array [],
-      "message": "",
-      "name": "App",
-      "status": "ROOT",
-    },
-  ],
-  "inlinedComponents": 0,
-  "optimizedNestedClosures": 0,
-  "optimizedTrees": 1,
-}
-`;
-
-exports[`Simple 19: (JSX => JSX) 1`] = `
-ReactStatistics {
-  "componentsEvaluated": 3,
-  "evaluatedRootNodes": Array [
-    Object {
-      "children": Array [
-        Object {
-          "children": Array [],
-          "message": "",
-          "name": "Child",
-          "status": "INLINED",
-        },
-        Object {
-          "children": Array [],
-          "message": "",
-          "name": "Child",
-          "status": "INLINED",
-        },
-      ],
-      "message": "",
-      "name": "App",
-      "status": "ROOT",
-    },
-  ],
-  "inlinedComponents": 2,
-  "optimizedNestedClosures": 0,
-  "optimizedTrees": 1,
-}
-`;
-
-exports[`Simple 19: (JSX => createElement) 1`] = `
-ReactStatistics {
-  "componentsEvaluated": 3,
-  "evaluatedRootNodes": Array [
-    Object {
-      "children": Array [
-        Object {
-          "children": Array [],
-          "message": "",
-          "name": "Child",
-          "status": "INLINED",
-        },
-        Object {
-          "children": Array [],
-          "message": "",
-          "name": "Child",
-          "status": "INLINED",
-        },
-      ],
-      "message": "",
-      "name": "App",
-      "status": "ROOT",
-    },
-  ],
-  "inlinedComponents": 2,
-  "optimizedNestedClosures": 0,
-  "optimizedTrees": 1,
-}
-`;
-
-exports[`Simple 19: (createElement => JSX) 1`] = `
-ReactStatistics {
-  "componentsEvaluated": 3,
-  "evaluatedRootNodes": Array [
-    Object {
-      "children": Array [
-        Object {
-          "children": Array [],
-          "message": "",
-          "name": "Child",
-          "status": "INLINED",
-        },
-        Object {
-          "children": Array [],
-          "message": "",
-          "name": "Child",
-          "status": "INLINED",
-        },
-      ],
-      "message": "",
-      "name": "App",
-      "status": "ROOT",
-    },
-  ],
-  "inlinedComponents": 2,
-  "optimizedNestedClosures": 0,
-  "optimizedTrees": 1,
-}
-`;
-
-exports[`Simple 19: (createElement => createElement) 1`] = `
-ReactStatistics {
-  "componentsEvaluated": 3,
-  "evaluatedRootNodes": Array [
-    Object {
-      "children": Array [
-        Object {
-          "children": Array [],
-          "message": "",
-          "name": "Child",
-          "status": "INLINED",
-        },
-        Object {
-          "children": Array [],
-          "message": "",
-          "name": "Child",
-          "status": "INLINED",
-        },
-      ],
-      "message": "",
-      "name": "App",
-      "status": "ROOT",
-    },
-  ],
-  "inlinedComponents": 2,
-  "optimizedNestedClosures": 0,
-  "optimizedTrees": 1,
-}
-`;
-
-exports[`Simple 20: (JSX => JSX) 1`] = `
-ReactStatistics {
-  "componentsEvaluated": 3,
-  "evaluatedRootNodes": Array [
-    Object {
-      "children": Array [
-        Object {
-          "children": Array [],
-          "message": "",
-          "name": "Child",
-          "status": "INLINED",
-        },
-        Object {
-          "children": Array [],
-          "message": "",
-          "name": "Child",
-          "status": "INLINED",
-        },
-      ],
-      "message": "",
-      "name": "App",
-      "status": "ROOT",
-    },
-  ],
-  "inlinedComponents": 2,
-  "optimizedNestedClosures": 0,
-  "optimizedTrees": 1,
-}
-`;
-
-exports[`Simple 20: (JSX => createElement) 1`] = `
-ReactStatistics {
-  "componentsEvaluated": 3,
-  "evaluatedRootNodes": Array [
-    Object {
-      "children": Array [
-        Object {
-          "children": Array [],
-          "message": "",
-          "name": "Child",
-          "status": "INLINED",
-        },
-        Object {
-          "children": Array [],
-          "message": "",
-          "name": "Child",
-          "status": "INLINED",
-        },
-      ],
-      "message": "",
-      "name": "App",
-      "status": "ROOT",
-    },
-  ],
-  "inlinedComponents": 2,
-  "optimizedNestedClosures": 0,
-  "optimizedTrees": 1,
-}
-`;
-
-exports[`Simple 20: (createElement => JSX) 1`] = `
-ReactStatistics {
-  "componentsEvaluated": 3,
-  "evaluatedRootNodes": Array [
-    Object {
-      "children": Array [
-        Object {
-          "children": Array [],
-          "message": "",
-          "name": "Child",
-          "status": "INLINED",
-        },
-        Object {
-          "children": Array [],
-          "message": "",
-          "name": "Child",
-          "status": "INLINED",
-        },
-      ],
-      "message": "",
-      "name": "App",
-      "status": "ROOT",
-    },
-  ],
-  "inlinedComponents": 2,
-  "optimizedNestedClosures": 0,
-  "optimizedTrees": 1,
-}
-`;
-
-exports[`Simple 20: (createElement => createElement) 1`] = `
-ReactStatistics {
-  "componentsEvaluated": 3,
-  "evaluatedRootNodes": Array [
-    Object {
-      "children": Array [
-        Object {
-          "children": Array [],
-          "message": "",
-          "name": "Child",
-          "status": "INLINED",
-        },
-        Object {
-          "children": Array [],
-          "message": "",
-          "name": "Child",
-          "status": "INLINED",
-        },
-      ],
-      "message": "",
-      "name": "App",
-      "status": "ROOT",
-    },
-  ],
-  "inlinedComponents": 2,
-  "optimizedNestedClosures": 0,
-  "optimizedTrees": 1,
-}
-`;
-
-exports[`Simple 21: (JSX => JSX) 1`] = `
-ReactStatistics {
-  "componentsEvaluated": 2,
-  "evaluatedRootNodes": Array [
-    Object {
-      "children": Array [
-        Object {
-          "children": Array [],
-          "message": "",
-          "name": "Child",
-          "status": "INLINED",
-        },
-      ],
-      "message": "",
-      "name": "App",
-      "status": "ROOT",
-    },
-  ],
-  "inlinedComponents": 1,
-  "optimizedNestedClosures": 0,
-  "optimizedTrees": 1,
-}
-`;
-
-exports[`Simple 21: (JSX => createElement) 1`] = `
-ReactStatistics {
-  "componentsEvaluated": 2,
-  "evaluatedRootNodes": Array [
-    Object {
-      "children": Array [
-        Object {
-          "children": Array [],
-          "message": "",
-          "name": "Child",
-          "status": "INLINED",
-        },
-      ],
-      "message": "",
-      "name": "App",
-      "status": "ROOT",
-    },
-  ],
-  "inlinedComponents": 1,
-  "optimizedNestedClosures": 0,
-  "optimizedTrees": 1,
-}
-`;
-
-exports[`Simple 21: (createElement => JSX) 1`] = `
-ReactStatistics {
-  "componentsEvaluated": 2,
-  "evaluatedRootNodes": Array [
-    Object {
-      "children": Array [
-        Object {
-          "children": Array [],
-          "message": "",
-          "name": "Child",
-          "status": "INLINED",
-        },
-      ],
-      "message": "",
-      "name": "App",
-      "status": "ROOT",
-    },
-  ],
-  "inlinedComponents": 1,
-  "optimizedNestedClosures": 0,
-  "optimizedTrees": 1,
-}
-`;
-
-exports[`Simple 21: (createElement => createElement) 1`] = `
-ReactStatistics {
-  "componentsEvaluated": 2,
-  "evaluatedRootNodes": Array [
-    Object {
-      "children": Array [
-        Object {
-          "children": Array [],
-          "message": "",
-          "name": "Child",
-          "status": "INLINED",
-        },
-      ],
-      "message": "",
-      "name": "App",
-      "status": "ROOT",
-    },
-  ],
-  "inlinedComponents": 1,
-  "optimizedNestedClosures": 0,
-  "optimizedTrees": 1,
-}
-`;
-
-exports[`Simple 22: (JSX => JSX) 1`] = `
-ReactStatistics {
-  "componentsEvaluated": 3,
-  "evaluatedRootNodes": Array [
-    Object {
-      "children": Array [
-        Object {
-          "children": Array [],
-          "message": "",
-          "name": "Child",
-          "status": "INLINED",
-        },
-        Object {
-          "children": Array [],
-          "message": "",
-          "name": "Child2",
-          "status": "INLINED",
-        },
-      ],
-      "message": "",
-      "name": "App",
-      "status": "ROOT",
-    },
-  ],
-  "inlinedComponents": 2,
-  "optimizedNestedClosures": 0,
-  "optimizedTrees": 1,
-}
-`;
-
-exports[`Simple 22: (JSX => createElement) 1`] = `
-ReactStatistics {
-  "componentsEvaluated": 3,
-  "evaluatedRootNodes": Array [
-    Object {
-      "children": Array [
-        Object {
-          "children": Array [],
-          "message": "",
-          "name": "Child",
-          "status": "INLINED",
-        },
-        Object {
-          "children": Array [],
-          "message": "",
-          "name": "Child2",
-          "status": "INLINED",
-        },
-      ],
-      "message": "",
-      "name": "App",
-      "status": "ROOT",
-    },
-  ],
-  "inlinedComponents": 2,
-  "optimizedNestedClosures": 0,
-  "optimizedTrees": 1,
-}
-`;
-
-exports[`Simple 22: (createElement => JSX) 1`] = `
-ReactStatistics {
-  "componentsEvaluated": 3,
-  "evaluatedRootNodes": Array [
-    Object {
-      "children": Array [
-        Object {
-          "children": Array [],
-          "message": "",
-          "name": "Child",
-          "status": "INLINED",
-        },
-        Object {
-          "children": Array [],
-          "message": "",
-          "name": "Child2",
-          "status": "INLINED",
-        },
-      ],
-      "message": "",
-      "name": "App",
-      "status": "ROOT",
-    },
-  ],
-  "inlinedComponents": 2,
-  "optimizedNestedClosures": 0,
-  "optimizedTrees": 1,
-}
-`;
-
-exports[`Simple 22: (createElement => createElement) 1`] = `
-ReactStatistics {
-  "componentsEvaluated": 3,
-  "evaluatedRootNodes": Array [
-    Object {
-      "children": Array [
-        Object {
-          "children": Array [],
-          "message": "",
-          "name": "Child",
-          "status": "INLINED",
-        },
-        Object {
-          "children": Array [],
-          "message": "",
-          "name": "Child2",
-          "status": "INLINED",
-        },
-      ],
-      "message": "",
-      "name": "App",
-      "status": "ROOT",
-    },
-  ],
-  "inlinedComponents": 2,
-  "optimizedNestedClosures": 0,
-  "optimizedTrees": 1,
-}
-`;
-
-exports[`Simple 23: (JSX => JSX) 1`] = `
-ReactStatistics {
-  "componentsEvaluated": 2,
-  "evaluatedRootNodes": Array [
-    Object {
-      "children": Array [
-        Object {
-          "children": Array [],
-          "message": "",
-          "name": "Child",
-          "status": "INLINED",
-        },
-      ],
-      "message": "",
-      "name": "App",
-      "status": "ROOT",
-    },
-  ],
-  "inlinedComponents": 1,
-  "optimizedNestedClosures": 0,
-  "optimizedTrees": 1,
-}
-`;
-
-exports[`Simple 23: (JSX => createElement) 1`] = `
-ReactStatistics {
-  "componentsEvaluated": 2,
-  "evaluatedRootNodes": Array [
-    Object {
-      "children": Array [
-        Object {
-          "children": Array [],
-          "message": "",
-          "name": "Child",
-          "status": "INLINED",
-        },
-      ],
-      "message": "",
-      "name": "App",
-      "status": "ROOT",
-    },
-  ],
-  "inlinedComponents": 1,
-  "optimizedNestedClosures": 0,
-  "optimizedTrees": 1,
-}
-`;
-
-exports[`Simple 23: (createElement => JSX) 1`] = `
-ReactStatistics {
-  "componentsEvaluated": 2,
-  "evaluatedRootNodes": Array [
-    Object {
-      "children": Array [
-        Object {
-          "children": Array [],
-          "message": "",
-          "name": "Child",
-          "status": "INLINED",
-        },
-      ],
-      "message": "",
-      "name": "App",
-      "status": "ROOT",
-    },
-  ],
-  "inlinedComponents": 1,
-  "optimizedNestedClosures": 0,
-  "optimizedTrees": 1,
-}
-`;
-
-exports[`Simple 23: (createElement => createElement) 1`] = `
-ReactStatistics {
-  "componentsEvaluated": 2,
-  "evaluatedRootNodes": Array [
-    Object {
-      "children": Array [
-        Object {
-          "children": Array [],
-          "message": "",
-          "name": "Child",
-          "status": "INLINED",
-        },
-      ],
-      "message": "",
-      "name": "App",
-      "status": "ROOT",
-    },
-  ],
-  "inlinedComponents": 1,
-  "optimizedNestedClosures": 0,
-  "optimizedTrees": 1,
-}
-`;
-
-exports[`Simple 24: (JSX => JSX) 1`] = `
-ReactStatistics {
-  "componentsEvaluated": 2,
-  "evaluatedRootNodes": Array [
-    Object {
-      "children": Array [
-        Object {
-          "children": Array [],
-          "message": "",
-          "name": "Bad",
-          "status": "INLINED",
-        },
-      ],
-      "message": "",
-      "name": "App",
-      "status": "ROOT",
-    },
-  ],
-  "inlinedComponents": 1,
-  "optimizedNestedClosures": 0,
-  "optimizedTrees": 1,
-}
-`;
-
-exports[`Simple 24: (JSX => createElement) 1`] = `
-ReactStatistics {
-  "componentsEvaluated": 2,
-  "evaluatedRootNodes": Array [
-    Object {
-      "children": Array [
-        Object {
-          "children": Array [],
-          "message": "",
-          "name": "Bad",
-          "status": "INLINED",
-        },
-      ],
-      "message": "",
-      "name": "App",
-      "status": "ROOT",
-    },
-  ],
-  "inlinedComponents": 1,
-  "optimizedNestedClosures": 0,
-  "optimizedTrees": 1,
-}
-`;
-
-exports[`Simple 24: (createElement => JSX) 1`] = `
-ReactStatistics {
-  "componentsEvaluated": 2,
-  "evaluatedRootNodes": Array [
-    Object {
-      "children": Array [
-        Object {
-          "children": Array [],
-          "message": "",
-          "name": "Bad",
-          "status": "INLINED",
-        },
-      ],
-      "message": "",
-      "name": "App",
-      "status": "ROOT",
-    },
-  ],
-  "inlinedComponents": 1,
-  "optimizedNestedClosures": 0,
-  "optimizedTrees": 1,
-}
-`;
-
-exports[`Simple 24: (createElement => createElement) 1`] = `
-ReactStatistics {
-  "componentsEvaluated": 2,
-  "evaluatedRootNodes": Array [
-    Object {
-      "children": Array [
-        Object {
-          "children": Array [],
-          "message": "",
-          "name": "Bad",
-          "status": "INLINED",
-        },
-      ],
-      "message": "",
-      "name": "App",
-      "status": "ROOT",
-    },
-  ],
-  "inlinedComponents": 1,
-  "optimizedNestedClosures": 0,
-  "optimizedTrees": 1,
-}
-`;
-
-exports[`Simple 25: (JSX => JSX) 1`] = `
-ReactStatistics {
-  "componentsEvaluated": 2,
-  "evaluatedRootNodes": Array [
-    Object {
-      "children": Array [
-        Object {
-          "children": Array [],
-          "message": "",
-          "name": "Child",
-          "status": "INLINED",
-        },
-      ],
-      "message": "",
-      "name": "App",
-      "status": "ROOT",
-    },
-  ],
-  "inlinedComponents": 1,
-  "optimizedNestedClosures": 0,
-  "optimizedTrees": 1,
-}
-`;
-
-exports[`Simple 25: (JSX => createElement) 1`] = `
-ReactStatistics {
-  "componentsEvaluated": 2,
-  "evaluatedRootNodes": Array [
-    Object {
-      "children": Array [
-        Object {
-          "children": Array [],
-          "message": "",
-          "name": "Child",
-          "status": "INLINED",
-        },
-      ],
-      "message": "",
-      "name": "App",
-      "status": "ROOT",
-    },
-  ],
-  "inlinedComponents": 1,
-  "optimizedNestedClosures": 0,
-  "optimizedTrees": 1,
-}
-`;
-
-exports[`Simple 25: (createElement => JSX) 1`] = `
-ReactStatistics {
-  "componentsEvaluated": 2,
-  "evaluatedRootNodes": Array [
-    Object {
-      "children": Array [
-        Object {
-          "children": Array [],
-          "message": "",
-          "name": "Child",
-          "status": "INLINED",
-        },
-      ],
-      "message": "",
-      "name": "App",
-      "status": "ROOT",
-    },
-  ],
-  "inlinedComponents": 1,
-  "optimizedNestedClosures": 0,
-  "optimizedTrees": 1,
-}
-`;
-
-exports[`Simple 25: (createElement => createElement) 1`] = `
-ReactStatistics {
-  "componentsEvaluated": 2,
-  "evaluatedRootNodes": Array [
-    Object {
-      "children": Array [
-        Object {
-          "children": Array [],
-          "message": "",
-          "name": "Child",
-          "status": "INLINED",
-        },
-      ],
-      "message": "",
-      "name": "App",
-      "status": "ROOT",
-    },
-  ],
-  "inlinedComponents": 1,
   "optimizedNestedClosures": 0,
   "optimizedTrees": 1,
 }
