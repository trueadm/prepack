--- conflicted
+++ resolved
@@ -16,6 +16,25 @@
 
 exports[`Test React with JSX input, JSX output Class component folding Complex class components folding into functional root component #2 1`] = `
 ReactStatistics {
+  "evaluatedRootNodes": Array [
+    Object {
+      "children": Array [
+        Object {
+          "children": Array [
+            Object {
+              "children": Array [],
+              "name": "Child2",
+              "status": "INLINED",
+            },
+          ],
+          "name": "Child",
+          "status": "INLINED",
+        },
+      ],
+      "name": "App",
+      "status": "ROOT",
+    },
+  ],
   "inlinedComponents": 2,
   "optimizedTrees": 1,
 }
@@ -23,6 +42,25 @@
 
 exports[`Test React with JSX input, JSX output Class component folding Complex class components folding into functional root component #3 1`] = `
 ReactStatistics {
+  "evaluatedRootNodes": Array [
+    Object {
+      "children": Array [
+        Object {
+          "children": Array [
+            Object {
+              "children": Array [],
+              "name": "Child2",
+              "status": "INLINED",
+            },
+          ],
+          "name": "Child",
+          "status": "INLINED",
+        },
+      ],
+      "name": "App",
+      "status": "ROOT",
+    },
+  ],
   "inlinedComponents": 2,
   "optimizedTrees": 1,
 }
@@ -38,6 +76,51 @@
           "name": "Child",
           "status": "NEW_TREE",
         },
+        Object {
+          "children": Array [],
+          "name": "Child",
+          "status": "NEW_TREE",
+        },
+        Object {
+          "children": Array [],
+          "name": "Child",
+          "status": "NEW_TREE",
+        },
+        Object {
+          "children": Array [],
+          "name": "Child",
+          "status": "NEW_TREE",
+        },
+        Object {
+          "children": Array [],
+          "name": "Child",
+          "status": "NEW_TREE",
+        },
+        Object {
+          "children": Array [],
+          "name": "Child",
+          "status": "NEW_TREE",
+        },
+        Object {
+          "children": Array [],
+          "name": "Child",
+          "status": "NEW_TREE",
+        },
+        Object {
+          "children": Array [],
+          "name": "Child",
+          "status": "NEW_TREE",
+        },
+        Object {
+          "children": Array [],
+          "name": "Child",
+          "status": "NEW_TREE",
+        },
+        Object {
+          "children": Array [],
+          "name": "Child",
+          "status": "NEW_TREE",
+        },
       ],
       "name": "App",
       "status": "ROOT",
@@ -50,6 +133,25 @@
 
 exports[`Test React with JSX input, JSX output Class component folding Complex class components folding into functional root component #5 1`] = `
 ReactStatistics {
+  "evaluatedRootNodes": Array [
+    Object {
+      "children": Array [
+        Object {
+          "children": Array [
+            Object {
+              "children": Array [],
+              "name": "Child2",
+              "status": "INLINED",
+            },
+          ],
+          "name": "Child",
+          "status": "INLINED",
+        },
+      ],
+      "name": "App",
+      "status": "ROOT",
+    },
+  ],
   "inlinedComponents": 2,
   "optimizedTrees": 1,
 }
@@ -57,6 +159,19 @@
 
 exports[`Test React with JSX input, JSX output Class component folding Complex class components folding into functional root component 1`] = `
 ReactStatistics {
+  "evaluatedRootNodes": Array [
+    Object {
+      "children": Array [
+        Object {
+          "children": Array [],
+          "name": "Child",
+          "status": "INLINED",
+        },
+      ],
+      "name": "App",
+      "status": "ROOT",
+    },
+  ],
   "inlinedComponents": 1,
   "optimizedTrees": 1,
 }
@@ -64,6 +179,19 @@
 
 exports[`Test React with JSX input, JSX output Class component folding Inheritance chaining 1`] = `
 ReactStatistics {
+  "evaluatedRootNodes": Array [
+    Object {
+      "children": Array [
+        Object {
+          "children": Array [],
+          "name": "Child",
+          "status": "INLINED",
+        },
+      ],
+      "name": "App",
+      "status": "ROOT",
+    },
+  ],
   "inlinedComponents": 1,
   "optimizedTrees": 1,
 }
@@ -85,26 +213,21 @@
 
 exports[`Test React with JSX input, JSX output Class component folding Simple classes #3 1`] = `
 ReactStatistics {
-<<<<<<< HEAD
-  "inlinedComponents": 1,
-  "optimizedTrees": 1,
-=======
-  "evaluatedRootNodes": Array [
-    Object {
-      "children": Array [
-        Object {
-          "children": Array [],
-          "name": "Child",
-          "status": "NEW_TREE",
-        },
-      ],
-      "name": "App",
-      "status": "ROOT",
-    },
-  ],
-  "inlinedComponents": 0,
-  "optimizedTrees": 2,
->>>>>>> 7725abdb
+  "evaluatedRootNodes": Array [
+    Object {
+      "children": Array [
+        Object {
+          "children": Array [],
+          "name": "Child",
+          "status": "INLINED",
+        },
+      ],
+      "name": "App",
+      "status": "ROOT",
+    },
+  ],
+  "inlinedComponents": 1,
+  "optimizedTrees": 1,
 }
 `;
 
@@ -893,56 +1016,41 @@
 
 exports[`Test React with JSX input, JSX output Functional component folding Simple 4 1`] = `
 ReactStatistics {
-<<<<<<< HEAD
-  "inlinedComponents": 1,
-  "optimizedTrees": 1,
-=======
-  "evaluatedRootNodes": Array [
-    Object {
-      "children": Array [
-        Object {
-          "children": Array [],
-          "name": "Child",
-          "status": "NEW_TREE",
-        },
-      ],
-      "name": "App",
-      "status": "ROOT",
-    },
-  ],
-  "inlinedComponents": 0,
-  "optimizedTrees": 2,
->>>>>>> 7725abdb
+  "evaluatedRootNodes": Array [
+    Object {
+      "children": Array [
+        Object {
+          "children": Array [],
+          "name": "Child",
+          "status": "INLINED",
+        },
+      ],
+      "name": "App",
+      "status": "ROOT",
+    },
+  ],
+  "inlinedComponents": 1,
+  "optimizedTrees": 1,
 }
 `;
 
 exports[`Test React with JSX input, JSX output Functional component folding Simple 5 1`] = `
 ReactStatistics {
-<<<<<<< HEAD
-  "inlinedComponents": 1,
-  "optimizedTrees": 1,
-=======
-  "evaluatedRootNodes": Array [
-    Object {
-      "children": Array [
-        Object {
-          "children": Array [],
-          "name": "Child",
-          "status": "NEW_TREE",
-        },
-      ],
-      "name": "App",
-      "status": "ROOT",
-    },
-    Object {
-      "children": Array [],
-      "name": "Child",
-      "status": "ROOT",
-    },
-  ],
-  "inlinedComponents": 0,
-  "optimizedTrees": 3,
->>>>>>> 7725abdb
+  "evaluatedRootNodes": Array [
+    Object {
+      "children": Array [
+        Object {
+          "children": Array [],
+          "name": "Child",
+          "status": "INLINED",
+        },
+      ],
+      "name": "App",
+      "status": "ROOT",
+    },
+  ],
+  "inlinedComponents": 1,
+  "optimizedTrees": 1,
 }
 `;
 
@@ -1574,6 +1682,25 @@
 
 exports[`Test React with JSX input, create-element output Class component folding Complex class components folding into functional root component #2 1`] = `
 ReactStatistics {
+  "evaluatedRootNodes": Array [
+    Object {
+      "children": Array [
+        Object {
+          "children": Array [
+            Object {
+              "children": Array [],
+              "name": "Child2",
+              "status": "INLINED",
+            },
+          ],
+          "name": "Child",
+          "status": "INLINED",
+        },
+      ],
+      "name": "App",
+      "status": "ROOT",
+    },
+  ],
   "inlinedComponents": 2,
   "optimizedTrees": 1,
 }
@@ -1581,6 +1708,25 @@
 
 exports[`Test React with JSX input, create-element output Class component folding Complex class components folding into functional root component #3 1`] = `
 ReactStatistics {
+  "evaluatedRootNodes": Array [
+    Object {
+      "children": Array [
+        Object {
+          "children": Array [
+            Object {
+              "children": Array [],
+              "name": "Child2",
+              "status": "INLINED",
+            },
+          ],
+          "name": "Child",
+          "status": "INLINED",
+        },
+      ],
+      "name": "App",
+      "status": "ROOT",
+    },
+  ],
   "inlinedComponents": 2,
   "optimizedTrees": 1,
 }
@@ -1596,6 +1742,51 @@
           "name": "Child",
           "status": "NEW_TREE",
         },
+        Object {
+          "children": Array [],
+          "name": "Child",
+          "status": "NEW_TREE",
+        },
+        Object {
+          "children": Array [],
+          "name": "Child",
+          "status": "NEW_TREE",
+        },
+        Object {
+          "children": Array [],
+          "name": "Child",
+          "status": "NEW_TREE",
+        },
+        Object {
+          "children": Array [],
+          "name": "Child",
+          "status": "NEW_TREE",
+        },
+        Object {
+          "children": Array [],
+          "name": "Child",
+          "status": "NEW_TREE",
+        },
+        Object {
+          "children": Array [],
+          "name": "Child",
+          "status": "NEW_TREE",
+        },
+        Object {
+          "children": Array [],
+          "name": "Child",
+          "status": "NEW_TREE",
+        },
+        Object {
+          "children": Array [],
+          "name": "Child",
+          "status": "NEW_TREE",
+        },
+        Object {
+          "children": Array [],
+          "name": "Child",
+          "status": "NEW_TREE",
+        },
       ],
       "name": "App",
       "status": "ROOT",
@@ -1608,6 +1799,25 @@
 
 exports[`Test React with JSX input, create-element output Class component folding Complex class components folding into functional root component #5 1`] = `
 ReactStatistics {
+  "evaluatedRootNodes": Array [
+    Object {
+      "children": Array [
+        Object {
+          "children": Array [
+            Object {
+              "children": Array [],
+              "name": "Child2",
+              "status": "INLINED",
+            },
+          ],
+          "name": "Child",
+          "status": "INLINED",
+        },
+      ],
+      "name": "App",
+      "status": "ROOT",
+    },
+  ],
   "inlinedComponents": 2,
   "optimizedTrees": 1,
 }
@@ -1615,6 +1825,19 @@
 
 exports[`Test React with JSX input, create-element output Class component folding Complex class components folding into functional root component 1`] = `
 ReactStatistics {
+  "evaluatedRootNodes": Array [
+    Object {
+      "children": Array [
+        Object {
+          "children": Array [],
+          "name": "Child",
+          "status": "INLINED",
+        },
+      ],
+      "name": "App",
+      "status": "ROOT",
+    },
+  ],
   "inlinedComponents": 1,
   "optimizedTrees": 1,
 }
@@ -1622,6 +1845,19 @@
 
 exports[`Test React with JSX input, create-element output Class component folding Inheritance chaining 1`] = `
 ReactStatistics {
+  "evaluatedRootNodes": Array [
+    Object {
+      "children": Array [
+        Object {
+          "children": Array [],
+          "name": "Child",
+          "status": "INLINED",
+        },
+      ],
+      "name": "App",
+      "status": "ROOT",
+    },
+  ],
   "inlinedComponents": 1,
   "optimizedTrees": 1,
 }
@@ -1643,26 +1879,21 @@
 
 exports[`Test React with JSX input, create-element output Class component folding Simple classes #3 1`] = `
 ReactStatistics {
-<<<<<<< HEAD
-  "inlinedComponents": 1,
-  "optimizedTrees": 1,
-=======
-  "evaluatedRootNodes": Array [
-    Object {
-      "children": Array [
-        Object {
-          "children": Array [],
-          "name": "Child",
-          "status": "NEW_TREE",
-        },
-      ],
-      "name": "App",
-      "status": "ROOT",
-    },
-  ],
-  "inlinedComponents": 0,
-  "optimizedTrees": 2,
->>>>>>> 7725abdb
+  "evaluatedRootNodes": Array [
+    Object {
+      "children": Array [
+        Object {
+          "children": Array [],
+          "name": "Child",
+          "status": "INLINED",
+        },
+      ],
+      "name": "App",
+      "status": "ROOT",
+    },
+  ],
+  "inlinedComponents": 1,
+  "optimizedTrees": 1,
 }
 `;
 
@@ -2451,56 +2682,41 @@
 
 exports[`Test React with JSX input, create-element output Functional component folding Simple 4 1`] = `
 ReactStatistics {
-<<<<<<< HEAD
-  "inlinedComponents": 1,
-  "optimizedTrees": 1,
-=======
-  "evaluatedRootNodes": Array [
-    Object {
-      "children": Array [
-        Object {
-          "children": Array [],
-          "name": "Child",
-          "status": "NEW_TREE",
-        },
-      ],
-      "name": "App",
-      "status": "ROOT",
-    },
-  ],
-  "inlinedComponents": 0,
-  "optimizedTrees": 2,
->>>>>>> 7725abdb
+  "evaluatedRootNodes": Array [
+    Object {
+      "children": Array [
+        Object {
+          "children": Array [],
+          "name": "Child",
+          "status": "INLINED",
+        },
+      ],
+      "name": "App",
+      "status": "ROOT",
+    },
+  ],
+  "inlinedComponents": 1,
+  "optimizedTrees": 1,
 }
 `;
 
 exports[`Test React with JSX input, create-element output Functional component folding Simple 5 1`] = `
 ReactStatistics {
-<<<<<<< HEAD
-  "inlinedComponents": 1,
-  "optimizedTrees": 1,
-=======
-  "evaluatedRootNodes": Array [
-    Object {
-      "children": Array [
-        Object {
-          "children": Array [],
-          "name": "Child",
-          "status": "NEW_TREE",
-        },
-      ],
-      "name": "App",
-      "status": "ROOT",
-    },
-    Object {
-      "children": Array [],
-      "name": "Child",
-      "status": "ROOT",
-    },
-  ],
-  "inlinedComponents": 0,
-  "optimizedTrees": 3,
->>>>>>> 7725abdb
+  "evaluatedRootNodes": Array [
+    Object {
+      "children": Array [
+        Object {
+          "children": Array [],
+          "name": "Child",
+          "status": "INLINED",
+        },
+      ],
+      "name": "App",
+      "status": "ROOT",
+    },
+  ],
+  "inlinedComponents": 1,
+  "optimizedTrees": 1,
 }
 `;
 
@@ -3132,6 +3348,25 @@
 
 exports[`Test React with create-element input, JSX output Class component folding Complex class components folding into functional root component #2 1`] = `
 ReactStatistics {
+  "evaluatedRootNodes": Array [
+    Object {
+      "children": Array [
+        Object {
+          "children": Array [
+            Object {
+              "children": Array [],
+              "name": "Child2",
+              "status": "INLINED",
+            },
+          ],
+          "name": "Child",
+          "status": "INLINED",
+        },
+      ],
+      "name": "App",
+      "status": "ROOT",
+    },
+  ],
   "inlinedComponents": 2,
   "optimizedTrees": 1,
 }
@@ -3139,6 +3374,25 @@
 
 exports[`Test React with create-element input, JSX output Class component folding Complex class components folding into functional root component #3 1`] = `
 ReactStatistics {
+  "evaluatedRootNodes": Array [
+    Object {
+      "children": Array [
+        Object {
+          "children": Array [
+            Object {
+              "children": Array [],
+              "name": "Child2",
+              "status": "INLINED",
+            },
+          ],
+          "name": "Child",
+          "status": "INLINED",
+        },
+      ],
+      "name": "App",
+      "status": "ROOT",
+    },
+  ],
   "inlinedComponents": 2,
   "optimizedTrees": 1,
 }
@@ -3154,6 +3408,51 @@
           "name": "Child",
           "status": "NEW_TREE",
         },
+        Object {
+          "children": Array [],
+          "name": "Child",
+          "status": "NEW_TREE",
+        },
+        Object {
+          "children": Array [],
+          "name": "Child",
+          "status": "NEW_TREE",
+        },
+        Object {
+          "children": Array [],
+          "name": "Child",
+          "status": "NEW_TREE",
+        },
+        Object {
+          "children": Array [],
+          "name": "Child",
+          "status": "NEW_TREE",
+        },
+        Object {
+          "children": Array [],
+          "name": "Child",
+          "status": "NEW_TREE",
+        },
+        Object {
+          "children": Array [],
+          "name": "Child",
+          "status": "NEW_TREE",
+        },
+        Object {
+          "children": Array [],
+          "name": "Child",
+          "status": "NEW_TREE",
+        },
+        Object {
+          "children": Array [],
+          "name": "Child",
+          "status": "NEW_TREE",
+        },
+        Object {
+          "children": Array [],
+          "name": "Child",
+          "status": "NEW_TREE",
+        },
       ],
       "name": "App",
       "status": "ROOT",
@@ -3166,6 +3465,25 @@
 
 exports[`Test React with create-element input, JSX output Class component folding Complex class components folding into functional root component #5 1`] = `
 ReactStatistics {
+  "evaluatedRootNodes": Array [
+    Object {
+      "children": Array [
+        Object {
+          "children": Array [
+            Object {
+              "children": Array [],
+              "name": "Child2",
+              "status": "INLINED",
+            },
+          ],
+          "name": "Child",
+          "status": "INLINED",
+        },
+      ],
+      "name": "App",
+      "status": "ROOT",
+    },
+  ],
   "inlinedComponents": 2,
   "optimizedTrees": 1,
 }
@@ -3173,6 +3491,19 @@
 
 exports[`Test React with create-element input, JSX output Class component folding Complex class components folding into functional root component 1`] = `
 ReactStatistics {
+  "evaluatedRootNodes": Array [
+    Object {
+      "children": Array [
+        Object {
+          "children": Array [],
+          "name": "Child",
+          "status": "INLINED",
+        },
+      ],
+      "name": "App",
+      "status": "ROOT",
+    },
+  ],
   "inlinedComponents": 1,
   "optimizedTrees": 1,
 }
@@ -3180,6 +3511,19 @@
 
 exports[`Test React with create-element input, JSX output Class component folding Inheritance chaining 1`] = `
 ReactStatistics {
+  "evaluatedRootNodes": Array [
+    Object {
+      "children": Array [
+        Object {
+          "children": Array [],
+          "name": "Child",
+          "status": "INLINED",
+        },
+      ],
+      "name": "App",
+      "status": "ROOT",
+    },
+  ],
   "inlinedComponents": 1,
   "optimizedTrees": 1,
 }
@@ -3201,26 +3545,21 @@
 
 exports[`Test React with create-element input, JSX output Class component folding Simple classes #3 1`] = `
 ReactStatistics {
-<<<<<<< HEAD
-  "inlinedComponents": 1,
-  "optimizedTrees": 1,
-=======
-  "evaluatedRootNodes": Array [
-    Object {
-      "children": Array [
-        Object {
-          "children": Array [],
-          "name": "Child",
-          "status": "NEW_TREE",
-        },
-      ],
-      "name": "App",
-      "status": "ROOT",
-    },
-  ],
-  "inlinedComponents": 0,
-  "optimizedTrees": 2,
->>>>>>> 7725abdb
+  "evaluatedRootNodes": Array [
+    Object {
+      "children": Array [
+        Object {
+          "children": Array [],
+          "name": "Child",
+          "status": "INLINED",
+        },
+      ],
+      "name": "App",
+      "status": "ROOT",
+    },
+  ],
+  "inlinedComponents": 1,
+  "optimizedTrees": 1,
 }
 `;
 
@@ -4009,56 +4348,41 @@
 
 exports[`Test React with create-element input, JSX output Functional component folding Simple 4 1`] = `
 ReactStatistics {
-<<<<<<< HEAD
-  "inlinedComponents": 1,
-  "optimizedTrees": 1,
-=======
-  "evaluatedRootNodes": Array [
-    Object {
-      "children": Array [
-        Object {
-          "children": Array [],
-          "name": "Child",
-          "status": "NEW_TREE",
-        },
-      ],
-      "name": "App",
-      "status": "ROOT",
-    },
-  ],
-  "inlinedComponents": 0,
-  "optimizedTrees": 2,
->>>>>>> 7725abdb
+  "evaluatedRootNodes": Array [
+    Object {
+      "children": Array [
+        Object {
+          "children": Array [],
+          "name": "Child",
+          "status": "INLINED",
+        },
+      ],
+      "name": "App",
+      "status": "ROOT",
+    },
+  ],
+  "inlinedComponents": 1,
+  "optimizedTrees": 1,
 }
 `;
 
 exports[`Test React with create-element input, JSX output Functional component folding Simple 5 1`] = `
 ReactStatistics {
-<<<<<<< HEAD
-  "inlinedComponents": 1,
-  "optimizedTrees": 1,
-=======
-  "evaluatedRootNodes": Array [
-    Object {
-      "children": Array [
-        Object {
-          "children": Array [],
-          "name": "Child",
-          "status": "NEW_TREE",
-        },
-      ],
-      "name": "App",
-      "status": "ROOT",
-    },
-    Object {
-      "children": Array [],
-      "name": "Child",
-      "status": "ROOT",
-    },
-  ],
-  "inlinedComponents": 0,
-  "optimizedTrees": 3,
->>>>>>> 7725abdb
+  "evaluatedRootNodes": Array [
+    Object {
+      "children": Array [
+        Object {
+          "children": Array [],
+          "name": "Child",
+          "status": "INLINED",
+        },
+      ],
+      "name": "App",
+      "status": "ROOT",
+    },
+  ],
+  "inlinedComponents": 1,
+  "optimizedTrees": 1,
 }
 `;
 
@@ -4660,6 +4984,25 @@
 
 exports[`Test React with create-element input, create-element output Class component folding Complex class components folding into functional root component #2 1`] = `
 ReactStatistics {
+  "evaluatedRootNodes": Array [
+    Object {
+      "children": Array [
+        Object {
+          "children": Array [
+            Object {
+              "children": Array [],
+              "name": "Child2",
+              "status": "INLINED",
+            },
+          ],
+          "name": "Child",
+          "status": "INLINED",
+        },
+      ],
+      "name": "App",
+      "status": "ROOT",
+    },
+  ],
   "inlinedComponents": 2,
   "optimizedTrees": 1,
 }
@@ -4667,6 +5010,25 @@
 
 exports[`Test React with create-element input, create-element output Class component folding Complex class components folding into functional root component #3 1`] = `
 ReactStatistics {
+  "evaluatedRootNodes": Array [
+    Object {
+      "children": Array [
+        Object {
+          "children": Array [
+            Object {
+              "children": Array [],
+              "name": "Child2",
+              "status": "INLINED",
+            },
+          ],
+          "name": "Child",
+          "status": "INLINED",
+        },
+      ],
+      "name": "App",
+      "status": "ROOT",
+    },
+  ],
   "inlinedComponents": 2,
   "optimizedTrees": 1,
 }
@@ -4682,6 +5044,51 @@
           "name": "Child",
           "status": "NEW_TREE",
         },
+        Object {
+          "children": Array [],
+          "name": "Child",
+          "status": "NEW_TREE",
+        },
+        Object {
+          "children": Array [],
+          "name": "Child",
+          "status": "NEW_TREE",
+        },
+        Object {
+          "children": Array [],
+          "name": "Child",
+          "status": "NEW_TREE",
+        },
+        Object {
+          "children": Array [],
+          "name": "Child",
+          "status": "NEW_TREE",
+        },
+        Object {
+          "children": Array [],
+          "name": "Child",
+          "status": "NEW_TREE",
+        },
+        Object {
+          "children": Array [],
+          "name": "Child",
+          "status": "NEW_TREE",
+        },
+        Object {
+          "children": Array [],
+          "name": "Child",
+          "status": "NEW_TREE",
+        },
+        Object {
+          "children": Array [],
+          "name": "Child",
+          "status": "NEW_TREE",
+        },
+        Object {
+          "children": Array [],
+          "name": "Child",
+          "status": "NEW_TREE",
+        },
       ],
       "name": "App",
       "status": "ROOT",
@@ -4694,6 +5101,25 @@
 
 exports[`Test React with create-element input, create-element output Class component folding Complex class components folding into functional root component #5 1`] = `
 ReactStatistics {
+  "evaluatedRootNodes": Array [
+    Object {
+      "children": Array [
+        Object {
+          "children": Array [
+            Object {
+              "children": Array [],
+              "name": "Child2",
+              "status": "INLINED",
+            },
+          ],
+          "name": "Child",
+          "status": "INLINED",
+        },
+      ],
+      "name": "App",
+      "status": "ROOT",
+    },
+  ],
   "inlinedComponents": 2,
   "optimizedTrees": 1,
 }
@@ -4701,6 +5127,19 @@
 
 exports[`Test React with create-element input, create-element output Class component folding Complex class components folding into functional root component 1`] = `
 ReactStatistics {
+  "evaluatedRootNodes": Array [
+    Object {
+      "children": Array [
+        Object {
+          "children": Array [],
+          "name": "Child",
+          "status": "INLINED",
+        },
+      ],
+      "name": "App",
+      "status": "ROOT",
+    },
+  ],
   "inlinedComponents": 1,
   "optimizedTrees": 1,
 }
@@ -4708,6 +5147,19 @@
 
 exports[`Test React with create-element input, create-element output Class component folding Inheritance chaining 1`] = `
 ReactStatistics {
+  "evaluatedRootNodes": Array [
+    Object {
+      "children": Array [
+        Object {
+          "children": Array [],
+          "name": "Child",
+          "status": "INLINED",
+        },
+      ],
+      "name": "App",
+      "status": "ROOT",
+    },
+  ],
   "inlinedComponents": 1,
   "optimizedTrees": 1,
 }
@@ -4729,26 +5181,21 @@
 
 exports[`Test React with create-element input, create-element output Class component folding Simple classes #3 1`] = `
 ReactStatistics {
-<<<<<<< HEAD
-  "inlinedComponents": 1,
-  "optimizedTrees": 1,
-=======
-  "evaluatedRootNodes": Array [
-    Object {
-      "children": Array [
-        Object {
-          "children": Array [],
-          "name": "Child",
-          "status": "NEW_TREE",
-        },
-      ],
-      "name": "App",
-      "status": "ROOT",
-    },
-  ],
-  "inlinedComponents": 0,
-  "optimizedTrees": 2,
->>>>>>> 7725abdb
+  "evaluatedRootNodes": Array [
+    Object {
+      "children": Array [
+        Object {
+          "children": Array [],
+          "name": "Child",
+          "status": "INLINED",
+        },
+      ],
+      "name": "App",
+      "status": "ROOT",
+    },
+  ],
+  "inlinedComponents": 1,
+  "optimizedTrees": 1,
 }
 `;
 
@@ -5537,56 +5984,41 @@
 
 exports[`Test React with create-element input, create-element output Functional component folding Simple 4 1`] = `
 ReactStatistics {
-<<<<<<< HEAD
-  "inlinedComponents": 1,
-  "optimizedTrees": 1,
-=======
-  "evaluatedRootNodes": Array [
-    Object {
-      "children": Array [
-        Object {
-          "children": Array [],
-          "name": "Child",
-          "status": "NEW_TREE",
-        },
-      ],
-      "name": "App",
-      "status": "ROOT",
-    },
-  ],
-  "inlinedComponents": 0,
-  "optimizedTrees": 2,
->>>>>>> 7725abdb
+  "evaluatedRootNodes": Array [
+    Object {
+      "children": Array [
+        Object {
+          "children": Array [],
+          "name": "Child",
+          "status": "INLINED",
+        },
+      ],
+      "name": "App",
+      "status": "ROOT",
+    },
+  ],
+  "inlinedComponents": 1,
+  "optimizedTrees": 1,
 }
 `;
 
 exports[`Test React with create-element input, create-element output Functional component folding Simple 5 1`] = `
 ReactStatistics {
-<<<<<<< HEAD
-  "inlinedComponents": 1,
-  "optimizedTrees": 1,
-=======
-  "evaluatedRootNodes": Array [
-    Object {
-      "children": Array [
-        Object {
-          "children": Array [],
-          "name": "Child",
-          "status": "NEW_TREE",
-        },
-      ],
-      "name": "App",
-      "status": "ROOT",
-    },
-    Object {
-      "children": Array [],
-      "name": "Child",
-      "status": "ROOT",
-    },
-  ],
-  "inlinedComponents": 0,
-  "optimizedTrees": 3,
->>>>>>> 7725abdb
+  "evaluatedRootNodes": Array [
+    Object {
+      "children": Array [
+        Object {
+          "children": Array [],
+          "name": "Child",
+          "status": "INLINED",
+        },
+      ],
+      "name": "App",
+      "status": "ROOT",
+    },
+  ],
+  "inlinedComponents": 1,
+  "optimizedTrees": 1,
 }
 `;
 
