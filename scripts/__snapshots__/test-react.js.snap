--- conflicted
+++ resolved
@@ -1,6 +1,6 @@
 // Jest Snapshot v1, https://goo.gl/fbAQLP
 
-exports[`Test React with JSX input, JSX output Class component folding Classes with state 1`] = `
+exports[`Test React with JSX input, JSX output fb-www mocks fb-www 18 1`] = `
 ReactStatistics {
   "componentsEvaluated": 1,
   "evaluatedRootNodes": Array [
@@ -17,243 +17,7 @@
 }
 `;
 
-exports[`Test React with JSX input, JSX output Class component folding Complex class components folding into functional root component #2 1`] = `
-ReactStatistics {
-  "componentsEvaluated": 4,
-  "evaluatedRootNodes": Array [
-    Object {
-      "children": Array [
-        Object {
-          "children": Array [
-            Object {
-              "children": Array [],
-              "message": "",
-              "name": "Child2",
-              "status": "INLINED",
-            },
-          ],
-          "message": "",
-          "name": "Child",
-          "status": "NEW_TREE",
-        },
-      ],
-      "message": "",
-      "name": "App",
-      "status": "ROOT",
-    },
-  ],
-  "inlinedComponents": 1,
-  "optimizedNestedClosures": 0,
-  "optimizedTrees": 2,
-}
-`;
-
-exports[`Test React with JSX input, JSX output Class component folding Complex class components folding into functional root component #3 1`] = `
-ReactStatistics {
-  "componentsEvaluated": 4,
-  "evaluatedRootNodes": Array [
-    Object {
-      "children": Array [
-        Object {
-          "children": Array [
-            Object {
-              "children": Array [],
-              "message": "",
-              "name": "Child2",
-              "status": "INLINED",
-            },
-          ],
-          "message": "",
-          "name": "Child",
-          "status": "NEW_TREE",
-        },
-      ],
-      "message": "",
-      "name": "App",
-      "status": "ROOT",
-    },
-  ],
-  "inlinedComponents": 1,
-  "optimizedNestedClosures": 0,
-  "optimizedTrees": 2,
-}
-`;
-
-exports[`Test React with JSX input, JSX output Class component folding Complex class components folding into functional root component #4 1`] = `
-ReactStatistics {
-  "componentsEvaluated": 12,
-  "evaluatedRootNodes": Array [
-    Object {
-      "children": Array [
-        Object {
-          "children": Array [],
-          "message": "",
-          "name": "Child",
-          "status": "NEW_TREE",
-        },
-        Object {
-          "children": Array [],
-          "message": "",
-          "name": "Child",
-          "status": "NEW_TREE",
-        },
-        Object {
-          "children": Array [],
-          "message": "",
-          "name": "Child",
-          "status": "NEW_TREE",
-        },
-        Object {
-          "children": Array [],
-          "message": "",
-          "name": "Child",
-          "status": "NEW_TREE",
-        },
-        Object {
-          "children": Array [],
-          "message": "",
-          "name": "Child",
-          "status": "NEW_TREE",
-        },
-        Object {
-          "children": Array [],
-          "message": "",
-          "name": "Child",
-          "status": "NEW_TREE",
-        },
-        Object {
-          "children": Array [],
-          "message": "",
-          "name": "Child",
-          "status": "NEW_TREE",
-        },
-        Object {
-          "children": Array [],
-          "message": "",
-          "name": "Child",
-          "status": "NEW_TREE",
-        },
-        Object {
-          "children": Array [],
-          "message": "",
-          "name": "Child",
-          "status": "NEW_TREE",
-        },
-        Object {
-          "children": Array [],
-          "message": "",
-          "name": "Child",
-          "status": "NEW_TREE",
-        },
-      ],
-      "message": "",
-      "name": "App",
-      "status": "ROOT",
-    },
-  ],
-  "inlinedComponents": 0,
-  "optimizedNestedClosures": 0,
-  "optimizedTrees": 2,
-}
-`;
-
-exports[`Test React with JSX input, JSX output Class component folding Complex class components folding into functional root component #5 1`] = `
-ReactStatistics {
-  "componentsEvaluated": 4,
-  "evaluatedRootNodes": Array [
-    Object {
-      "children": Array [
-        Object {
-          "children": Array [
-            Object {
-              "children": Array [],
-              "message": "",
-              "name": "Child2",
-              "status": "INLINED",
-            },
-          ],
-          "message": "",
-          "name": "Child",
-          "status": "NEW_TREE",
-        },
-      ],
-      "message": "",
-      "name": "App",
-      "status": "ROOT",
-    },
-  ],
-  "inlinedComponents": 1,
-  "optimizedNestedClosures": 0,
-  "optimizedTrees": 2,
-}
-`;
-
-exports[`Test React with JSX input, JSX output Class component folding Complex class components folding into functional root component 1`] = `
-ReactStatistics {
-  "componentsEvaluated": 3,
-  "evaluatedRootNodes": Array [
-    Object {
-      "children": Array [
-        Object {
-          "children": Array [],
-          "message": "",
-          "name": "Child",
-          "status": "NEW_TREE",
-        },
-      ],
-      "message": "",
-      "name": "App",
-      "status": "ROOT",
-    },
-  ],
-  "inlinedComponents": 0,
-  "optimizedNestedClosures": 0,
-  "optimizedTrees": 2,
-}
-`;
-
-exports[`Test React with JSX input, JSX output Class component folding Inheritance chaining 1`] = `
-ReactStatistics {
-  "componentsEvaluated": 3,
-  "evaluatedRootNodes": Array [
-    Object {
-      "children": Array [
-        Object {
-          "children": Array [],
-          "message": "",
-          "name": "Child",
-          "status": "NEW_TREE",
-        },
-      ],
-      "message": "",
-      "name": "App",
-      "status": "ROOT",
-    },
-  ],
-  "inlinedComponents": 0,
-  "optimizedNestedClosures": 0,
-  "optimizedTrees": 2,
-}
-`;
-
-exports[`Test React with JSX input, JSX output Class component folding Simple 1`] = `
-ReactStatistics {
-  "componentsEvaluated": 1,
-  "evaluatedRootNodes": Array [
-    Object {
-      "children": Array [],
-      "message": "",
-      "name": "MyComponent",
-      "status": "ROOT",
-    },
-  ],
-  "inlinedComponents": 0,
-  "optimizedNestedClosures": 0,
-  "optimizedTrees": 1,
-}
-`;
-
-exports[`Test React with JSX input, JSX output Class component folding Simple classes #2 1`] = `
+exports[`Test React with JSX input, create-element output fb-www mocks fb-www 18 1`] = `
 ReactStatistics {
   "componentsEvaluated": 1,
   "evaluatedRootNodes": Array [
@@ -270,808 +34,7 @@
 }
 `;
 
-exports[`Test React with JSX input, JSX output Class component folding Simple classes #3 1`] = `
-ReactStatistics {
-  "componentsEvaluated": 3,
-  "evaluatedRootNodes": Array [
-    Object {
-      "children": Array [
-        Object {
-          "children": Array [],
-          "message": "",
-          "name": "Child",
-          "status": "NEW_TREE",
-        },
-      ],
-      "message": "",
-      "name": "App",
-      "status": "ROOT",
-    },
-  ],
-  "inlinedComponents": 0,
-  "optimizedNestedClosures": 0,
-  "optimizedTrees": 2,
-}
-`;
-
-exports[`Test React with JSX input, JSX output Class component folding Simple classes 1`] = `
-ReactStatistics {
-  "componentsEvaluated": 2,
-  "evaluatedRootNodes": Array [
-    Object {
-      "children": Array [
-        Object {
-          "children": Array [],
-          "message": "",
-          "name": "Child",
-          "status": "INLINED",
-        },
-      ],
-      "message": "",
-      "name": "App",
-      "status": "ROOT",
-    },
-  ],
-  "inlinedComponents": 1,
-  "optimizedNestedClosures": 0,
-  "optimizedTrees": 1,
-}
-`;
-
-exports[`Test React with JSX input, JSX output Factory class component folding Simple factory classes 1`] = `
-ReactStatistics {
-  "componentsEvaluated": 1,
-  "evaluatedRootNodes": Array [
-    Object {
-      "children": Array [],
-      "message": "",
-      "name": "FactoryComponent",
-      "status": "ROOT",
-    },
-  ],
-  "inlinedComponents": 0,
-  "optimizedNestedClosures": 0,
-  "optimizedTrees": 1,
-}
-`;
-
-exports[`Test React with JSX input, JSX output Factory class component folding Simple factory classes 2 1`] = `
-ReactStatistics {
-  "componentsEvaluated": 3,
-  "evaluatedRootNodes": Array [
-    Object {
-      "children": Array [
-        Object {
-          "children": Array [],
-          "message": "non-root factory class components are not suppoted",
-          "name": "FactoryComponent",
-          "status": "BAIL-OUT",
-        },
-      ],
-      "message": "",
-      "name": "App",
-      "status": "ROOT",
-    },
-  ],
-  "inlinedComponents": 0,
-  "optimizedNestedClosures": 0,
-  "optimizedTrees": 2,
-}
-`;
-
-exports[`Test React with JSX input, JSX output First render only Class component as root with refs 1`] = `
-ReactStatistics {
-  "componentsEvaluated": 3,
-  "evaluatedRootNodes": Array [
-    Object {
-      "children": Array [
-        Object {
-          "children": Array [
-            Object {
-              "children": Array [],
-              "message": "",
-              "name": "SubChild",
-              "status": "INLINED",
-            },
-          ],
-          "message": "",
-          "name": "Child",
-          "status": "INLINED",
-        },
-      ],
-      "message": "",
-      "name": "App",
-      "status": "ROOT",
-    },
-  ],
-  "inlinedComponents": 2,
-  "optimizedNestedClosures": 0,
-  "optimizedTrees": 1,
-}
-`;
-
-exports[`Test React with JSX input, JSX output First render only React Context 1`] = `
-ReactStatistics {
-  "componentsEvaluated": 4,
-  "evaluatedRootNodes": Array [
-    Object {
-      "children": Array [
-        Object {
-          "children": Array [
-            Object {
-              "children": Array [
-                Object {
-                  "children": Array [],
-                  "message": "",
-                  "name": "Context.Consumer",
-                  "status": "INLINED",
-                },
-              ],
-              "message": "",
-              "name": "Child",
-              "status": "INLINED",
-            },
-          ],
-          "message": "",
-          "name": "Context.Provider",
-          "status": "INLINED",
-        },
-      ],
-      "message": "",
-      "name": "App",
-      "status": "ROOT",
-    },
-  ],
-  "inlinedComponents": 3,
-  "optimizedNestedClosures": 0,
-  "optimizedTrees": 1,
-}
-`;
-
-exports[`Test React with JSX input, JSX output First render only React Context 2 1`] = `
-ReactStatistics {
-  "componentsEvaluated": 4,
-  "evaluatedRootNodes": Array [
-    Object {
-      "children": Array [
-        Object {
-          "children": Array [
-            Object {
-              "children": Array [
-                Object {
-                  "children": Array [],
-                  "message": "",
-                  "name": "Context.Consumer",
-                  "status": "INLINED",
-                },
-              ],
-              "message": "",
-              "name": "Child",
-              "status": "INLINED",
-            },
-          ],
-          "message": "",
-          "name": "Context.Provider",
-          "status": "INLINED",
-        },
-      ],
-      "message": "",
-      "name": "App",
-      "status": "ROOT",
-    },
-  ],
-  "inlinedComponents": 3,
-  "optimizedNestedClosures": 0,
-  "optimizedTrees": 1,
-}
-`;
-
-exports[`Test React with JSX input, JSX output First render only React Context 3 1`] = `
-ReactStatistics {
-  "componentsEvaluated": 2,
-  "evaluatedRootNodes": Array [
-    Object {
-      "children": Array [
-        Object {
-          "children": Array [
-            Object {
-              "children": Array [],
-              "message": "",
-              "name": "Context.Consumer",
-              "status": "RENDER_PROPS",
-            },
-          ],
-          "message": "",
-          "name": "Child",
-          "status": "INLINED",
-        },
-      ],
-      "message": "",
-      "name": "App",
-      "status": "ROOT",
-    },
-  ],
-  "inlinedComponents": 1,
-  "optimizedNestedClosures": 1,
-  "optimizedTrees": 1,
-}
-`;
-
-exports[`Test React with JSX input, JSX output First render only React Context 4 1`] = `
-ReactStatistics {
-  "componentsEvaluated": 7,
-  "evaluatedRootNodes": Array [
-    Object {
-      "children": Array [
-        Object {
-          "children": Array [
-            Object {
-              "children": Array [
-                Object {
-                  "children": Array [
-                    Object {
-                      "children": Array [],
-                      "message": "",
-                      "name": "Context.Consumer",
-                      "status": "INLINED",
-                    },
-                  ],
-                  "message": "",
-                  "name": "Child",
-                  "status": "INLINED",
-                },
-              ],
-              "message": "",
-              "name": "Context.Provider",
-              "status": "INLINED",
-            },
-            Object {
-              "children": Array [
-                Object {
-                  "children": Array [],
-                  "message": "",
-                  "name": "Context.Consumer",
-                  "status": "INLINED",
-                },
-              ],
-              "message": "",
-              "name": "Child",
-              "status": "INLINED",
-            },
-          ],
-          "message": "",
-          "name": "Context.Provider",
-          "status": "INLINED",
-        },
-      ],
-      "message": "",
-      "name": "App",
-      "status": "ROOT",
-    },
-  ],
-  "inlinedComponents": 6,
-  "optimizedNestedClosures": 0,
-  "optimizedTrees": 1,
-}
-`;
-
-exports[`Test React with JSX input, JSX output First render only React Context 5 1`] = `
-ReactStatistics {
-  "componentsEvaluated": 5,
-  "evaluatedRootNodes": Array [
-    Object {
-      "children": Array [
-        Object {
-          "children": Array [
-            Object {
-              "children": Array [
-                Object {
-                  "children": Array [],
-                  "message": "",
-                  "name": "Context.Consumer",
-                  "status": "INLINED",
-                },
-              ],
-              "message": "",
-              "name": "Child",
-              "status": "INLINED",
-            },
-          ],
-          "message": "",
-          "name": "Context.Provider",
-          "status": "INLINED",
-        },
-        Object {
-          "children": Array [
-            Object {
-              "children": Array [],
-              "message": "",
-              "name": "Context.Consumer",
-              "status": "RENDER_PROPS",
-            },
-          ],
-          "message": "",
-          "name": "Child",
-          "status": "INLINED",
-        },
-      ],
-      "message": "",
-      "name": "App",
-      "status": "ROOT",
-    },
-  ],
-  "inlinedComponents": 4,
-  "optimizedNestedClosures": 1,
-  "optimizedTrees": 1,
-}
-`;
-
-exports[`Test React with JSX input, JSX output First render only Replace this in callbacks 2 1`] = `
-ReactStatistics {
-  "componentsEvaluated": 2,
-  "evaluatedRootNodes": Array [
-    Object {
-      "children": Array [
-        Object {
-          "children": Array [],
-          "message": "",
-          "name": "Child1",
-          "status": "INLINED",
-        },
-      ],
-      "message": "",
-      "name": "App",
-      "status": "ROOT",
-    },
-  ],
-  "inlinedComponents": 1,
-  "optimizedNestedClosures": 0,
-  "optimizedTrees": 1,
-}
-`;
-
-exports[`Test React with JSX input, JSX output First render only Replace this in callbacks 3 1`] = `
-ReactStatistics {
-  "componentsEvaluated": 2,
-  "evaluatedRootNodes": Array [
-    Object {
-      "children": Array [
-        Object {
-          "children": Array [],
-          "message": "",
-          "name": "Child1",
-          "status": "INLINED",
-        },
-      ],
-      "message": "",
-      "name": "App",
-      "status": "ROOT",
-    },
-  ],
-  "inlinedComponents": 1,
-  "optimizedNestedClosures": 0,
-  "optimizedTrees": 1,
-}
-`;
-
-exports[`Test React with JSX input, JSX output First render only Simple #2 1`] = `
-ReactStatistics {
-  "componentsEvaluated": 2,
-  "evaluatedRootNodes": Array [
-    Object {
-      "children": Array [
-        Object {
-          "children": Array [],
-          "message": "",
-          "name": "A",
-          "status": "INLINED",
-        },
-      ],
-      "message": "",
-      "name": "App",
-      "status": "ROOT",
-    },
-  ],
-  "inlinedComponents": 1,
-  "optimizedNestedClosures": 0,
-  "optimizedTrees": 1,
-}
-`;
-
-exports[`Test React with JSX input, JSX output First render only Simple 1`] = `
-ReactStatistics {
-  "componentsEvaluated": 5,
-  "evaluatedRootNodes": Array [
-    Object {
-      "children": Array [
-        Object {
-          "children": Array [
-            Object {
-              "children": Array [
-                Object {
-                  "children": Array [
-                    Object {
-                      "children": Array [],
-                      "message": "",
-                      "name": "Child3",
-                      "status": "INLINED",
-                    },
-                  ],
-                  "message": "",
-                  "name": "React.Fragment",
-                  "status": "INLINED",
-                },
-              ],
-              "message": "",
-              "name": "Child2",
-              "status": "INLINED",
-            },
-          ],
-          "message": "",
-          "name": "Child1",
-          "status": "INLINED",
-        },
-      ],
-      "message": "",
-      "name": "App",
-      "status": "ROOT",
-    },
-  ],
-  "inlinedComponents": 4,
-  "optimizedNestedClosures": 1,
-  "optimizedTrees": 1,
-}
-`;
-
-exports[`Test React with JSX input, JSX output First render only componentWillMount 1`] = `
-ReactStatistics {
-  "componentsEvaluated": 5,
-  "evaluatedRootNodes": Array [
-    Object {
-      "children": Array [
-        Object {
-          "children": Array [
-            Object {
-              "children": Array [
-                Object {
-                  "children": Array [
-                    Object {
-                      "children": Array [],
-                      "message": "",
-                      "name": "Child3",
-                      "status": "INLINED",
-                    },
-                  ],
-                  "message": "",
-                  "name": "React.Fragment",
-                  "status": "INLINED",
-                },
-              ],
-              "message": "",
-              "name": "Child2",
-              "status": "INLINED",
-            },
-          ],
-          "message": "",
-          "name": "Child1",
-          "status": "INLINED",
-        },
-      ],
-      "message": "",
-      "name": "App",
-      "status": "ROOT",
-    },
-  ],
-  "inlinedComponents": 4,
-  "optimizedNestedClosures": 1,
-  "optimizedTrees": 1,
-}
-`;
-
-exports[`Test React with JSX input, JSX output First render only getDerivedStateFromProps 1`] = `
-ReactStatistics {
-  "componentsEvaluated": 5,
-  "evaluatedRootNodes": Array [
-    Object {
-      "children": Array [
-        Object {
-          "children": Array [
-            Object {
-              "children": Array [
-                Object {
-                  "children": Array [
-                    Object {
-                      "children": Array [],
-                      "message": "",
-                      "name": "Child3",
-                      "status": "INLINED",
-                    },
-                  ],
-                  "message": "",
-                  "name": "React.Fragment",
-                  "status": "INLINED",
-                },
-              ],
-              "message": "",
-              "name": "Child2",
-              "status": "INLINED",
-            },
-          ],
-          "message": "",
-          "name": "Child1",
-          "status": "INLINED",
-        },
-      ],
-      "message": "",
-      "name": "App",
-      "status": "ROOT",
-    },
-  ],
-  "inlinedComponents": 4,
-  "optimizedNestedClosures": 1,
-  "optimizedTrees": 1,
-}
-`;
-
-exports[`Test React with JSX input, JSX output First render only getDerivedStateFromProps 2 1`] = `
-ReactStatistics {
-  "componentsEvaluated": 5,
-  "evaluatedRootNodes": Array [
-    Object {
-      "children": Array [
-        Object {
-          "children": Array [
-            Object {
-              "children": Array [
-                Object {
-                  "children": Array [
-                    Object {
-                      "children": Array [],
-                      "message": "",
-                      "name": "Child3",
-                      "status": "INLINED",
-                    },
-                  ],
-                  "message": "",
-                  "name": "React.Fragment",
-                  "status": "INLINED",
-                },
-              ],
-              "message": "",
-              "name": "Child2",
-              "status": "INLINED",
-            },
-          ],
-          "message": "",
-          "name": "Child1",
-          "status": "INLINED",
-        },
-      ],
-      "message": "",
-      "name": "App",
-      "status": "ROOT",
-    },
-  ],
-  "inlinedComponents": 4,
-  "optimizedNestedClosures": 1,
-  "optimizedTrees": 1,
-}
-`;
-
-exports[`Test React with JSX input, JSX output First render only getDerivedStateFromProps 3 1`] = `
-ReactStatistics {
-  "componentsEvaluated": 5,
-  "evaluatedRootNodes": Array [
-    Object {
-      "children": Array [
-        Object {
-          "children": Array [
-            Object {
-              "children": Array [
-                Object {
-                  "children": Array [
-                    Object {
-                      "children": Array [],
-                      "message": "",
-                      "name": "Child3",
-                      "status": "INLINED",
-                    },
-                  ],
-                  "message": "",
-                  "name": "React.Fragment",
-                  "status": "INLINED",
-                },
-              ],
-              "message": "",
-              "name": "Child2",
-              "status": "INLINED",
-            },
-          ],
-          "message": "",
-          "name": "Child1",
-          "status": "INLINED",
-        },
-      ],
-      "message": "",
-      "name": "App",
-      "status": "ROOT",
-    },
-  ],
-  "inlinedComponents": 4,
-  "optimizedNestedClosures": 1,
-  "optimizedTrees": 1,
-}
-`;
-
-exports[`Test React with JSX input, JSX output First render only getDerivedStateFromProps 4 1`] = `
-ReactStatistics {
-  "componentsEvaluated": 5,
-  "evaluatedRootNodes": Array [
-    Object {
-      "children": Array [
-        Object {
-          "children": Array [
-            Object {
-              "children": Array [
-                Object {
-                  "children": Array [
-                    Object {
-                      "children": Array [],
-                      "message": "",
-                      "name": "Child3",
-                      "status": "INLINED",
-                    },
-                  ],
-                  "message": "",
-                  "name": "React.Fragment",
-                  "status": "INLINED",
-                },
-              ],
-              "message": "",
-              "name": "Child2",
-              "status": "INLINED",
-            },
-          ],
-          "message": "",
-          "name": "Child1",
-          "status": "INLINED",
-        },
-      ],
-      "message": "",
-      "name": "App",
-      "status": "ROOT",
-    },
-  ],
-  "inlinedComponents": 4,
-  "optimizedNestedClosures": 1,
-  "optimizedTrees": 1,
-}
-`;
-
-exports[`Test React with JSX input, JSX output First render only getDerivedStateFromProps 5 1`] = `
-ReactStatistics {
-  "componentsEvaluated": 1,
-  "evaluatedRootNodes": Array [
-    Object {
-      "children": Array [],
-      "message": "",
-      "name": "MyComponent",
-      "status": "ROOT",
-    },
-  ],
-  "inlinedComponents": 0,
-  "optimizedNestedClosures": 0,
-  "optimizedTrees": 1,
-}
-`;
-
-exports[`Test React with JSX input, JSX output Functional component folding 16.3 refs 1`] = `
-ReactStatistics {
-  "componentsEvaluated": 2,
-  "evaluatedRootNodes": Array [
-    Object {
-      "children": Array [
-        Object {
-          "children": Array [
-            Object {
-              "children": Array [],
-              "message": "",
-              "name": "Child",
-              "status": "INLINED",
-            },
-          ],
-          "message": "",
-          "name": "",
-          "status": "FORWARD_REF",
-        },
-      ],
-      "message": "",
-      "name": "App",
-      "status": "ROOT",
-    },
-  ],
-  "inlinedComponents": 1,
-  "optimizedNestedClosures": 0,
-  "optimizedTrees": 1,
-}
-`;
-
-exports[`Test React with JSX input, JSX output Functional component folding 16.3 refs 2 1`] = `
-ReactStatistics {
-  "componentsEvaluated": 2,
-  "evaluatedRootNodes": Array [
-    Object {
-      "children": Array [
-        Object {
-          "children": Array [
-            Object {
-              "children": Array [],
-              "message": "",
-              "name": "Child",
-              "status": "INLINED",
-            },
-          ],
-          "message": "",
-          "name": "",
-          "status": "FORWARD_REF",
-        },
-      ],
-      "message": "",
-      "name": "App",
-      "status": "ROOT",
-    },
-  ],
-  "inlinedComponents": 1,
-  "optimizedNestedClosures": 0,
-  "optimizedTrees": 1,
-}
-`;
-
-exports[`Test React with JSX input, JSX output Functional component folding 16.3 refs 3 1`] = `
-ReactStatistics {
-  "componentsEvaluated": 4,
-  "evaluatedRootNodes": Array [
-    Object {
-      "children": Array [
-        Object {
-          "children": Array [
-            Object {
-              "children": Array [
-                Object {
-                  "children": Array [],
-                  "message": "refs are not supported on <Components />",
-                  "name": "ClassComponent",
-                  "status": "BAIL-OUT",
-                },
-                Object {
-                  "children": Array [],
-                  "message": "",
-                  "name": "ClassComponent",
-                  "status": "BAIL-OUT",
-                },
-              ],
-              "message": "",
-              "name": "Child",
-              "status": "INLINED",
-            },
-          ],
-          "message": "",
-          "name": "",
-          "status": "FORWARD_REF",
-        },
-      ],
-      "message": "",
-      "name": "App",
-      "status": "ROOT",
-    },
-  ],
-  "inlinedComponents": 1,
-  "optimizedNestedClosures": 0,
-  "optimizedTrees": 2,
-}
-`;
-
-exports[`Test React with JSX input, JSX output Functional component folding Additional functions closure scope capturing 1`] = `
+exports[`Test React with create-element input, JSX output fb-www mocks fb-www 18 1`] = `
 ReactStatistics {
   "componentsEvaluated": 1,
   "evaluatedRootNodes": Array [
@@ -1088,7 +51,7 @@
 }
 `;
 
-exports[`Test React with JSX input, JSX output Functional component folding Circular reference 1`] = `
+exports[`Test React with create-element input, create-element output fb-www mocks fb-www 18 1`] = `
 ReactStatistics {
   "componentsEvaluated": 1,
   "evaluatedRootNodes": Array [
@@ -1103,13221 +66,4 @@
   "optimizedNestedClosures": 0,
   "optimizedTrees": 1,
 }
-`;
-
-exports[`Test React with JSX input, JSX output Functional component folding Class component as root 1`] = `
-ReactStatistics {
-  "componentsEvaluated": 3,
-  "evaluatedRootNodes": Array [
-    Object {
-      "children": Array [
-        Object {
-          "children": Array [
-            Object {
-              "children": Array [],
-              "message": "",
-              "name": "SubChild",
-              "status": "INLINED",
-            },
-          ],
-          "message": "",
-          "name": "Child",
-          "status": "INLINED",
-        },
-      ],
-      "message": "",
-      "name": "App",
-      "status": "ROOT",
-    },
-  ],
-  "inlinedComponents": 2,
-  "optimizedNestedClosures": 0,
-  "optimizedTrees": 1,
-}
-`;
-
-exports[`Test React with JSX input, JSX output Functional component folding Class component as root with instance variables #2 1`] = `
-ReactStatistics {
-  "componentsEvaluated": 3,
-  "evaluatedRootNodes": Array [
-    Object {
-      "children": Array [
-        Object {
-          "children": Array [
-            Object {
-              "children": Array [],
-              "message": "",
-              "name": "SubChild",
-              "status": "INLINED",
-            },
-          ],
-          "message": "",
-          "name": "Child",
-          "status": "INLINED",
-        },
-      ],
-      "message": "",
-      "name": "App",
-      "status": "ROOT",
-    },
-  ],
-  "inlinedComponents": 2,
-  "optimizedNestedClosures": 0,
-  "optimizedTrees": 1,
-}
-`;
-
-exports[`Test React with JSX input, JSX output Functional component folding Class component as root with instance variables 1`] = `
-ReactStatistics {
-  "componentsEvaluated": 3,
-  "evaluatedRootNodes": Array [
-    Object {
-      "children": Array [
-        Object {
-          "children": Array [
-            Object {
-              "children": Array [],
-              "message": "",
-              "name": "SubChild",
-              "status": "INLINED",
-            },
-          ],
-          "message": "",
-          "name": "Child",
-          "status": "INLINED",
-        },
-      ],
-      "message": "",
-      "name": "App",
-      "status": "ROOT",
-    },
-  ],
-  "inlinedComponents": 2,
-  "optimizedNestedClosures": 0,
-  "optimizedTrees": 1,
-}
-`;
-
-exports[`Test React with JSX input, JSX output Functional component folding Class component as root with multiple render methods 1`] = `
-ReactStatistics {
-  "componentsEvaluated": 3,
-  "evaluatedRootNodes": Array [
-    Object {
-      "children": Array [
-        Object {
-          "children": Array [
-            Object {
-              "children": Array [],
-              "message": "",
-              "name": "SubChild",
-              "status": "INLINED",
-            },
-          ],
-          "message": "",
-          "name": "Child",
-          "status": "INLINED",
-        },
-      ],
-      "message": "",
-      "name": "App",
-      "status": "ROOT",
-    },
-  ],
-  "inlinedComponents": 2,
-  "optimizedNestedClosures": 0,
-  "optimizedTrees": 1,
-}
-`;
-
-exports[`Test React with JSX input, JSX output Functional component folding Class component as root with props 1`] = `
-ReactStatistics {
-  "componentsEvaluated": 3,
-  "evaluatedRootNodes": Array [
-    Object {
-      "children": Array [
-        Object {
-          "children": Array [
-            Object {
-              "children": Array [],
-              "message": "",
-              "name": "SubChild",
-              "status": "INLINED",
-            },
-          ],
-          "message": "",
-          "name": "Child",
-          "status": "INLINED",
-        },
-      ],
-      "message": "",
-      "name": "App",
-      "status": "ROOT",
-    },
-  ],
-  "inlinedComponents": 2,
-  "optimizedNestedClosures": 0,
-  "optimizedTrees": 1,
-}
-`;
-
-exports[`Test React with JSX input, JSX output Functional component folding Class component as root with refs 1`] = `
-ReactStatistics {
-  "componentsEvaluated": 3,
-  "evaluatedRootNodes": Array [
-    Object {
-      "children": Array [
-        Object {
-          "children": Array [
-            Object {
-              "children": Array [],
-              "message": "",
-              "name": "SubChild",
-              "status": "INLINED",
-            },
-          ],
-          "message": "",
-          "name": "Child",
-          "status": "INLINED",
-        },
-      ],
-      "message": "",
-      "name": "App",
-      "status": "ROOT",
-    },
-  ],
-  "inlinedComponents": 2,
-  "optimizedNestedClosures": 0,
-  "optimizedTrees": 1,
-}
-`;
-
-exports[`Test React with JSX input, JSX output Functional component folding Class component as root with state 1`] = `
-ReactStatistics {
-  "componentsEvaluated": 3,
-  "evaluatedRootNodes": Array [
-    Object {
-      "children": Array [
-        Object {
-          "children": Array [
-            Object {
-              "children": Array [],
-              "message": "",
-              "name": "SubChild",
-              "status": "INLINED",
-            },
-          ],
-          "message": "",
-          "name": "Child",
-          "status": "INLINED",
-        },
-      ],
-      "message": "",
-      "name": "App",
-      "status": "ROOT",
-    },
-  ],
-  "inlinedComponents": 2,
-  "optimizedNestedClosures": 0,
-  "optimizedTrees": 1,
-}
-`;
-
-exports[`Test React with JSX input, JSX output Functional component folding Component type change 1`] = `
-ReactStatistics {
-  "componentsEvaluated": 6,
-  "evaluatedRootNodes": Array [
-    Object {
-      "children": Array [
-        Object {
-          "children": Array [
-            Object {
-              "children": Array [],
-              "message": "",
-              "name": "Stateful",
-              "status": "NEW_TREE",
-            },
-          ],
-          "message": "",
-          "name": "MessagePane",
-          "status": "INLINED",
-        },
-        Object {
-          "children": Array [
-            Object {
-              "children": Array [],
-              "message": "",
-              "name": "Stateful",
-              "status": "NEW_TREE",
-            },
-          ],
-          "message": "",
-          "name": "SettingsPane",
-          "status": "INLINED",
-        },
-      ],
-      "message": "",
-      "name": "App",
-      "status": "ROOT",
-    },
-  ],
-  "inlinedComponents": 2,
-  "optimizedNestedClosures": 0,
-  "optimizedTrees": 2,
-}
-`;
-
-exports[`Test React with JSX input, JSX output Functional component folding Component type same 1`] = `
-ReactStatistics {
-  "componentsEvaluated": 3,
-  "evaluatedRootNodes": Array [
-    Object {
-      "children": Array [
-        Object {
-          "children": Array [],
-          "message": "",
-          "name": "Foo",
-          "status": "INLINED",
-        },
-        Object {
-          "children": Array [],
-          "message": "",
-          "name": "Foo",
-          "status": "INLINED",
-        },
-      ],
-      "message": "",
-      "name": "App",
-      "status": "ROOT",
-    },
-  ],
-  "inlinedComponents": 2,
-  "optimizedNestedClosures": 0,
-  "optimizedTrees": 1,
-}
-`;
-
-exports[`Test React with JSX input, JSX output Functional component folding Conditional 1`] = `
-ReactStatistics {
-  "componentsEvaluated": 2,
-  "evaluatedRootNodes": Array [
-    Object {
-      "children": Array [
-        Object {
-          "children": Array [],
-          "message": "",
-          "name": "MaybeShow",
-          "status": "INLINED",
-        },
-      ],
-      "message": "",
-      "name": "App",
-      "status": "ROOT",
-    },
-  ],
-  "inlinedComponents": 1,
-  "optimizedNestedClosures": 0,
-  "optimizedTrees": 1,
-}
-`;
-
-exports[`Test React with JSX input, JSX output Functional component folding Delete element prop key 1`] = `
-ReactStatistics {
-  "componentsEvaluated": 4,
-  "evaluatedRootNodes": Array [
-    Object {
-      "children": Array [
-        Object {
-          "children": Array [],
-          "message": "",
-          "name": "A",
-          "status": "INLINED",
-        },
-        Object {
-          "children": Array [],
-          "message": "",
-          "name": "B",
-          "status": "INLINED",
-        },
-        Object {
-          "children": Array [],
-          "message": "",
-          "name": "C",
-          "status": "INLINED",
-        },
-      ],
-      "message": "",
-      "name": "App",
-      "status": "ROOT",
-    },
-  ],
-  "inlinedComponents": 3,
-  "optimizedNestedClosures": 0,
-  "optimizedTrees": 1,
-}
-`;
-
-exports[`Test React with JSX input, JSX output Functional component folding Dynamic ReactElement type #2 1`] = `
-ReactStatistics {
-  "componentsEvaluated": 4,
-  "evaluatedRootNodes": Array [
-    Object {
-      "children": Array [
-        Object {
-          "children": Array [],
-          "message": "",
-          "name": "Foo",
-          "status": "INLINED",
-        },
-        Object {
-          "children": Array [],
-          "message": "",
-          "name": "Bar",
-          "status": "INLINED",
-        },
-        Object {
-          "children": Array [],
-          "message": "",
-          "name": "Bar",
-          "status": "INLINED",
-        },
-      ],
-      "message": "",
-      "name": "App",
-      "status": "ROOT",
-    },
-  ],
-  "inlinedComponents": 3,
-  "optimizedNestedClosures": 0,
-  "optimizedTrees": 1,
-}
-`;
-
-exports[`Test React with JSX input, JSX output Functional component folding Dynamic ReactElement type 1`] = `
-ReactStatistics {
-  "componentsEvaluated": 3,
-  "evaluatedRootNodes": Array [
-    Object {
-      "children": Array [
-        Object {
-          "children": Array [],
-          "message": "",
-          "name": "Foo",
-          "status": "INLINED",
-        },
-        Object {
-          "children": Array [],
-          "message": "",
-          "name": "Bar",
-          "status": "INLINED",
-        },
-      ],
-      "message": "",
-      "name": "App",
-      "status": "ROOT",
-    },
-  ],
-  "inlinedComponents": 2,
-  "optimizedNestedClosures": 0,
-  "optimizedTrees": 1,
-}
-`;
-
-exports[`Test React with JSX input, JSX output Functional component folding Dynamic context 1`] = `
-ReactStatistics {
-  "componentsEvaluated": 2,
-  "evaluatedRootNodes": Array [
-    Object {
-      "children": Array [
-        Object {
-          "children": Array [],
-          "message": "",
-          "name": "SubChild",
-          "status": "INLINED",
-        },
-      ],
-      "message": "",
-      "name": "Child",
-      "status": "ROOT",
-    },
-  ],
-  "inlinedComponents": 1,
-  "optimizedNestedClosures": 0,
-  "optimizedTrees": 1,
-}
-`;
-
-exports[`Test React with JSX input, JSX output Functional component folding Dynamic props 1`] = `
-ReactStatistics {
-  "componentsEvaluated": 2,
-  "evaluatedRootNodes": Array [
-    Object {
-      "children": Array [
-        Object {
-          "children": Array [],
-          "message": "",
-          "name": "Fn",
-          "status": "INLINED",
-        },
-      ],
-      "message": "",
-      "name": "App",
-      "status": "ROOT",
-    },
-  ],
-  "inlinedComponents": 1,
-  "optimizedNestedClosures": 0,
-  "optimizedTrees": 1,
-}
-`;
-
-exports[`Test React with JSX input, JSX output Functional component folding Event handlers 1`] = `
-ReactStatistics {
-  "componentsEvaluated": 1,
-  "evaluatedRootNodes": Array [
-    Object {
-      "children": Array [],
-      "message": "",
-      "name": "App",
-      "status": "ROOT",
-    },
-  ],
-  "inlinedComponents": 0,
-  "optimizedNestedClosures": 0,
-  "optimizedTrees": 1,
-}
-`;
-
-exports[`Test React with JSX input, JSX output Functional component folding Handle mapped arrays 1`] = `
-ReactStatistics {
-  "componentsEvaluated": 2,
-  "evaluatedRootNodes": Array [
-    Object {
-      "children": Array [
-        Object {
-          "children": Array [],
-          "message": "",
-          "name": "A",
-          "status": "INLINED",
-        },
-      ],
-      "message": "",
-      "name": "App",
-      "status": "ROOT",
-    },
-  ],
-  "inlinedComponents": 1,
-  "optimizedNestedClosures": 1,
-  "optimizedTrees": 1,
-}
-`;
-
-exports[`Test React with JSX input, JSX output Functional component folding Handle mapped arrays 2 1`] = `
-ReactStatistics {
-  "componentsEvaluated": 2,
-  "evaluatedRootNodes": Array [
-    Object {
-      "children": Array [
-        Object {
-          "children": Array [],
-          "message": "",
-          "name": "A",
-          "status": "INLINED",
-        },
-      ],
-      "message": "",
-      "name": "App",
-      "status": "ROOT",
-    },
-  ],
-  "inlinedComponents": 1,
-  "optimizedNestedClosures": 1,
-  "optimizedTrees": 1,
-}
-`;
-
-exports[`Test React with JSX input, JSX output Functional component folding Key change 1`] = `
-ReactStatistics {
-  "componentsEvaluated": 4,
-  "evaluatedRootNodes": Array [
-    Object {
-      "children": Array [
-        Object {
-          "children": Array [],
-          "message": "",
-          "name": "Stateful",
-          "status": "NEW_TREE",
-        },
-        Object {
-          "children": Array [],
-          "message": "",
-          "name": "Stateful",
-          "status": "NEW_TREE",
-        },
-      ],
-      "message": "",
-      "name": "App",
-      "status": "ROOT",
-    },
-  ],
-  "inlinedComponents": 0,
-  "optimizedNestedClosures": 0,
-  "optimizedTrees": 2,
-}
-`;
-
-exports[`Test React with JSX input, JSX output Functional component folding Key change with fragments 1`] = `
-ReactStatistics {
-  "componentsEvaluated": 5,
-  "evaluatedRootNodes": Array [
-    Object {
-      "children": Array [
-        Object {
-          "children": Array [
-            Object {
-              "children": Array [],
-              "message": "",
-              "name": "Stateful",
-              "status": "NEW_TREE",
-            },
-          ],
-          "message": "",
-          "name": "React.Fragment",
-          "status": "NORMAL",
-        },
-        Object {
-          "children": Array [],
-          "message": "",
-          "name": "Stateful",
-          "status": "NEW_TREE",
-        },
-      ],
-      "message": "",
-      "name": "App",
-      "status": "ROOT",
-    },
-  ],
-  "inlinedComponents": 0,
-  "optimizedNestedClosures": 0,
-  "optimizedTrees": 2,
-}
-`;
-
-exports[`Test React with JSX input, JSX output Functional component folding Key nesting 1`] = `
-ReactStatistics {
-  "componentsEvaluated": 6,
-  "evaluatedRootNodes": Array [
-    Object {
-      "children": Array [
-        Object {
-          "children": Array [
-            Object {
-              "children": Array [],
-              "message": "",
-              "name": "Stateful",
-              "status": "NEW_TREE",
-            },
-          ],
-          "message": "",
-          "name": "MessagePane",
-          "status": "INLINED",
-        },
-        Object {
-          "children": Array [
-            Object {
-              "children": Array [],
-              "message": "",
-              "name": "Stateful",
-              "status": "NEW_TREE",
-            },
-          ],
-          "message": "",
-          "name": "SettingsPane",
-          "status": "INLINED",
-        },
-      ],
-      "message": "",
-      "name": "App",
-      "status": "ROOT",
-    },
-  ],
-  "inlinedComponents": 2,
-  "optimizedNestedClosures": 0,
-  "optimizedTrees": 2,
-}
-`;
-
-exports[`Test React with JSX input, JSX output Functional component folding Key nesting 2 1`] = `
-ReactStatistics {
-  "componentsEvaluated": 3,
-  "evaluatedRootNodes": Array [
-    Object {
-      "children": Array [
-        Object {
-          "children": Array [],
-          "message": "",
-          "name": "Child",
-          "status": "INLINED",
-        },
-        Object {
-          "children": Array [],
-          "message": "",
-          "name": "Child",
-          "status": "INLINED",
-        },
-      ],
-      "message": "",
-      "name": "App",
-      "status": "ROOT",
-    },
-  ],
-  "inlinedComponents": 2,
-  "optimizedNestedClosures": 0,
-  "optimizedTrees": 1,
-}
-`;
-
-exports[`Test React with JSX input, JSX output Functional component folding Key nesting 3 1`] = `
-ReactStatistics {
-  "componentsEvaluated": 3,
-  "evaluatedRootNodes": Array [
-    Object {
-      "children": Array [
-        Object {
-          "children": Array [],
-          "message": "",
-          "name": "Child",
-          "status": "INLINED",
-        },
-        Object {
-          "children": Array [],
-          "message": "",
-          "name": "Child",
-          "status": "INLINED",
-        },
-      ],
-      "message": "",
-      "name": "App",
-      "status": "ROOT",
-    },
-  ],
-  "inlinedComponents": 2,
-  "optimizedNestedClosures": 0,
-  "optimizedTrees": 1,
-}
-`;
-
-exports[`Test React with JSX input, JSX output Functional component folding Key not changing with fragments 1`] = `
-ReactStatistics {
-  "componentsEvaluated": 5,
-  "evaluatedRootNodes": Array [
-    Object {
-      "children": Array [
-        Object {
-          "children": Array [
-            Object {
-              "children": Array [],
-              "message": "",
-              "name": "Stateful",
-              "status": "NEW_TREE",
-            },
-          ],
-          "message": "",
-          "name": "React.Fragment",
-          "status": "NORMAL",
-        },
-        Object {
-          "children": Array [],
-          "message": "",
-          "name": "Stateful",
-          "status": "NEW_TREE",
-        },
-      ],
-      "message": "",
-      "name": "App",
-      "status": "ROOT",
-    },
-  ],
-  "inlinedComponents": 0,
-  "optimizedNestedClosures": 0,
-  "optimizedTrees": 2,
-}
-`;
-
-exports[`Test React with JSX input, JSX output Functional component folding Null or undefined props 1`] = `
-ReactStatistics {
-  "componentsEvaluated": 1,
-  "evaluatedRootNodes": Array [
-    Object {
-      "children": Array [],
-      "message": "",
-      "name": "App",
-      "status": "ROOT",
-    },
-  ],
-  "inlinedComponents": 0,
-  "optimizedNestedClosures": 0,
-  "optimizedTrees": 1,
-}
-`;
-
-exports[`Test React with JSX input, JSX output Functional component folding React.cloneElement 1`] = `
-ReactStatistics {
-  "componentsEvaluated": 3,
-  "evaluatedRootNodes": Array [
-    Object {
-      "children": Array [
-        Object {
-          "children": Array [
-            Object {
-              "children": Array [],
-              "message": "",
-              "name": "MaybeShow",
-              "status": "INLINED",
-            },
-          ],
-          "message": "",
-          "name": "Override",
-          "status": "INLINED",
-        },
-      ],
-      "message": "",
-      "name": "App",
-      "status": "ROOT",
-    },
-  ],
-  "inlinedComponents": 2,
-  "optimizedNestedClosures": 0,
-  "optimizedTrees": 1,
-}
-`;
-
-exports[`Test React with JSX input, JSX output Functional component folding Render array twice 1`] = `
-ReactStatistics {
-  "componentsEvaluated": 2,
-  "evaluatedRootNodes": Array [
-    Object {
-      "children": Array [
-        Object {
-          "children": Array [],
-          "message": "",
-          "name": "A",
-          "status": "INLINED",
-        },
-      ],
-      "message": "",
-      "name": "App",
-      "status": "ROOT",
-    },
-  ],
-  "inlinedComponents": 1,
-  "optimizedNestedClosures": 0,
-  "optimizedTrees": 1,
-}
-`;
-
-exports[`Test React with JSX input, JSX output Functional component folding Render nested array children 1`] = `
-ReactStatistics {
-  "componentsEvaluated": 2,
-  "evaluatedRootNodes": Array [
-    Object {
-      "children": Array [
-        Object {
-          "children": Array [],
-          "message": "",
-          "name": "A",
-          "status": "INLINED",
-        },
-      ],
-      "message": "",
-      "name": "App",
-      "status": "ROOT",
-    },
-  ],
-  "inlinedComponents": 1,
-  "optimizedNestedClosures": 0,
-  "optimizedTrees": 1,
-}
-`;
-
-exports[`Test React with JSX input, JSX output Functional component folding Return text 1`] = `
-ReactStatistics {
-  "componentsEvaluated": 3,
-  "evaluatedRootNodes": Array [
-    Object {
-      "children": Array [
-        Object {
-          "children": Array [],
-          "message": "",
-          "name": "A",
-          "status": "INLINED",
-        },
-        Object {
-          "children": Array [],
-          "message": "",
-          "name": "B",
-          "status": "INLINED",
-        },
-      ],
-      "message": "",
-      "name": "App",
-      "status": "ROOT",
-    },
-  ],
-  "inlinedComponents": 2,
-  "optimizedNestedClosures": 0,
-  "optimizedTrees": 1,
-}
-`;
-
-exports[`Test React with JSX input, JSX output Functional component folding Return undefined 1`] = `
-ReactStatistics {
-  "componentsEvaluated": 2,
-  "evaluatedRootNodes": Array [
-    Object {
-      "children": Array [
-        Object {
-          "children": Array [],
-          "message": "",
-          "name": "A",
-          "status": "INLINED",
-        },
-        Object {
-          "children": Array [],
-          "message": "undefined was returned from render",
-          "name": "A",
-          "status": "BAIL-OUT",
-        },
-      ],
-      "message": "",
-      "name": "App",
-      "status": "ROOT",
-    },
-  ],
-  "inlinedComponents": 1,
-  "optimizedNestedClosures": 0,
-  "optimizedTrees": 1,
-}
-`;
-
-exports[`Test React with JSX input, JSX output Functional component folding Simple 1`] = `
-ReactStatistics {
-  "componentsEvaluated": 4,
-  "evaluatedRootNodes": Array [
-    Object {
-      "children": Array [
-        Object {
-          "children": Array [],
-          "message": "",
-          "name": "A",
-          "status": "INLINED",
-        },
-        Object {
-          "children": Array [],
-          "message": "",
-          "name": "B",
-          "status": "INLINED",
-        },
-        Object {
-          "children": Array [],
-          "message": "",
-          "name": "C",
-          "status": "INLINED",
-        },
-      ],
-      "message": "",
-      "name": "App",
-      "status": "ROOT",
-    },
-  ],
-  "inlinedComponents": 3,
-  "optimizedNestedClosures": 0,
-  "optimizedTrees": 1,
-}
-`;
-
-exports[`Test React with JSX input, JSX output Functional component folding Simple 2 1`] = `
-ReactStatistics {
-  "componentsEvaluated": 2,
-  "evaluatedRootNodes": Array [
-    Object {
-      "children": Array [
-        Object {
-          "children": Array [],
-          "message": "",
-          "name": "A",
-          "status": "INLINED",
-        },
-      ],
-      "message": "",
-      "name": "App",
-      "status": "ROOT",
-    },
-  ],
-  "inlinedComponents": 1,
-  "optimizedNestedClosures": 0,
-  "optimizedTrees": 1,
-}
-`;
-
-exports[`Test React with JSX input, JSX output Functional component folding Simple 3 1`] = `
-ReactStatistics {
-  "componentsEvaluated": 2,
-  "evaluatedRootNodes": Array [
-    Object {
-      "children": Array [
-        Object {
-          "children": Array [],
-          "message": "",
-          "name": "A",
-          "status": "INLINED",
-        },
-      ],
-      "message": "",
-      "name": "App",
-      "status": "ROOT",
-    },
-  ],
-  "inlinedComponents": 1,
-  "optimizedNestedClosures": 0,
-  "optimizedTrees": 1,
-}
-`;
-
-exports[`Test React with JSX input, JSX output Functional component folding Simple 4 1`] = `
-ReactStatistics {
-  "componentsEvaluated": 3,
-  "evaluatedRootNodes": Array [
-    Object {
-      "children": Array [
-        Object {
-          "children": Array [],
-          "message": "",
-          "name": "Child",
-          "status": "NEW_TREE",
-        },
-      ],
-      "message": "",
-      "name": "App",
-      "status": "ROOT",
-    },
-  ],
-  "inlinedComponents": 0,
-  "optimizedNestedClosures": 0,
-  "optimizedTrees": 2,
-}
-`;
-
-exports[`Test React with JSX input, JSX output Functional component folding Simple 5 1`] = `
-ReactStatistics {
-  "componentsEvaluated": 4,
-  "evaluatedRootNodes": Array [
-    Object {
-      "children": Array [
-        Object {
-          "children": Array [],
-          "message": "",
-          "name": "Child",
-          "status": "NEW_TREE",
-        },
-      ],
-      "message": "",
-      "name": "App",
-      "status": "ROOT",
-    },
-    Object {
-      "children": Array [],
-      "message": "",
-      "name": "Child",
-      "status": "ROOT",
-    },
-  ],
-  "inlinedComponents": 0,
-  "optimizedNestedClosures": 0,
-  "optimizedTrees": 3,
-}
-`;
-
-exports[`Test React with JSX input, JSX output Functional component folding Simple 6 1`] = `
-ReactStatistics {
-  "componentsEvaluated": 1,
-  "evaluatedRootNodes": Array [
-    Object {
-      "children": Array [],
-      "message": "",
-      "name": "App",
-      "status": "ROOT",
-    },
-  ],
-  "inlinedComponents": 0,
-  "optimizedNestedClosures": 0,
-  "optimizedTrees": 1,
-}
-`;
-
-exports[`Test React with JSX input, JSX output Functional component folding Simple 7 1`] = `
-ReactStatistics {
-  "componentsEvaluated": 1,
-  "evaluatedRootNodes": Array [
-    Object {
-      "children": Array [],
-      "message": "",
-      "name": "App",
-      "status": "ROOT",
-    },
-  ],
-  "inlinedComponents": 0,
-  "optimizedNestedClosures": 0,
-  "optimizedTrees": 1,
-}
-`;
-
-exports[`Test React with JSX input, JSX output Functional component folding Simple 8 1`] = `
-ReactStatistics {
-  "componentsEvaluated": 4,
-  "evaluatedRootNodes": Array [
-    Object {
-      "children": Array [
-        Object {
-          "children": Array [],
-          "message": "",
-          "name": "A",
-          "status": "INLINED",
-        },
-        Object {
-          "children": Array [],
-          "message": "",
-          "name": "A",
-          "status": "INLINED",
-        },
-        Object {
-          "children": Array [],
-          "message": "",
-          "name": "A",
-          "status": "INLINED",
-        },
-      ],
-      "message": "",
-      "name": "App",
-      "status": "ROOT",
-    },
-  ],
-  "inlinedComponents": 3,
-  "optimizedNestedClosures": 0,
-  "optimizedTrees": 1,
-}
-`;
-
-exports[`Test React with JSX input, JSX output Functional component folding Simple 9 1`] = `
-ReactStatistics {
-  "componentsEvaluated": 4,
-  "evaluatedRootNodes": Array [
-    Object {
-      "children": Array [
-        Object {
-          "children": Array [],
-          "message": "",
-          "name": "A",
-          "status": "INLINED",
-        },
-        Object {
-          "children": Array [],
-          "message": "",
-          "name": "A",
-          "status": "INLINED",
-        },
-        Object {
-          "children": Array [],
-          "message": "",
-          "name": "A",
-          "status": "INLINED",
-        },
-      ],
-      "message": "",
-      "name": "App",
-      "status": "ROOT",
-    },
-  ],
-  "inlinedComponents": 3,
-  "optimizedNestedClosures": 0,
-  "optimizedTrees": 1,
-}
-`;
-
-exports[`Test React with JSX input, JSX output Functional component folding Simple 10 1`] = `
-ReactStatistics {
-  "componentsEvaluated": 4,
-  "evaluatedRootNodes": Array [
-    Object {
-      "children": Array [
-        Object {
-          "children": Array [],
-          "message": "",
-          "name": "A",
-          "status": "INLINED",
-        },
-      ],
-      "message": "",
-      "name": "App",
-      "status": "ROOT",
-    },
-    Object {
-      "children": Array [
-        Object {
-          "children": Array [],
-          "message": "",
-          "name": "A",
-          "status": "INLINED",
-        },
-      ],
-      "message": "",
-      "name": "App2",
-      "status": "WRITE-CONFLICTS",
-    },
-  ],
-  "inlinedComponents": 2,
-  "optimizedNestedClosures": 0,
-  "optimizedTrees": 2,
-}
-`;
-
-exports[`Test React with JSX input, JSX output Functional component folding Simple children 1`] = `
-ReactStatistics {
-  "componentsEvaluated": 3,
-  "evaluatedRootNodes": Array [
-    Object {
-      "children": Array [
-        Object {
-          "children": Array [
-            Object {
-              "children": Array [],
-              "message": "",
-              "name": "A",
-              "status": "INLINED",
-            },
-          ],
-          "message": "",
-          "name": "A",
-          "status": "INLINED",
-        },
-      ],
-      "message": "",
-      "name": "App",
-      "status": "ROOT",
-    },
-  ],
-  "inlinedComponents": 2,
-  "optimizedNestedClosures": 0,
-  "optimizedTrees": 1,
-}
-`;
-
-exports[`Test React with JSX input, JSX output Functional component folding Simple fragments 1`] = `
-ReactStatistics {
-  "componentsEvaluated": 5,
-  "evaluatedRootNodes": Array [
-    Object {
-      "children": Array [
-        Object {
-          "children": Array [
-            Object {
-              "children": Array [],
-              "message": "",
-              "name": "A",
-              "status": "INLINED",
-            },
-            Object {
-              "children": Array [],
-              "message": "",
-              "name": "B",
-              "status": "INLINED",
-            },
-            Object {
-              "children": Array [],
-              "message": "",
-              "name": "C",
-              "status": "INLINED",
-            },
-          ],
-          "message": "",
-          "name": "React.Fragment",
-          "status": "NORMAL",
-        },
-      ],
-      "message": "",
-      "name": "App",
-      "status": "ROOT",
-    },
-  ],
-  "inlinedComponents": 3,
-  "optimizedNestedClosures": 0,
-  "optimizedTrees": 1,
-}
-`;
-
-exports[`Test React with JSX input, JSX output Functional component folding Simple refs 1`] = `
-ReactStatistics {
-  "componentsEvaluated": 2,
-  "evaluatedRootNodes": Array [
-    Object {
-      "children": Array [
-        Object {
-          "children": Array [],
-          "message": "",
-          "name": "A",
-          "status": "INLINED",
-        },
-      ],
-      "message": "",
-      "name": "App",
-      "status": "ROOT",
-    },
-  ],
-  "inlinedComponents": 1,
-  "optimizedNestedClosures": 0,
-  "optimizedTrees": 1,
-}
-`;
-
-exports[`Test React with JSX input, JSX output Functional component folding Simple with Object.assign #2 1`] = `
-ReactStatistics {
-  "componentsEvaluated": 2,
-  "evaluatedRootNodes": Array [
-    Object {
-      "children": Array [
-        Object {
-          "children": Array [],
-          "message": "",
-          "name": "A",
-          "status": "INLINED",
-        },
-      ],
-      "message": "",
-      "name": "App",
-      "status": "ROOT",
-    },
-  ],
-  "inlinedComponents": 1,
-  "optimizedNestedClosures": 0,
-  "optimizedTrees": 1,
-}
-`;
-
-exports[`Test React with JSX input, JSX output Functional component folding Simple with Object.assign #3 1`] = `
-ReactStatistics {
-  "componentsEvaluated": 1,
-  "evaluatedRootNodes": Array [
-    Object {
-      "children": Array [],
-      "message": "",
-      "name": "App",
-      "status": "ROOT",
-    },
-  ],
-  "inlinedComponents": 0,
-  "optimizedNestedClosures": 0,
-  "optimizedTrees": 1,
-}
-`;
-
-exports[`Test React with JSX input, JSX output Functional component folding Simple with Object.assign #4 1`] = `
-ReactStatistics {
-  "componentsEvaluated": 1,
-  "evaluatedRootNodes": Array [
-    Object {
-      "children": Array [],
-      "message": "",
-      "name": "App",
-      "status": "ROOT",
-    },
-  ],
-  "inlinedComponents": 0,
-  "optimizedNestedClosures": 0,
-  "optimizedTrees": 1,
-}
-`;
-
-exports[`Test React with JSX input, JSX output Functional component folding Simple with Object.assign #5 1`] = `
-ReactStatistics {
-  "componentsEvaluated": 1,
-  "evaluatedRootNodes": Array [
-    Object {
-      "children": Array [],
-      "message": "",
-      "name": "App",
-      "status": "ROOT",
-    },
-  ],
-  "inlinedComponents": 0,
-  "optimizedNestedClosures": 0,
-  "optimizedTrees": 1,
-}
-`;
-
-exports[`Test React with JSX input, JSX output Functional component folding Simple with Object.assign 1`] = `
-ReactStatistics {
-  "componentsEvaluated": 2,
-  "evaluatedRootNodes": Array [
-    Object {
-      "children": Array [
-        Object {
-          "children": Array [],
-          "message": "",
-          "name": "A",
-          "status": "INLINED",
-        },
-      ],
-      "message": "",
-      "name": "App",
-      "status": "ROOT",
-    },
-  ],
-  "inlinedComponents": 1,
-  "optimizedNestedClosures": 0,
-  "optimizedTrees": 1,
-}
-`;
-
-exports[`Test React with JSX input, JSX output Functional component folding Simple with abstract props 1`] = `
-ReactStatistics {
-  "componentsEvaluated": 3,
-  "evaluatedRootNodes": Array [
-    Object {
-      "children": Array [
-        Object {
-          "children": Array [
-            Object {
-              "children": Array [],
-              "message": "",
-              "name": "IWantThisToBeInlined",
-              "status": "INLINED",
-            },
-          ],
-          "message": "",
-          "name": "Button",
-          "status": "INLINED",
-        },
-      ],
-      "message": "",
-      "name": "App",
-      "status": "ROOT",
-    },
-  ],
-  "inlinedComponents": 2,
-  "optimizedNestedClosures": 0,
-  "optimizedTrees": 1,
-}
-`;
-
-exports[`Test React with JSX input, JSX output Functional component folding Simple with multiple JSX spreads #2 1`] = `
-ReactStatistics {
-  "componentsEvaluated": 3,
-  "evaluatedRootNodes": Array [
-    Object {
-      "children": Array [
-        Object {
-          "children": Array [
-            Object {
-              "children": Array [],
-              "message": "",
-              "name": "IWantThisToBeInlined",
-              "status": "INLINED",
-            },
-          ],
-          "message": "",
-          "name": "Button",
-          "status": "INLINED",
-        },
-      ],
-      "message": "",
-      "name": "App",
-      "status": "ROOT",
-    },
-  ],
-  "inlinedComponents": 2,
-  "optimizedNestedClosures": 0,
-  "optimizedTrees": 1,
-}
-`;
-
-exports[`Test React with JSX input, JSX output Functional component folding Simple with multiple JSX spreads #3 1`] = `
-ReactStatistics {
-  "componentsEvaluated": 2,
-  "evaluatedRootNodes": Array [
-    Object {
-      "children": Array [
-        Object {
-          "children": Array [],
-          "message": "",
-          "name": "Button",
-          "status": "INLINED",
-        },
-      ],
-      "message": "",
-      "name": "App",
-      "status": "ROOT",
-    },
-  ],
-  "inlinedComponents": 1,
-  "optimizedNestedClosures": 0,
-  "optimizedTrees": 1,
-}
-`;
-
-exports[`Test React with JSX input, JSX output Functional component folding Simple with multiple JSX spreads #4 1`] = `
-ReactStatistics {
-  "componentsEvaluated": 1,
-  "evaluatedRootNodes": Array [
-    Object {
-      "children": Array [],
-      "message": "",
-      "name": "App",
-      "status": "ROOT",
-    },
-  ],
-  "inlinedComponents": 0,
-  "optimizedNestedClosures": 0,
-  "optimizedTrees": 1,
-}
-`;
-
-exports[`Test React with JSX input, JSX output Functional component folding Simple with multiple JSX spreads #5 1`] = `
-ReactStatistics {
-  "componentsEvaluated": 1,
-  "evaluatedRootNodes": Array [
-    Object {
-      "children": Array [],
-      "message": "",
-      "name": "App",
-      "status": "ROOT",
-    },
-  ],
-  "inlinedComponents": 0,
-  "optimizedNestedClosures": 0,
-  "optimizedTrees": 1,
-}
-`;
-
-exports[`Test React with JSX input, JSX output Functional component folding Simple with multiple JSX spreads #6 1`] = `
-ReactStatistics {
-  "componentsEvaluated": 1,
-  "evaluatedRootNodes": Array [
-    Object {
-      "children": Array [],
-      "message": "",
-      "name": "App",
-      "status": "ROOT",
-    },
-  ],
-  "inlinedComponents": 0,
-  "optimizedNestedClosures": 0,
-  "optimizedTrees": 1,
-}
-`;
-
-exports[`Test React with JSX input, JSX output Functional component folding Simple with multiple JSX spreads 1`] = `
-ReactStatistics {
-  "componentsEvaluated": 3,
-  "evaluatedRootNodes": Array [
-    Object {
-      "children": Array [
-        Object {
-          "children": Array [
-            Object {
-              "children": Array [],
-              "message": "",
-              "name": "IWantThisToBeInlined",
-              "status": "INLINED",
-            },
-          ],
-          "message": "",
-          "name": "Button",
-          "status": "INLINED",
-        },
-      ],
-      "message": "",
-      "name": "App",
-      "status": "ROOT",
-    },
-  ],
-  "inlinedComponents": 2,
-  "optimizedNestedClosures": 0,
-  "optimizedTrees": 1,
-}
-`;
-
-exports[`Test React with JSX input, JSX output Functional component folding Simple with new expression 1`] = `
-ReactStatistics {
-  "componentsEvaluated": 1,
-  "evaluatedRootNodes": Array [
-    Object {
-      "children": Array [],
-      "message": "",
-      "name": "App",
-      "status": "ROOT",
-    },
-  ],
-  "inlinedComponents": 0,
-  "optimizedNestedClosures": 0,
-  "optimizedTrees": 1,
-}
-`;
-
-exports[`Test React with JSX input, JSX output Functional component folding Simple with unary expressions 1`] = `
-ReactStatistics {
-  "componentsEvaluated": 2,
-  "evaluatedRootNodes": Array [
-    Object {
-      "children": Array [
-        Object {
-          "children": Array [],
-          "message": "",
-          "name": "Child",
-          "status": "INLINED",
-        },
-      ],
-      "message": "",
-      "name": "App",
-      "status": "ROOT",
-    },
-  ],
-  "inlinedComponents": 1,
-  "optimizedNestedClosures": 0,
-  "optimizedTrees": 1,
-}
-`;
-
-exports[`Test React with JSX input, JSX output Render props React Context 1`] = `
-ReactStatistics {
-  "componentsEvaluated": 3,
-  "evaluatedRootNodes": Array [
-    Object {
-      "children": Array [
-        Object {
-          "children": Array [
-            Object {
-              "children": Array [
-                Object {
-                  "children": Array [],
-                  "message": "",
-                  "name": "Context.Consumer",
-                  "status": "RENDER_PROPS",
-                },
-              ],
-              "message": "",
-              "name": "Child",
-              "status": "INLINED",
-            },
-          ],
-          "message": "",
-          "name": "Context.Provider",
-          "status": "NORMAL",
-        },
-      ],
-      "message": "",
-      "name": "App",
-      "status": "ROOT",
-    },
-  ],
-  "inlinedComponents": 1,
-  "optimizedNestedClosures": 1,
-  "optimizedTrees": 1,
-}
-`;
-
-exports[`Test React with JSX input, JSX output Render props React Context 2 1`] = `
-ReactStatistics {
-  "componentsEvaluated": 3,
-  "evaluatedRootNodes": Array [
-    Object {
-      "children": Array [
-        Object {
-          "children": Array [
-            Object {
-              "children": Array [
-                Object {
-                  "children": Array [],
-                  "message": "",
-                  "name": "Context.Consumer",
-                  "status": "RENDER_PROPS",
-                },
-              ],
-              "message": "",
-              "name": "Child",
-              "status": "INLINED",
-            },
-          ],
-          "message": "",
-          "name": "Context.Provider",
-          "status": "NORMAL",
-        },
-      ],
-      "message": "",
-      "name": "App",
-      "status": "ROOT",
-    },
-  ],
-  "inlinedComponents": 1,
-  "optimizedNestedClosures": 1,
-  "optimizedTrees": 1,
-}
-`;
-
-exports[`Test React with JSX input, JSX output Render props React Context 3 1`] = `
-ReactStatistics {
-  "componentsEvaluated": 2,
-  "evaluatedRootNodes": Array [
-    Object {
-      "children": Array [
-        Object {
-          "children": Array [
-            Object {
-              "children": Array [],
-              "message": "",
-              "name": "Context.Consumer",
-              "status": "RENDER_PROPS",
-            },
-          ],
-          "message": "",
-          "name": "Child",
-          "status": "INLINED",
-        },
-      ],
-      "message": "",
-      "name": "App",
-      "status": "ROOT",
-    },
-  ],
-  "inlinedComponents": 1,
-  "optimizedNestedClosures": 1,
-  "optimizedTrees": 1,
-}
-`;
-
-exports[`Test React with JSX input, JSX output Render props React Context 4 1`] = `
-ReactStatistics {
-  "componentsEvaluated": 5,
-  "evaluatedRootNodes": Array [
-    Object {
-      "children": Array [
-        Object {
-          "children": Array [
-            Object {
-              "children": Array [
-                Object {
-                  "children": Array [
-                    Object {
-                      "children": Array [],
-                      "message": "",
-                      "name": "Context.Consumer",
-                      "status": "RENDER_PROPS",
-                    },
-                  ],
-                  "message": "",
-                  "name": "Child",
-                  "status": "INLINED",
-                },
-              ],
-              "message": "",
-              "name": "Context.Provider",
-              "status": "NORMAL",
-            },
-            Object {
-              "children": Array [
-                Object {
-                  "children": Array [],
-                  "message": "",
-                  "name": "Context.Consumer",
-                  "status": "RENDER_PROPS",
-                },
-              ],
-              "message": "",
-              "name": "Child",
-              "status": "INLINED",
-            },
-          ],
-          "message": "",
-          "name": "Context.Provider",
-          "status": "NORMAL",
-        },
-      ],
-      "message": "",
-      "name": "App",
-      "status": "ROOT",
-    },
-  ],
-  "inlinedComponents": 2,
-  "optimizedNestedClosures": 2,
-  "optimizedTrees": 1,
-}
-`;
-
-exports[`Test React with JSX input, JSX output Render props React Context 5 1`] = `
-ReactStatistics {
-  "componentsEvaluated": 4,
-  "evaluatedRootNodes": Array [
-    Object {
-      "children": Array [
-        Object {
-          "children": Array [
-            Object {
-              "children": Array [
-                Object {
-                  "children": Array [],
-                  "message": "",
-                  "name": "Context.Consumer",
-                  "status": "RENDER_PROPS",
-                },
-              ],
-              "message": "",
-              "name": "Child",
-              "status": "INLINED",
-            },
-          ],
-          "message": "",
-          "name": "Context.Provider",
-          "status": "NORMAL",
-        },
-        Object {
-          "children": Array [
-            Object {
-              "children": Array [],
-              "message": "",
-              "name": "Context.Consumer",
-              "status": "RENDER_PROPS",
-            },
-          ],
-          "message": "",
-          "name": "Child",
-          "status": "INLINED",
-        },
-      ],
-      "message": "",
-      "name": "App",
-      "status": "ROOT",
-    },
-  ],
-  "inlinedComponents": 2,
-  "optimizedNestedClosures": 2,
-  "optimizedTrees": 1,
-}
-`;
-
-exports[`Test React with JSX input, JSX output Render props React Context 6 1`] = `
-ReactStatistics {
-  "componentsEvaluated": 3,
-  "evaluatedRootNodes": Array [
-    Object {
-      "children": Array [
-        Object {
-          "children": Array [
-            Object {
-              "children": Array [
-                Object {
-                  "children": Array [],
-                  "message": "",
-                  "name": "Context.Consumer",
-                  "status": "RENDER_PROPS",
-                },
-              ],
-              "message": "",
-              "name": "Child",
-              "status": "INLINED",
-            },
-          ],
-          "message": "",
-          "name": "Context.Provider",
-          "status": "NORMAL",
-        },
-      ],
-      "message": "",
-      "name": "App",
-      "status": "ROOT",
-    },
-  ],
-  "inlinedComponents": 1,
-  "optimizedNestedClosures": 1,
-  "optimizedTrees": 1,
-}
-`;
-
-exports[`Test React with JSX input, JSX output Render props Relay QueryRenderer 1`] = `
-ReactStatistics {
-  "componentsEvaluated": 1,
-  "evaluatedRootNodes": Array [
-    Object {
-      "children": Array [
-        Object {
-          "children": Array [],
-          "message": "",
-          "name": "QueryRenderer",
-          "status": "RENDER_PROPS",
-        },
-      ],
-      "message": "",
-      "name": "App",
-      "status": "ROOT",
-    },
-  ],
-  "inlinedComponents": 0,
-  "optimizedNestedClosures": 1,
-  "optimizedTrees": 1,
-}
-`;
-
-exports[`Test React with JSX input, JSX output Render props Relay QueryRenderer 2 1`] = `
-ReactStatistics {
-  "componentsEvaluated": 1,
-  "evaluatedRootNodes": Array [
-    Object {
-      "children": Array [
-        Object {
-          "children": Array [],
-          "message": "",
-          "name": "QueryRenderer",
-          "status": "RENDER_PROPS",
-        },
-      ],
-      "message": "",
-      "name": "App",
-      "status": "ROOT",
-    },
-  ],
-  "inlinedComponents": 0,
-  "optimizedNestedClosures": 1,
-  "optimizedTrees": 1,
-}
-`;
-
-exports[`Test React with JSX input, JSX output Render props Relay QueryRenderer 3 1`] = `
-ReactStatistics {
-  "componentsEvaluated": 3,
-  "evaluatedRootNodes": Array [
-    Object {
-      "children": Array [
-        Object {
-          "children": Array [
-            Object {
-              "children": Array [],
-              "message": "",
-              "name": "SomeClassThatShouldNotMakeRootAClass",
-              "status": "NEW_TREE",
-            },
-          ],
-          "message": "",
-          "name": "QueryRenderer",
-          "status": "RENDER_PROPS",
-        },
-      ],
-      "message": "",
-      "name": "App",
-      "status": "ROOT",
-    },
-  ],
-  "inlinedComponents": 0,
-  "optimizedNestedClosures": 1,
-  "optimizedTrees": 2,
-}
-`;
-
-exports[`Test React with JSX input, JSX output fb-www mocks Function bind 1`] = `
-ReactStatistics {
-  "componentsEvaluated": 2,
-  "evaluatedRootNodes": Array [
-    Object {
-      "children": Array [
-        Object {
-          "children": Array [],
-          "message": "",
-          "name": "Middle",
-          "status": "INLINED",
-        },
-      ],
-      "message": "",
-      "name": "App",
-      "status": "ROOT",
-    },
-  ],
-  "inlinedComponents": 1,
-  "optimizedNestedClosures": 0,
-  "optimizedTrees": 1,
-}
-`;
-
-exports[`Test React with JSX input, JSX output fb-www mocks Hacker News app 1`] = `
-ReactStatistics {
-  "componentsEvaluated": 5,
-  "evaluatedRootNodes": Array [
-    Object {
-      "children": Array [
-        Object {
-          "children": Array [
-            Object {
-              "children": Array [
-                Object {
-                  "children": Array [],
-                  "message": "",
-                  "name": "HeaderBar",
-                  "status": "INLINED",
-                },
-                Object {
-                  "children": Array [],
-                  "message": "",
-                  "name": "StoryList",
-                  "status": "INLINED",
-                },
-              ],
-              "message": "",
-              "name": "React.Fragment",
-              "status": "NORMAL",
-            },
-          ],
-          "message": "",
-          "name": "AppBody",
-          "status": "INLINED",
-        },
-      ],
-      "message": "",
-      "name": "App",
-      "status": "ROOT",
-    },
-  ],
-  "inlinedComponents": 3,
-  "optimizedNestedClosures": 0,
-  "optimizedTrees": 1,
-}
-`;
-
-exports[`Test React with JSX input, JSX output fb-www mocks fb-www 1`] = `
-ReactStatistics {
-  "componentsEvaluated": 1,
-  "evaluatedRootNodes": Array [
-    Object {
-      "children": Array [
-        Object {
-          "children": Array [],
-          "message": "",
-          "name": "QueryRenderer",
-          "status": "RENDER_PROPS",
-        },
-      ],
-      "message": "",
-      "name": "App",
-      "status": "ROOT",
-    },
-  ],
-  "inlinedComponents": 0,
-  "optimizedNestedClosures": 1,
-  "optimizedTrees": 1,
-}
-`;
-
-exports[`Test React with JSX input, JSX output fb-www mocks fb-www 2 1`] = `
-ReactStatistics {
-  "componentsEvaluated": 1,
-  "evaluatedRootNodes": Array [
-    Object {
-      "children": Array [],
-      "message": "",
-      "name": "Hello",
-      "status": "ROOT",
-    },
-  ],
-  "inlinedComponents": 0,
-  "optimizedNestedClosures": 0,
-  "optimizedTrees": 1,
-}
-`;
-
-exports[`Test React with JSX input, JSX output fb-www mocks fb-www 3 1`] = `
-ReactStatistics {
-  "componentsEvaluated": 0,
-  "evaluatedRootNodes": Array [],
-  "inlinedComponents": 0,
-  "optimizedNestedClosures": 0,
-  "optimizedTrees": 0,
-}
-`;
-
-exports[`Test React with JSX input, JSX output fb-www mocks fb-www 4 1`] = `
-ReactStatistics {
-  "componentsEvaluated": 0,
-  "evaluatedRootNodes": Array [],
-  "inlinedComponents": 0,
-  "optimizedNestedClosures": 0,
-  "optimizedTrees": 0,
-}
-`;
-
-exports[`Test React with JSX input, JSX output fb-www mocks fb-www 5 1`] = `
-ReactStatistics {
-  "componentsEvaluated": 0,
-  "evaluatedRootNodes": Array [],
-  "inlinedComponents": 0,
-  "optimizedNestedClosures": 0,
-  "optimizedTrees": 0,
-}
-`;
-
-exports[`Test React with JSX input, JSX output fb-www mocks fb-www 6 1`] = `
-ReactStatistics {
-  "componentsEvaluated": 0,
-  "evaluatedRootNodes": Array [],
-  "inlinedComponents": 0,
-  "optimizedNestedClosures": 0,
-  "optimizedTrees": 0,
-}
-`;
-
-exports[`Test React with JSX input, JSX output fb-www mocks fb-www 7 1`] = `
-ReactStatistics {
-  "componentsEvaluated": 1,
-  "evaluatedRootNodes": Array [
-    Object {
-      "children": Array [],
-      "message": "",
-      "name": "App",
-      "status": "ROOT",
-    },
-  ],
-  "inlinedComponents": 0,
-  "optimizedNestedClosures": 0,
-  "optimizedTrees": 1,
-}
-`;
-
-exports[`Test React with JSX input, JSX output fb-www mocks fb-www 8 1`] = `
-ReactStatistics {
-  "componentsEvaluated": 3,
-  "evaluatedRootNodes": Array [
-    Object {
-      "children": Array [
-        Object {
-          "children": Array [],
-          "message": "RelayContainer",
-          "name": "WrappedApp",
-          "status": "NEW_TREE",
-        },
-      ],
-      "message": "",
-      "name": "App",
-      "status": "ROOT",
-    },
-  ],
-  "inlinedComponents": 0,
-  "optimizedNestedClosures": 0,
-  "optimizedTrees": 2,
-}
-`;
-
-exports[`Test React with JSX input, JSX output fb-www mocks fb-www 9 1`] = `
-ReactStatistics {
-  "componentsEvaluated": 9,
-  "evaluatedRootNodes": Array [
-    Object {
-      "children": Array [
-        Object {
-          "children": Array [
-            Object {
-              "children": Array [
-                Object {
-                  "children": Array [],
-                  "message": "",
-                  "name": "B",
-                  "status": "INLINED",
-                },
-                Object {
-                  "children": Array [],
-                  "message": "",
-                  "name": "C",
-                  "status": "INLINED",
-                },
-              ],
-              "message": "",
-              "name": "React.Fragment",
-              "status": "NORMAL",
-            },
-          ],
-          "message": "",
-          "name": "A",
-          "status": "INLINED",
-        },
-        Object {
-          "children": Array [
-            Object {
-              "children": Array [
-                Object {
-                  "children": Array [],
-                  "message": "",
-                  "name": "B",
-                  "status": "INLINED",
-                },
-                Object {
-                  "children": Array [],
-                  "message": "",
-                  "name": "C",
-                  "status": "INLINED",
-                },
-              ],
-              "message": "",
-              "name": "React.Fragment",
-              "status": "NORMAL",
-            },
-          ],
-          "message": "",
-          "name": "A",
-          "status": "INLINED",
-        },
-      ],
-      "message": "",
-      "name": "App",
-      "status": "ROOT",
-    },
-  ],
-  "inlinedComponents": 6,
-  "optimizedNestedClosures": 0,
-  "optimizedTrees": 1,
-}
-`;
-
-exports[`Test React with JSX input, JSX output fb-www mocks fb-www 10 1`] = `
-ReactStatistics {
-  "componentsEvaluated": 5,
-  "evaluatedRootNodes": Array [
-    Object {
-      "children": Array [
-        Object {
-          "children": Array [
-            Object {
-              "children": Array [
-                Object {
-                  "children": Array [],
-                  "message": "",
-                  "name": "B",
-                  "status": "INLINED",
-                },
-                Object {
-                  "children": Array [],
-                  "message": "",
-                  "name": "C",
-                  "status": "INLINED",
-                },
-              ],
-              "message": "",
-              "name": "React.Fragment",
-              "status": "NORMAL",
-            },
-          ],
-          "message": "",
-          "name": "A",
-          "status": "INLINED",
-        },
-      ],
-      "message": "",
-      "name": "App",
-      "status": "ROOT",
-    },
-  ],
-  "inlinedComponents": 3,
-  "optimizedNestedClosures": 0,
-  "optimizedTrees": 1,
-}
-`;
-
-exports[`Test React with JSX input, JSX output fb-www mocks fb-www 11 1`] = `
-ReactStatistics {
-  "componentsEvaluated": 13,
-  "evaluatedRootNodes": Array [
-    Object {
-      "children": Array [
-        Object {
-          "children": Array [
-            Object {
-              "children": Array [
-                Object {
-                  "children": Array [],
-                  "message": "",
-                  "name": "B",
-                  "status": "INLINED",
-                },
-                Object {
-                  "children": Array [],
-                  "message": "",
-                  "name": "C",
-                  "status": "INLINED",
-                },
-              ],
-              "message": "",
-              "name": "React.Fragment",
-              "status": "NORMAL",
-            },
-          ],
-          "message": "",
-          "name": "A",
-          "status": "INLINED",
-        },
-        Object {
-          "children": Array [
-            Object {
-              "children": Array [
-                Object {
-                  "children": Array [],
-                  "message": "",
-                  "name": "B",
-                  "status": "INLINED",
-                },
-                Object {
-                  "children": Array [],
-                  "message": "",
-                  "name": "C",
-                  "status": "INLINED",
-                },
-              ],
-              "message": "",
-              "name": "React.Fragment",
-              "status": "NORMAL",
-            },
-          ],
-          "message": "",
-          "name": "A",
-          "status": "INLINED",
-        },
-        Object {
-          "children": Array [
-            Object {
-              "children": Array [
-                Object {
-                  "children": Array [],
-                  "message": "",
-                  "name": "B",
-                  "status": "INLINED",
-                },
-                Object {
-                  "children": Array [],
-                  "message": "",
-                  "name": "C",
-                  "status": "INLINED",
-                },
-              ],
-              "message": "",
-              "name": "React.Fragment",
-              "status": "NORMAL",
-            },
-          ],
-          "message": "",
-          "name": "A",
-          "status": "INLINED",
-        },
-      ],
-      "message": "",
-      "name": "App",
-      "status": "ROOT",
-    },
-  ],
-  "inlinedComponents": 9,
-  "optimizedNestedClosures": 0,
-  "optimizedTrees": 1,
-}
-`;
-
-exports[`Test React with JSX input, JSX output fb-www mocks fb-www 13 1`] = `
-ReactStatistics {
-  "componentsEvaluated": 0,
-  "evaluatedRootNodes": Array [],
-  "inlinedComponents": 0,
-  "optimizedNestedClosures": 0,
-  "optimizedTrees": 0,
-}
-`;
-
-exports[`Test React with JSX input, JSX output fb-www mocks fb-www 14 1`] = `
-ReactStatistics {
-  "componentsEvaluated": 4,
-  "evaluatedRootNodes": Array [
-    Object {
-      "children": Array [
-        Object {
-          "children": Array [
-            Object {
-              "children": Array [],
-              "message": "",
-              "name": "Child",
-              "status": "INLINED",
-            },
-          ],
-          "message": "RelayContainer",
-          "name": "WrappedApp",
-          "status": "INLINED",
-        },
-      ],
-      "message": "",
-      "name": "App",
-      "status": "ROOT",
-    },
-  ],
-  "inlinedComponents": 2,
-  "optimizedNestedClosures": 0,
-  "optimizedTrees": 1,
-}
-`;
-
-exports[`Test React with JSX input, JSX output fb-www mocks fb-www 15 1`] = `
-ReactStatistics {
-  "componentsEvaluated": 4,
-  "evaluatedRootNodes": Array [
-    Object {
-      "children": Array [
-        Object {
-          "children": Array [],
-          "message": "evaluation failed",
-          "name": "Inner",
-          "status": "BAIL-OUT",
-        },
-        Object {
-          "children": Array [],
-          "message": "evaluation failed",
-          "name": "Inner",
-          "status": "BAIL-OUT",
-        },
-      ],
-      "message": "",
-      "name": "Outer",
-      "status": "ROOT",
-    },
-  ],
-  "inlinedComponents": 0,
-  "optimizedNestedClosures": 0,
-  "optimizedTrees": 2,
-}
-`;
-
-<<<<<<< HEAD
-exports[`Test React with JSX input, JSX output fb-www mocks fb-www 18 1`] = `
-ReactStatistics {
-  "componentsEvaluated": 1,
-  "evaluatedRootNodes": Array [
-    Object {
-      "children": Array [],
-=======
-exports[`Test React with JSX input, JSX output fb-www mocks fb-www 17 1`] = `
-ReactStatistics {
-  "componentsEvaluated": 4,
-  "evaluatedRootNodes": Array [
-    Object {
-      "children": Array [
-        Object {
-          "children": Array [
-            Object {
-              "children": Array [
-                Object {
-                  "children": Array [],
-                  "message": "",
-                  "name": "Inner",
-                  "status": "INLINED",
-                },
-              ],
-              "message": "",
-              "name": "Middle",
-              "status": "INLINED",
-            },
-          ],
-          "message": "",
-          "name": "Outer",
-          "status": "INLINED",
-        },
-      ],
->>>>>>> fb6d352f
-      "message": "",
-      "name": "App",
-      "status": "ROOT",
-    },
-  ],
-<<<<<<< HEAD
-  "inlinedComponents": 0,
-=======
-  "inlinedComponents": 3,
->>>>>>> fb6d352f
-  "optimizedNestedClosures": 0,
-  "optimizedTrees": 1,
-}
-`;
-
-exports[`Test React with JSX input, JSX output fb-www mocks repl example 1`] = `
-ReactStatistics {
-  "componentsEvaluated": 7,
-  "evaluatedRootNodes": Array [
-    Object {
-      "children": Array [
-        Object {
-          "children": Array [
-            Object {
-              "children": Array [],
-              "message": "",
-              "name": "Yar",
-              "status": "INLINED",
-            },
-          ],
-          "message": "",
-          "name": "Bar",
-          "status": "INLINED",
-        },
-        Object {
-          "children": Array [
-            Object {
-              "children": Array [],
-              "message": "",
-              "name": "Yar",
-              "status": "INLINED",
-            },
-          ],
-          "message": "",
-          "name": "Bar",
-          "status": "INLINED",
-        },
-        Object {
-          "children": Array [
-            Object {
-              "children": Array [],
-              "message": "",
-              "name": "Yar",
-              "status": "INLINED",
-            },
-          ],
-          "message": "",
-          "name": "Bar",
-          "status": "INLINED",
-        },
-      ],
-      "message": "",
-      "name": "Foo",
-      "status": "ROOT",
-    },
-  ],
-  "inlinedComponents": 6,
-  "optimizedNestedClosures": 0,
-  "optimizedTrees": 1,
-}
-`;
-
-exports[`Test React with JSX input, create-element output Class component folding Classes with state 1`] = `
-ReactStatistics {
-  "componentsEvaluated": 1,
-  "evaluatedRootNodes": Array [
-    Object {
-      "children": Array [],
-      "message": "",
-      "name": "App",
-      "status": "ROOT",
-    },
-  ],
-  "inlinedComponents": 0,
-  "optimizedNestedClosures": 0,
-  "optimizedTrees": 1,
-}
-`;
-
-exports[`Test React with JSX input, create-element output Class component folding Complex class components folding into functional root component #2 1`] = `
-ReactStatistics {
-  "componentsEvaluated": 4,
-  "evaluatedRootNodes": Array [
-    Object {
-      "children": Array [
-        Object {
-          "children": Array [
-            Object {
-              "children": Array [],
-              "message": "",
-              "name": "Child2",
-              "status": "INLINED",
-            },
-          ],
-          "message": "",
-          "name": "Child",
-          "status": "NEW_TREE",
-        },
-      ],
-      "message": "",
-      "name": "App",
-      "status": "ROOT",
-    },
-  ],
-  "inlinedComponents": 1,
-  "optimizedNestedClosures": 0,
-  "optimizedTrees": 2,
-}
-`;
-
-exports[`Test React with JSX input, create-element output Class component folding Complex class components folding into functional root component #3 1`] = `
-ReactStatistics {
-  "componentsEvaluated": 4,
-  "evaluatedRootNodes": Array [
-    Object {
-      "children": Array [
-        Object {
-          "children": Array [
-            Object {
-              "children": Array [],
-              "message": "",
-              "name": "Child2",
-              "status": "INLINED",
-            },
-          ],
-          "message": "",
-          "name": "Child",
-          "status": "NEW_TREE",
-        },
-      ],
-      "message": "",
-      "name": "App",
-      "status": "ROOT",
-    },
-  ],
-  "inlinedComponents": 1,
-  "optimizedNestedClosures": 0,
-  "optimizedTrees": 2,
-}
-`;
-
-exports[`Test React with JSX input, create-element output Class component folding Complex class components folding into functional root component #4 1`] = `
-ReactStatistics {
-  "componentsEvaluated": 12,
-  "evaluatedRootNodes": Array [
-    Object {
-      "children": Array [
-        Object {
-          "children": Array [],
-          "message": "",
-          "name": "Child",
-          "status": "NEW_TREE",
-        },
-        Object {
-          "children": Array [],
-          "message": "",
-          "name": "Child",
-          "status": "NEW_TREE",
-        },
-        Object {
-          "children": Array [],
-          "message": "",
-          "name": "Child",
-          "status": "NEW_TREE",
-        },
-        Object {
-          "children": Array [],
-          "message": "",
-          "name": "Child",
-          "status": "NEW_TREE",
-        },
-        Object {
-          "children": Array [],
-          "message": "",
-          "name": "Child",
-          "status": "NEW_TREE",
-        },
-        Object {
-          "children": Array [],
-          "message": "",
-          "name": "Child",
-          "status": "NEW_TREE",
-        },
-        Object {
-          "children": Array [],
-          "message": "",
-          "name": "Child",
-          "status": "NEW_TREE",
-        },
-        Object {
-          "children": Array [],
-          "message": "",
-          "name": "Child",
-          "status": "NEW_TREE",
-        },
-        Object {
-          "children": Array [],
-          "message": "",
-          "name": "Child",
-          "status": "NEW_TREE",
-        },
-        Object {
-          "children": Array [],
-          "message": "",
-          "name": "Child",
-          "status": "NEW_TREE",
-        },
-      ],
-      "message": "",
-      "name": "App",
-      "status": "ROOT",
-    },
-  ],
-  "inlinedComponents": 0,
-  "optimizedNestedClosures": 0,
-  "optimizedTrees": 2,
-}
-`;
-
-exports[`Test React with JSX input, create-element output Class component folding Complex class components folding into functional root component #5 1`] = `
-ReactStatistics {
-  "componentsEvaluated": 4,
-  "evaluatedRootNodes": Array [
-    Object {
-      "children": Array [
-        Object {
-          "children": Array [
-            Object {
-              "children": Array [],
-              "message": "",
-              "name": "Child2",
-              "status": "INLINED",
-            },
-          ],
-          "message": "",
-          "name": "Child",
-          "status": "NEW_TREE",
-        },
-      ],
-      "message": "",
-      "name": "App",
-      "status": "ROOT",
-    },
-  ],
-  "inlinedComponents": 1,
-  "optimizedNestedClosures": 0,
-  "optimizedTrees": 2,
-}
-`;
-
-exports[`Test React with JSX input, create-element output Class component folding Complex class components folding into functional root component 1`] = `
-ReactStatistics {
-  "componentsEvaluated": 3,
-  "evaluatedRootNodes": Array [
-    Object {
-      "children": Array [
-        Object {
-          "children": Array [],
-          "message": "",
-          "name": "Child",
-          "status": "NEW_TREE",
-        },
-      ],
-      "message": "",
-      "name": "App",
-      "status": "ROOT",
-    },
-  ],
-  "inlinedComponents": 0,
-  "optimizedNestedClosures": 0,
-  "optimizedTrees": 2,
-}
-`;
-
-exports[`Test React with JSX input, create-element output Class component folding Inheritance chaining 1`] = `
-ReactStatistics {
-  "componentsEvaluated": 3,
-  "evaluatedRootNodes": Array [
-    Object {
-      "children": Array [
-        Object {
-          "children": Array [],
-          "message": "",
-          "name": "Child",
-          "status": "NEW_TREE",
-        },
-      ],
-      "message": "",
-      "name": "App",
-      "status": "ROOT",
-    },
-  ],
-  "inlinedComponents": 0,
-  "optimizedNestedClosures": 0,
-  "optimizedTrees": 2,
-}
-`;
-
-exports[`Test React with JSX input, create-element output Class component folding Simple 1`] = `
-ReactStatistics {
-  "componentsEvaluated": 1,
-  "evaluatedRootNodes": Array [
-    Object {
-      "children": Array [],
-      "message": "",
-      "name": "MyComponent",
-      "status": "ROOT",
-    },
-  ],
-  "inlinedComponents": 0,
-  "optimizedNestedClosures": 0,
-  "optimizedTrees": 1,
-}
-`;
-
-exports[`Test React with JSX input, create-element output Class component folding Simple classes #2 1`] = `
-ReactStatistics {
-  "componentsEvaluated": 1,
-  "evaluatedRootNodes": Array [
-    Object {
-      "children": Array [],
-      "message": "",
-      "name": "App",
-      "status": "ROOT",
-    },
-  ],
-  "inlinedComponents": 0,
-  "optimizedNestedClosures": 0,
-  "optimizedTrees": 1,
-}
-`;
-
-exports[`Test React with JSX input, create-element output Class component folding Simple classes #3 1`] = `
-ReactStatistics {
-  "componentsEvaluated": 3,
-  "evaluatedRootNodes": Array [
-    Object {
-      "children": Array [
-        Object {
-          "children": Array [],
-          "message": "",
-          "name": "Child",
-          "status": "NEW_TREE",
-        },
-      ],
-      "message": "",
-      "name": "App",
-      "status": "ROOT",
-    },
-  ],
-  "inlinedComponents": 0,
-  "optimizedNestedClosures": 0,
-  "optimizedTrees": 2,
-}
-`;
-
-exports[`Test React with JSX input, create-element output Class component folding Simple classes 1`] = `
-ReactStatistics {
-  "componentsEvaluated": 2,
-  "evaluatedRootNodes": Array [
-    Object {
-      "children": Array [
-        Object {
-          "children": Array [],
-          "message": "",
-          "name": "Child",
-          "status": "INLINED",
-        },
-      ],
-      "message": "",
-      "name": "App",
-      "status": "ROOT",
-    },
-  ],
-  "inlinedComponents": 1,
-  "optimizedNestedClosures": 0,
-  "optimizedTrees": 1,
-}
-`;
-
-exports[`Test React with JSX input, create-element output Factory class component folding Simple factory classes 1`] = `
-ReactStatistics {
-  "componentsEvaluated": 1,
-  "evaluatedRootNodes": Array [
-    Object {
-      "children": Array [],
-      "message": "",
-      "name": "FactoryComponent",
-      "status": "ROOT",
-    },
-  ],
-  "inlinedComponents": 0,
-  "optimizedNestedClosures": 0,
-  "optimizedTrees": 1,
-}
-`;
-
-exports[`Test React with JSX input, create-element output Factory class component folding Simple factory classes 2 1`] = `
-ReactStatistics {
-  "componentsEvaluated": 3,
-  "evaluatedRootNodes": Array [
-    Object {
-      "children": Array [
-        Object {
-          "children": Array [],
-          "message": "non-root factory class components are not suppoted",
-          "name": "FactoryComponent",
-          "status": "BAIL-OUT",
-        },
-      ],
-      "message": "",
-      "name": "App",
-      "status": "ROOT",
-    },
-  ],
-  "inlinedComponents": 0,
-  "optimizedNestedClosures": 0,
-  "optimizedTrees": 2,
-}
-`;
-
-exports[`Test React with JSX input, create-element output First render only Class component as root with refs 1`] = `
-ReactStatistics {
-  "componentsEvaluated": 3,
-  "evaluatedRootNodes": Array [
-    Object {
-      "children": Array [
-        Object {
-          "children": Array [
-            Object {
-              "children": Array [],
-              "message": "",
-              "name": "SubChild",
-              "status": "INLINED",
-            },
-          ],
-          "message": "",
-          "name": "Child",
-          "status": "INLINED",
-        },
-      ],
-      "message": "",
-      "name": "App",
-      "status": "ROOT",
-    },
-  ],
-  "inlinedComponents": 2,
-  "optimizedNestedClosures": 0,
-  "optimizedTrees": 1,
-}
-`;
-
-exports[`Test React with JSX input, create-element output First render only React Context 1`] = `
-ReactStatistics {
-  "componentsEvaluated": 4,
-  "evaluatedRootNodes": Array [
-    Object {
-      "children": Array [
-        Object {
-          "children": Array [
-            Object {
-              "children": Array [
-                Object {
-                  "children": Array [],
-                  "message": "",
-                  "name": "Context.Consumer",
-                  "status": "INLINED",
-                },
-              ],
-              "message": "",
-              "name": "Child",
-              "status": "INLINED",
-            },
-          ],
-          "message": "",
-          "name": "Context.Provider",
-          "status": "INLINED",
-        },
-      ],
-      "message": "",
-      "name": "App",
-      "status": "ROOT",
-    },
-  ],
-  "inlinedComponents": 3,
-  "optimizedNestedClosures": 0,
-  "optimizedTrees": 1,
-}
-`;
-
-exports[`Test React with JSX input, create-element output First render only React Context 2 1`] = `
-ReactStatistics {
-  "componentsEvaluated": 4,
-  "evaluatedRootNodes": Array [
-    Object {
-      "children": Array [
-        Object {
-          "children": Array [
-            Object {
-              "children": Array [
-                Object {
-                  "children": Array [],
-                  "message": "",
-                  "name": "Context.Consumer",
-                  "status": "INLINED",
-                },
-              ],
-              "message": "",
-              "name": "Child",
-              "status": "INLINED",
-            },
-          ],
-          "message": "",
-          "name": "Context.Provider",
-          "status": "INLINED",
-        },
-      ],
-      "message": "",
-      "name": "App",
-      "status": "ROOT",
-    },
-  ],
-  "inlinedComponents": 3,
-  "optimizedNestedClosures": 0,
-  "optimizedTrees": 1,
-}
-`;
-
-exports[`Test React with JSX input, create-element output First render only React Context 3 1`] = `
-ReactStatistics {
-  "componentsEvaluated": 2,
-  "evaluatedRootNodes": Array [
-    Object {
-      "children": Array [
-        Object {
-          "children": Array [
-            Object {
-              "children": Array [],
-              "message": "",
-              "name": "Context.Consumer",
-              "status": "RENDER_PROPS",
-            },
-          ],
-          "message": "",
-          "name": "Child",
-          "status": "INLINED",
-        },
-      ],
-      "message": "",
-      "name": "App",
-      "status": "ROOT",
-    },
-  ],
-  "inlinedComponents": 1,
-  "optimizedNestedClosures": 1,
-  "optimizedTrees": 1,
-}
-`;
-
-exports[`Test React with JSX input, create-element output First render only React Context 4 1`] = `
-ReactStatistics {
-  "componentsEvaluated": 7,
-  "evaluatedRootNodes": Array [
-    Object {
-      "children": Array [
-        Object {
-          "children": Array [
-            Object {
-              "children": Array [
-                Object {
-                  "children": Array [
-                    Object {
-                      "children": Array [],
-                      "message": "",
-                      "name": "Context.Consumer",
-                      "status": "INLINED",
-                    },
-                  ],
-                  "message": "",
-                  "name": "Child",
-                  "status": "INLINED",
-                },
-              ],
-              "message": "",
-              "name": "Context.Provider",
-              "status": "INLINED",
-            },
-            Object {
-              "children": Array [
-                Object {
-                  "children": Array [],
-                  "message": "",
-                  "name": "Context.Consumer",
-                  "status": "INLINED",
-                },
-              ],
-              "message": "",
-              "name": "Child",
-              "status": "INLINED",
-            },
-          ],
-          "message": "",
-          "name": "Context.Provider",
-          "status": "INLINED",
-        },
-      ],
-      "message": "",
-      "name": "App",
-      "status": "ROOT",
-    },
-  ],
-  "inlinedComponents": 6,
-  "optimizedNestedClosures": 0,
-  "optimizedTrees": 1,
-}
-`;
-
-exports[`Test React with JSX input, create-element output First render only React Context 5 1`] = `
-ReactStatistics {
-  "componentsEvaluated": 5,
-  "evaluatedRootNodes": Array [
-    Object {
-      "children": Array [
-        Object {
-          "children": Array [
-            Object {
-              "children": Array [
-                Object {
-                  "children": Array [],
-                  "message": "",
-                  "name": "Context.Consumer",
-                  "status": "INLINED",
-                },
-              ],
-              "message": "",
-              "name": "Child",
-              "status": "INLINED",
-            },
-          ],
-          "message": "",
-          "name": "Context.Provider",
-          "status": "INLINED",
-        },
-        Object {
-          "children": Array [
-            Object {
-              "children": Array [],
-              "message": "",
-              "name": "Context.Consumer",
-              "status": "RENDER_PROPS",
-            },
-          ],
-          "message": "",
-          "name": "Child",
-          "status": "INLINED",
-        },
-      ],
-      "message": "",
-      "name": "App",
-      "status": "ROOT",
-    },
-  ],
-  "inlinedComponents": 4,
-  "optimizedNestedClosures": 1,
-  "optimizedTrees": 1,
-}
-`;
-
-exports[`Test React with JSX input, create-element output First render only Replace this in callbacks 2 1`] = `
-ReactStatistics {
-  "componentsEvaluated": 2,
-  "evaluatedRootNodes": Array [
-    Object {
-      "children": Array [
-        Object {
-          "children": Array [],
-          "message": "",
-          "name": "Child1",
-          "status": "INLINED",
-        },
-      ],
-      "message": "",
-      "name": "App",
-      "status": "ROOT",
-    },
-  ],
-  "inlinedComponents": 1,
-  "optimizedNestedClosures": 0,
-  "optimizedTrees": 1,
-}
-`;
-
-exports[`Test React with JSX input, create-element output First render only Replace this in callbacks 3 1`] = `
-ReactStatistics {
-  "componentsEvaluated": 2,
-  "evaluatedRootNodes": Array [
-    Object {
-      "children": Array [
-        Object {
-          "children": Array [],
-          "message": "",
-          "name": "Child1",
-          "status": "INLINED",
-        },
-      ],
-      "message": "",
-      "name": "App",
-      "status": "ROOT",
-    },
-  ],
-  "inlinedComponents": 1,
-  "optimizedNestedClosures": 0,
-  "optimizedTrees": 1,
-}
-`;
-
-exports[`Test React with JSX input, create-element output First render only Simple #2 1`] = `
-ReactStatistics {
-  "componentsEvaluated": 2,
-  "evaluatedRootNodes": Array [
-    Object {
-      "children": Array [
-        Object {
-          "children": Array [],
-          "message": "",
-          "name": "A",
-          "status": "INLINED",
-        },
-      ],
-      "message": "",
-      "name": "App",
-      "status": "ROOT",
-    },
-  ],
-  "inlinedComponents": 1,
-  "optimizedNestedClosures": 0,
-  "optimizedTrees": 1,
-}
-`;
-
-exports[`Test React with JSX input, create-element output First render only Simple 1`] = `
-ReactStatistics {
-  "componentsEvaluated": 5,
-  "evaluatedRootNodes": Array [
-    Object {
-      "children": Array [
-        Object {
-          "children": Array [
-            Object {
-              "children": Array [
-                Object {
-                  "children": Array [
-                    Object {
-                      "children": Array [],
-                      "message": "",
-                      "name": "Child3",
-                      "status": "INLINED",
-                    },
-                  ],
-                  "message": "",
-                  "name": "React.Fragment",
-                  "status": "INLINED",
-                },
-              ],
-              "message": "",
-              "name": "Child2",
-              "status": "INLINED",
-            },
-          ],
-          "message": "",
-          "name": "Child1",
-          "status": "INLINED",
-        },
-      ],
-      "message": "",
-      "name": "App",
-      "status": "ROOT",
-    },
-  ],
-  "inlinedComponents": 4,
-  "optimizedNestedClosures": 1,
-  "optimizedTrees": 1,
-}
-`;
-
-exports[`Test React with JSX input, create-element output First render only componentWillMount 1`] = `
-ReactStatistics {
-  "componentsEvaluated": 5,
-  "evaluatedRootNodes": Array [
-    Object {
-      "children": Array [
-        Object {
-          "children": Array [
-            Object {
-              "children": Array [
-                Object {
-                  "children": Array [
-                    Object {
-                      "children": Array [],
-                      "message": "",
-                      "name": "Child3",
-                      "status": "INLINED",
-                    },
-                  ],
-                  "message": "",
-                  "name": "React.Fragment",
-                  "status": "INLINED",
-                },
-              ],
-              "message": "",
-              "name": "Child2",
-              "status": "INLINED",
-            },
-          ],
-          "message": "",
-          "name": "Child1",
-          "status": "INLINED",
-        },
-      ],
-      "message": "",
-      "name": "App",
-      "status": "ROOT",
-    },
-  ],
-  "inlinedComponents": 4,
-  "optimizedNestedClosures": 1,
-  "optimizedTrees": 1,
-}
-`;
-
-exports[`Test React with JSX input, create-element output First render only getDerivedStateFromProps 1`] = `
-ReactStatistics {
-  "componentsEvaluated": 5,
-  "evaluatedRootNodes": Array [
-    Object {
-      "children": Array [
-        Object {
-          "children": Array [
-            Object {
-              "children": Array [
-                Object {
-                  "children": Array [
-                    Object {
-                      "children": Array [],
-                      "message": "",
-                      "name": "Child3",
-                      "status": "INLINED",
-                    },
-                  ],
-                  "message": "",
-                  "name": "React.Fragment",
-                  "status": "INLINED",
-                },
-              ],
-              "message": "",
-              "name": "Child2",
-              "status": "INLINED",
-            },
-          ],
-          "message": "",
-          "name": "Child1",
-          "status": "INLINED",
-        },
-      ],
-      "message": "",
-      "name": "App",
-      "status": "ROOT",
-    },
-  ],
-  "inlinedComponents": 4,
-  "optimizedNestedClosures": 1,
-  "optimizedTrees": 1,
-}
-`;
-
-exports[`Test React with JSX input, create-element output First render only getDerivedStateFromProps 2 1`] = `
-ReactStatistics {
-  "componentsEvaluated": 5,
-  "evaluatedRootNodes": Array [
-    Object {
-      "children": Array [
-        Object {
-          "children": Array [
-            Object {
-              "children": Array [
-                Object {
-                  "children": Array [
-                    Object {
-                      "children": Array [],
-                      "message": "",
-                      "name": "Child3",
-                      "status": "INLINED",
-                    },
-                  ],
-                  "message": "",
-                  "name": "React.Fragment",
-                  "status": "INLINED",
-                },
-              ],
-              "message": "",
-              "name": "Child2",
-              "status": "INLINED",
-            },
-          ],
-          "message": "",
-          "name": "Child1",
-          "status": "INLINED",
-        },
-      ],
-      "message": "",
-      "name": "App",
-      "status": "ROOT",
-    },
-  ],
-  "inlinedComponents": 4,
-  "optimizedNestedClosures": 1,
-  "optimizedTrees": 1,
-}
-`;
-
-exports[`Test React with JSX input, create-element output First render only getDerivedStateFromProps 3 1`] = `
-ReactStatistics {
-  "componentsEvaluated": 5,
-  "evaluatedRootNodes": Array [
-    Object {
-      "children": Array [
-        Object {
-          "children": Array [
-            Object {
-              "children": Array [
-                Object {
-                  "children": Array [
-                    Object {
-                      "children": Array [],
-                      "message": "",
-                      "name": "Child3",
-                      "status": "INLINED",
-                    },
-                  ],
-                  "message": "",
-                  "name": "React.Fragment",
-                  "status": "INLINED",
-                },
-              ],
-              "message": "",
-              "name": "Child2",
-              "status": "INLINED",
-            },
-          ],
-          "message": "",
-          "name": "Child1",
-          "status": "INLINED",
-        },
-      ],
-      "message": "",
-      "name": "App",
-      "status": "ROOT",
-    },
-  ],
-  "inlinedComponents": 4,
-  "optimizedNestedClosures": 1,
-  "optimizedTrees": 1,
-}
-`;
-
-exports[`Test React with JSX input, create-element output First render only getDerivedStateFromProps 4 1`] = `
-ReactStatistics {
-  "componentsEvaluated": 5,
-  "evaluatedRootNodes": Array [
-    Object {
-      "children": Array [
-        Object {
-          "children": Array [
-            Object {
-              "children": Array [
-                Object {
-                  "children": Array [
-                    Object {
-                      "children": Array [],
-                      "message": "",
-                      "name": "Child3",
-                      "status": "INLINED",
-                    },
-                  ],
-                  "message": "",
-                  "name": "React.Fragment",
-                  "status": "INLINED",
-                },
-              ],
-              "message": "",
-              "name": "Child2",
-              "status": "INLINED",
-            },
-          ],
-          "message": "",
-          "name": "Child1",
-          "status": "INLINED",
-        },
-      ],
-      "message": "",
-      "name": "App",
-      "status": "ROOT",
-    },
-  ],
-  "inlinedComponents": 4,
-  "optimizedNestedClosures": 1,
-  "optimizedTrees": 1,
-}
-`;
-
-exports[`Test React with JSX input, create-element output First render only getDerivedStateFromProps 5 1`] = `
-ReactStatistics {
-  "componentsEvaluated": 1,
-  "evaluatedRootNodes": Array [
-    Object {
-      "children": Array [],
-      "message": "",
-      "name": "MyComponent",
-      "status": "ROOT",
-    },
-  ],
-  "inlinedComponents": 0,
-  "optimizedNestedClosures": 0,
-  "optimizedTrees": 1,
-}
-`;
-
-exports[`Test React with JSX input, create-element output Functional component folding 16.3 refs 1`] = `
-ReactStatistics {
-  "componentsEvaluated": 2,
-  "evaluatedRootNodes": Array [
-    Object {
-      "children": Array [
-        Object {
-          "children": Array [
-            Object {
-              "children": Array [],
-              "message": "",
-              "name": "Child",
-              "status": "INLINED",
-            },
-          ],
-          "message": "",
-          "name": "",
-          "status": "FORWARD_REF",
-        },
-      ],
-      "message": "",
-      "name": "App",
-      "status": "ROOT",
-    },
-  ],
-  "inlinedComponents": 1,
-  "optimizedNestedClosures": 0,
-  "optimizedTrees": 1,
-}
-`;
-
-exports[`Test React with JSX input, create-element output Functional component folding 16.3 refs 2 1`] = `
-ReactStatistics {
-  "componentsEvaluated": 2,
-  "evaluatedRootNodes": Array [
-    Object {
-      "children": Array [
-        Object {
-          "children": Array [
-            Object {
-              "children": Array [],
-              "message": "",
-              "name": "Child",
-              "status": "INLINED",
-            },
-          ],
-          "message": "",
-          "name": "",
-          "status": "FORWARD_REF",
-        },
-      ],
-      "message": "",
-      "name": "App",
-      "status": "ROOT",
-    },
-  ],
-  "inlinedComponents": 1,
-  "optimizedNestedClosures": 0,
-  "optimizedTrees": 1,
-}
-`;
-
-exports[`Test React with JSX input, create-element output Functional component folding 16.3 refs 3 1`] = `
-ReactStatistics {
-  "componentsEvaluated": 4,
-  "evaluatedRootNodes": Array [
-    Object {
-      "children": Array [
-        Object {
-          "children": Array [
-            Object {
-              "children": Array [
-                Object {
-                  "children": Array [],
-                  "message": "refs are not supported on <Components />",
-                  "name": "ClassComponent",
-                  "status": "BAIL-OUT",
-                },
-                Object {
-                  "children": Array [],
-                  "message": "",
-                  "name": "ClassComponent",
-                  "status": "BAIL-OUT",
-                },
-              ],
-              "message": "",
-              "name": "Child",
-              "status": "INLINED",
-            },
-          ],
-          "message": "",
-          "name": "",
-          "status": "FORWARD_REF",
-        },
-      ],
-      "message": "",
-      "name": "App",
-      "status": "ROOT",
-    },
-  ],
-  "inlinedComponents": 1,
-  "optimizedNestedClosures": 0,
-  "optimizedTrees": 2,
-}
-`;
-
-exports[`Test React with JSX input, create-element output Functional component folding Additional functions closure scope capturing 1`] = `
-ReactStatistics {
-  "componentsEvaluated": 1,
-  "evaluatedRootNodes": Array [
-    Object {
-      "children": Array [],
-      "message": "",
-      "name": "App",
-      "status": "ROOT",
-    },
-  ],
-  "inlinedComponents": 0,
-  "optimizedNestedClosures": 0,
-  "optimizedTrees": 1,
-}
-`;
-
-exports[`Test React with JSX input, create-element output Functional component folding Circular reference 1`] = `
-ReactStatistics {
-  "componentsEvaluated": 1,
-  "evaluatedRootNodes": Array [
-    Object {
-      "children": Array [],
-      "message": "",
-      "name": "App",
-      "status": "ROOT",
-    },
-  ],
-  "inlinedComponents": 0,
-  "optimizedNestedClosures": 0,
-  "optimizedTrees": 1,
-}
-`;
-
-exports[`Test React with JSX input, create-element output Functional component folding Class component as root 1`] = `
-ReactStatistics {
-  "componentsEvaluated": 3,
-  "evaluatedRootNodes": Array [
-    Object {
-      "children": Array [
-        Object {
-          "children": Array [
-            Object {
-              "children": Array [],
-              "message": "",
-              "name": "SubChild",
-              "status": "INLINED",
-            },
-          ],
-          "message": "",
-          "name": "Child",
-          "status": "INLINED",
-        },
-      ],
-      "message": "",
-      "name": "App",
-      "status": "ROOT",
-    },
-  ],
-  "inlinedComponents": 2,
-  "optimizedNestedClosures": 0,
-  "optimizedTrees": 1,
-}
-`;
-
-exports[`Test React with JSX input, create-element output Functional component folding Class component as root with instance variables #2 1`] = `
-ReactStatistics {
-  "componentsEvaluated": 3,
-  "evaluatedRootNodes": Array [
-    Object {
-      "children": Array [
-        Object {
-          "children": Array [
-            Object {
-              "children": Array [],
-              "message": "",
-              "name": "SubChild",
-              "status": "INLINED",
-            },
-          ],
-          "message": "",
-          "name": "Child",
-          "status": "INLINED",
-        },
-      ],
-      "message": "",
-      "name": "App",
-      "status": "ROOT",
-    },
-  ],
-  "inlinedComponents": 2,
-  "optimizedNestedClosures": 0,
-  "optimizedTrees": 1,
-}
-`;
-
-exports[`Test React with JSX input, create-element output Functional component folding Class component as root with instance variables 1`] = `
-ReactStatistics {
-  "componentsEvaluated": 3,
-  "evaluatedRootNodes": Array [
-    Object {
-      "children": Array [
-        Object {
-          "children": Array [
-            Object {
-              "children": Array [],
-              "message": "",
-              "name": "SubChild",
-              "status": "INLINED",
-            },
-          ],
-          "message": "",
-          "name": "Child",
-          "status": "INLINED",
-        },
-      ],
-      "message": "",
-      "name": "App",
-      "status": "ROOT",
-    },
-  ],
-  "inlinedComponents": 2,
-  "optimizedNestedClosures": 0,
-  "optimizedTrees": 1,
-}
-`;
-
-exports[`Test React with JSX input, create-element output Functional component folding Class component as root with multiple render methods 1`] = `
-ReactStatistics {
-  "componentsEvaluated": 3,
-  "evaluatedRootNodes": Array [
-    Object {
-      "children": Array [
-        Object {
-          "children": Array [
-            Object {
-              "children": Array [],
-              "message": "",
-              "name": "SubChild",
-              "status": "INLINED",
-            },
-          ],
-          "message": "",
-          "name": "Child",
-          "status": "INLINED",
-        },
-      ],
-      "message": "",
-      "name": "App",
-      "status": "ROOT",
-    },
-  ],
-  "inlinedComponents": 2,
-  "optimizedNestedClosures": 0,
-  "optimizedTrees": 1,
-}
-`;
-
-exports[`Test React with JSX input, create-element output Functional component folding Class component as root with props 1`] = `
-ReactStatistics {
-  "componentsEvaluated": 3,
-  "evaluatedRootNodes": Array [
-    Object {
-      "children": Array [
-        Object {
-          "children": Array [
-            Object {
-              "children": Array [],
-              "message": "",
-              "name": "SubChild",
-              "status": "INLINED",
-            },
-          ],
-          "message": "",
-          "name": "Child",
-          "status": "INLINED",
-        },
-      ],
-      "message": "",
-      "name": "App",
-      "status": "ROOT",
-    },
-  ],
-  "inlinedComponents": 2,
-  "optimizedNestedClosures": 0,
-  "optimizedTrees": 1,
-}
-`;
-
-exports[`Test React with JSX input, create-element output Functional component folding Class component as root with refs 1`] = `
-ReactStatistics {
-  "componentsEvaluated": 3,
-  "evaluatedRootNodes": Array [
-    Object {
-      "children": Array [
-        Object {
-          "children": Array [
-            Object {
-              "children": Array [],
-              "message": "",
-              "name": "SubChild",
-              "status": "INLINED",
-            },
-          ],
-          "message": "",
-          "name": "Child",
-          "status": "INLINED",
-        },
-      ],
-      "message": "",
-      "name": "App",
-      "status": "ROOT",
-    },
-  ],
-  "inlinedComponents": 2,
-  "optimizedNestedClosures": 0,
-  "optimizedTrees": 1,
-}
-`;
-
-exports[`Test React with JSX input, create-element output Functional component folding Class component as root with state 1`] = `
-ReactStatistics {
-  "componentsEvaluated": 3,
-  "evaluatedRootNodes": Array [
-    Object {
-      "children": Array [
-        Object {
-          "children": Array [
-            Object {
-              "children": Array [],
-              "message": "",
-              "name": "SubChild",
-              "status": "INLINED",
-            },
-          ],
-          "message": "",
-          "name": "Child",
-          "status": "INLINED",
-        },
-      ],
-      "message": "",
-      "name": "App",
-      "status": "ROOT",
-    },
-  ],
-  "inlinedComponents": 2,
-  "optimizedNestedClosures": 0,
-  "optimizedTrees": 1,
-}
-`;
-
-exports[`Test React with JSX input, create-element output Functional component folding Component type change 1`] = `
-ReactStatistics {
-  "componentsEvaluated": 6,
-  "evaluatedRootNodes": Array [
-    Object {
-      "children": Array [
-        Object {
-          "children": Array [
-            Object {
-              "children": Array [],
-              "message": "",
-              "name": "Stateful",
-              "status": "NEW_TREE",
-            },
-          ],
-          "message": "",
-          "name": "MessagePane",
-          "status": "INLINED",
-        },
-        Object {
-          "children": Array [
-            Object {
-              "children": Array [],
-              "message": "",
-              "name": "Stateful",
-              "status": "NEW_TREE",
-            },
-          ],
-          "message": "",
-          "name": "SettingsPane",
-          "status": "INLINED",
-        },
-      ],
-      "message": "",
-      "name": "App",
-      "status": "ROOT",
-    },
-  ],
-  "inlinedComponents": 2,
-  "optimizedNestedClosures": 0,
-  "optimizedTrees": 2,
-}
-`;
-
-exports[`Test React with JSX input, create-element output Functional component folding Component type same 1`] = `
-ReactStatistics {
-  "componentsEvaluated": 3,
-  "evaluatedRootNodes": Array [
-    Object {
-      "children": Array [
-        Object {
-          "children": Array [],
-          "message": "",
-          "name": "Foo",
-          "status": "INLINED",
-        },
-        Object {
-          "children": Array [],
-          "message": "",
-          "name": "Foo",
-          "status": "INLINED",
-        },
-      ],
-      "message": "",
-      "name": "App",
-      "status": "ROOT",
-    },
-  ],
-  "inlinedComponents": 2,
-  "optimizedNestedClosures": 0,
-  "optimizedTrees": 1,
-}
-`;
-
-exports[`Test React with JSX input, create-element output Functional component folding Conditional 1`] = `
-ReactStatistics {
-  "componentsEvaluated": 2,
-  "evaluatedRootNodes": Array [
-    Object {
-      "children": Array [
-        Object {
-          "children": Array [],
-          "message": "",
-          "name": "MaybeShow",
-          "status": "INLINED",
-        },
-      ],
-      "message": "",
-      "name": "App",
-      "status": "ROOT",
-    },
-  ],
-  "inlinedComponents": 1,
-  "optimizedNestedClosures": 0,
-  "optimizedTrees": 1,
-}
-`;
-
-exports[`Test React with JSX input, create-element output Functional component folding Delete element prop key 1`] = `
-ReactStatistics {
-  "componentsEvaluated": 4,
-  "evaluatedRootNodes": Array [
-    Object {
-      "children": Array [
-        Object {
-          "children": Array [],
-          "message": "",
-          "name": "A",
-          "status": "INLINED",
-        },
-        Object {
-          "children": Array [],
-          "message": "",
-          "name": "B",
-          "status": "INLINED",
-        },
-        Object {
-          "children": Array [],
-          "message": "",
-          "name": "C",
-          "status": "INLINED",
-        },
-      ],
-      "message": "",
-      "name": "App",
-      "status": "ROOT",
-    },
-  ],
-  "inlinedComponents": 3,
-  "optimizedNestedClosures": 0,
-  "optimizedTrees": 1,
-}
-`;
-
-exports[`Test React with JSX input, create-element output Functional component folding Dynamic ReactElement type #2 1`] = `
-ReactStatistics {
-  "componentsEvaluated": 4,
-  "evaluatedRootNodes": Array [
-    Object {
-      "children": Array [
-        Object {
-          "children": Array [],
-          "message": "",
-          "name": "Foo",
-          "status": "INLINED",
-        },
-        Object {
-          "children": Array [],
-          "message": "",
-          "name": "Bar",
-          "status": "INLINED",
-        },
-        Object {
-          "children": Array [],
-          "message": "",
-          "name": "Bar",
-          "status": "INLINED",
-        },
-      ],
-      "message": "",
-      "name": "App",
-      "status": "ROOT",
-    },
-  ],
-  "inlinedComponents": 3,
-  "optimizedNestedClosures": 0,
-  "optimizedTrees": 1,
-}
-`;
-
-exports[`Test React with JSX input, create-element output Functional component folding Dynamic ReactElement type 1`] = `
-ReactStatistics {
-  "componentsEvaluated": 3,
-  "evaluatedRootNodes": Array [
-    Object {
-      "children": Array [
-        Object {
-          "children": Array [],
-          "message": "",
-          "name": "Foo",
-          "status": "INLINED",
-        },
-        Object {
-          "children": Array [],
-          "message": "",
-          "name": "Bar",
-          "status": "INLINED",
-        },
-      ],
-      "message": "",
-      "name": "App",
-      "status": "ROOT",
-    },
-  ],
-  "inlinedComponents": 2,
-  "optimizedNestedClosures": 0,
-  "optimizedTrees": 1,
-}
-`;
-
-exports[`Test React with JSX input, create-element output Functional component folding Dynamic context 1`] = `
-ReactStatistics {
-  "componentsEvaluated": 2,
-  "evaluatedRootNodes": Array [
-    Object {
-      "children": Array [
-        Object {
-          "children": Array [],
-          "message": "",
-          "name": "SubChild",
-          "status": "INLINED",
-        },
-      ],
-      "message": "",
-      "name": "Child",
-      "status": "ROOT",
-    },
-  ],
-  "inlinedComponents": 1,
-  "optimizedNestedClosures": 0,
-  "optimizedTrees": 1,
-}
-`;
-
-exports[`Test React with JSX input, create-element output Functional component folding Dynamic props 1`] = `
-ReactStatistics {
-  "componentsEvaluated": 2,
-  "evaluatedRootNodes": Array [
-    Object {
-      "children": Array [
-        Object {
-          "children": Array [],
-          "message": "",
-          "name": "Fn",
-          "status": "INLINED",
-        },
-      ],
-      "message": "",
-      "name": "App",
-      "status": "ROOT",
-    },
-  ],
-  "inlinedComponents": 1,
-  "optimizedNestedClosures": 0,
-  "optimizedTrees": 1,
-}
-`;
-
-exports[`Test React with JSX input, create-element output Functional component folding Event handlers 1`] = `
-ReactStatistics {
-  "componentsEvaluated": 1,
-  "evaluatedRootNodes": Array [
-    Object {
-      "children": Array [],
-      "message": "",
-      "name": "App",
-      "status": "ROOT",
-    },
-  ],
-  "inlinedComponents": 0,
-  "optimizedNestedClosures": 0,
-  "optimizedTrees": 1,
-}
-`;
-
-exports[`Test React with JSX input, create-element output Functional component folding Handle mapped arrays 1`] = `
-ReactStatistics {
-  "componentsEvaluated": 2,
-  "evaluatedRootNodes": Array [
-    Object {
-      "children": Array [
-        Object {
-          "children": Array [],
-          "message": "",
-          "name": "A",
-          "status": "INLINED",
-        },
-      ],
-      "message": "",
-      "name": "App",
-      "status": "ROOT",
-    },
-  ],
-  "inlinedComponents": 1,
-  "optimizedNestedClosures": 1,
-  "optimizedTrees": 1,
-}
-`;
-
-exports[`Test React with JSX input, create-element output Functional component folding Handle mapped arrays 2 1`] = `
-ReactStatistics {
-  "componentsEvaluated": 2,
-  "evaluatedRootNodes": Array [
-    Object {
-      "children": Array [
-        Object {
-          "children": Array [],
-          "message": "",
-          "name": "A",
-          "status": "INLINED",
-        },
-      ],
-      "message": "",
-      "name": "App",
-      "status": "ROOT",
-    },
-  ],
-  "inlinedComponents": 1,
-  "optimizedNestedClosures": 1,
-  "optimizedTrees": 1,
-}
-`;
-
-exports[`Test React with JSX input, create-element output Functional component folding Key change 1`] = `
-ReactStatistics {
-  "componentsEvaluated": 4,
-  "evaluatedRootNodes": Array [
-    Object {
-      "children": Array [
-        Object {
-          "children": Array [],
-          "message": "",
-          "name": "Stateful",
-          "status": "NEW_TREE",
-        },
-        Object {
-          "children": Array [],
-          "message": "",
-          "name": "Stateful",
-          "status": "NEW_TREE",
-        },
-      ],
-      "message": "",
-      "name": "App",
-      "status": "ROOT",
-    },
-  ],
-  "inlinedComponents": 0,
-  "optimizedNestedClosures": 0,
-  "optimizedTrees": 2,
-}
-`;
-
-exports[`Test React with JSX input, create-element output Functional component folding Key change with fragments 1`] = `
-ReactStatistics {
-  "componentsEvaluated": 5,
-  "evaluatedRootNodes": Array [
-    Object {
-      "children": Array [
-        Object {
-          "children": Array [
-            Object {
-              "children": Array [],
-              "message": "",
-              "name": "Stateful",
-              "status": "NEW_TREE",
-            },
-          ],
-          "message": "",
-          "name": "React.Fragment",
-          "status": "NORMAL",
-        },
-        Object {
-          "children": Array [],
-          "message": "",
-          "name": "Stateful",
-          "status": "NEW_TREE",
-        },
-      ],
-      "message": "",
-      "name": "App",
-      "status": "ROOT",
-    },
-  ],
-  "inlinedComponents": 0,
-  "optimizedNestedClosures": 0,
-  "optimizedTrees": 2,
-}
-`;
-
-exports[`Test React with JSX input, create-element output Functional component folding Key nesting 1`] = `
-ReactStatistics {
-  "componentsEvaluated": 6,
-  "evaluatedRootNodes": Array [
-    Object {
-      "children": Array [
-        Object {
-          "children": Array [
-            Object {
-              "children": Array [],
-              "message": "",
-              "name": "Stateful",
-              "status": "NEW_TREE",
-            },
-          ],
-          "message": "",
-          "name": "MessagePane",
-          "status": "INLINED",
-        },
-        Object {
-          "children": Array [
-            Object {
-              "children": Array [],
-              "message": "",
-              "name": "Stateful",
-              "status": "NEW_TREE",
-            },
-          ],
-          "message": "",
-          "name": "SettingsPane",
-          "status": "INLINED",
-        },
-      ],
-      "message": "",
-      "name": "App",
-      "status": "ROOT",
-    },
-  ],
-  "inlinedComponents": 2,
-  "optimizedNestedClosures": 0,
-  "optimizedTrees": 2,
-}
-`;
-
-exports[`Test React with JSX input, create-element output Functional component folding Key nesting 2 1`] = `
-ReactStatistics {
-  "componentsEvaluated": 3,
-  "evaluatedRootNodes": Array [
-    Object {
-      "children": Array [
-        Object {
-          "children": Array [],
-          "message": "",
-          "name": "Child",
-          "status": "INLINED",
-        },
-        Object {
-          "children": Array [],
-          "message": "",
-          "name": "Child",
-          "status": "INLINED",
-        },
-      ],
-      "message": "",
-      "name": "App",
-      "status": "ROOT",
-    },
-  ],
-  "inlinedComponents": 2,
-  "optimizedNestedClosures": 0,
-  "optimizedTrees": 1,
-}
-`;
-
-exports[`Test React with JSX input, create-element output Functional component folding Key nesting 3 1`] = `
-ReactStatistics {
-  "componentsEvaluated": 3,
-  "evaluatedRootNodes": Array [
-    Object {
-      "children": Array [
-        Object {
-          "children": Array [],
-          "message": "",
-          "name": "Child",
-          "status": "INLINED",
-        },
-        Object {
-          "children": Array [],
-          "message": "",
-          "name": "Child",
-          "status": "INLINED",
-        },
-      ],
-      "message": "",
-      "name": "App",
-      "status": "ROOT",
-    },
-  ],
-  "inlinedComponents": 2,
-  "optimizedNestedClosures": 0,
-  "optimizedTrees": 1,
-}
-`;
-
-exports[`Test React with JSX input, create-element output Functional component folding Key not changing with fragments 1`] = `
-ReactStatistics {
-  "componentsEvaluated": 5,
-  "evaluatedRootNodes": Array [
-    Object {
-      "children": Array [
-        Object {
-          "children": Array [
-            Object {
-              "children": Array [],
-              "message": "",
-              "name": "Stateful",
-              "status": "NEW_TREE",
-            },
-          ],
-          "message": "",
-          "name": "React.Fragment",
-          "status": "NORMAL",
-        },
-        Object {
-          "children": Array [],
-          "message": "",
-          "name": "Stateful",
-          "status": "NEW_TREE",
-        },
-      ],
-      "message": "",
-      "name": "App",
-      "status": "ROOT",
-    },
-  ],
-  "inlinedComponents": 0,
-  "optimizedNestedClosures": 0,
-  "optimizedTrees": 2,
-}
-`;
-
-exports[`Test React with JSX input, create-element output Functional component folding Null or undefined props 1`] = `
-ReactStatistics {
-  "componentsEvaluated": 1,
-  "evaluatedRootNodes": Array [
-    Object {
-      "children": Array [],
-      "message": "",
-      "name": "App",
-      "status": "ROOT",
-    },
-  ],
-  "inlinedComponents": 0,
-  "optimizedNestedClosures": 0,
-  "optimizedTrees": 1,
-}
-`;
-
-exports[`Test React with JSX input, create-element output Functional component folding React.cloneElement 1`] = `
-ReactStatistics {
-  "componentsEvaluated": 3,
-  "evaluatedRootNodes": Array [
-    Object {
-      "children": Array [
-        Object {
-          "children": Array [
-            Object {
-              "children": Array [],
-              "message": "",
-              "name": "MaybeShow",
-              "status": "INLINED",
-            },
-          ],
-          "message": "",
-          "name": "Override",
-          "status": "INLINED",
-        },
-      ],
-      "message": "",
-      "name": "App",
-      "status": "ROOT",
-    },
-  ],
-  "inlinedComponents": 2,
-  "optimizedNestedClosures": 0,
-  "optimizedTrees": 1,
-}
-`;
-
-exports[`Test React with JSX input, create-element output Functional component folding Render array twice 1`] = `
-ReactStatistics {
-  "componentsEvaluated": 2,
-  "evaluatedRootNodes": Array [
-    Object {
-      "children": Array [
-        Object {
-          "children": Array [],
-          "message": "",
-          "name": "A",
-          "status": "INLINED",
-        },
-      ],
-      "message": "",
-      "name": "App",
-      "status": "ROOT",
-    },
-  ],
-  "inlinedComponents": 1,
-  "optimizedNestedClosures": 0,
-  "optimizedTrees": 1,
-}
-`;
-
-exports[`Test React with JSX input, create-element output Functional component folding Render nested array children 1`] = `
-ReactStatistics {
-  "componentsEvaluated": 2,
-  "evaluatedRootNodes": Array [
-    Object {
-      "children": Array [
-        Object {
-          "children": Array [],
-          "message": "",
-          "name": "A",
-          "status": "INLINED",
-        },
-      ],
-      "message": "",
-      "name": "App",
-      "status": "ROOT",
-    },
-  ],
-  "inlinedComponents": 1,
-  "optimizedNestedClosures": 0,
-  "optimizedTrees": 1,
-}
-`;
-
-exports[`Test React with JSX input, create-element output Functional component folding Return text 1`] = `
-ReactStatistics {
-  "componentsEvaluated": 3,
-  "evaluatedRootNodes": Array [
-    Object {
-      "children": Array [
-        Object {
-          "children": Array [],
-          "message": "",
-          "name": "A",
-          "status": "INLINED",
-        },
-        Object {
-          "children": Array [],
-          "message": "",
-          "name": "B",
-          "status": "INLINED",
-        },
-      ],
-      "message": "",
-      "name": "App",
-      "status": "ROOT",
-    },
-  ],
-  "inlinedComponents": 2,
-  "optimizedNestedClosures": 0,
-  "optimizedTrees": 1,
-}
-`;
-
-exports[`Test React with JSX input, create-element output Functional component folding Return undefined 1`] = `
-ReactStatistics {
-  "componentsEvaluated": 2,
-  "evaluatedRootNodes": Array [
-    Object {
-      "children": Array [
-        Object {
-          "children": Array [],
-          "message": "",
-          "name": "A",
-          "status": "INLINED",
-        },
-        Object {
-          "children": Array [],
-          "message": "undefined was returned from render",
-          "name": "A",
-          "status": "BAIL-OUT",
-        },
-      ],
-      "message": "",
-      "name": "App",
-      "status": "ROOT",
-    },
-  ],
-  "inlinedComponents": 1,
-  "optimizedNestedClosures": 0,
-  "optimizedTrees": 1,
-}
-`;
-
-exports[`Test React with JSX input, create-element output Functional component folding Simple 1`] = `
-ReactStatistics {
-  "componentsEvaluated": 4,
-  "evaluatedRootNodes": Array [
-    Object {
-      "children": Array [
-        Object {
-          "children": Array [],
-          "message": "",
-          "name": "A",
-          "status": "INLINED",
-        },
-        Object {
-          "children": Array [],
-          "message": "",
-          "name": "B",
-          "status": "INLINED",
-        },
-        Object {
-          "children": Array [],
-          "message": "",
-          "name": "C",
-          "status": "INLINED",
-        },
-      ],
-      "message": "",
-      "name": "App",
-      "status": "ROOT",
-    },
-  ],
-  "inlinedComponents": 3,
-  "optimizedNestedClosures": 0,
-  "optimizedTrees": 1,
-}
-`;
-
-exports[`Test React with JSX input, create-element output Functional component folding Simple 2 1`] = `
-ReactStatistics {
-  "componentsEvaluated": 2,
-  "evaluatedRootNodes": Array [
-    Object {
-      "children": Array [
-        Object {
-          "children": Array [],
-          "message": "",
-          "name": "A",
-          "status": "INLINED",
-        },
-      ],
-      "message": "",
-      "name": "App",
-      "status": "ROOT",
-    },
-  ],
-  "inlinedComponents": 1,
-  "optimizedNestedClosures": 0,
-  "optimizedTrees": 1,
-}
-`;
-
-exports[`Test React with JSX input, create-element output Functional component folding Simple 3 1`] = `
-ReactStatistics {
-  "componentsEvaluated": 2,
-  "evaluatedRootNodes": Array [
-    Object {
-      "children": Array [
-        Object {
-          "children": Array [],
-          "message": "",
-          "name": "A",
-          "status": "INLINED",
-        },
-      ],
-      "message": "",
-      "name": "App",
-      "status": "ROOT",
-    },
-  ],
-  "inlinedComponents": 1,
-  "optimizedNestedClosures": 0,
-  "optimizedTrees": 1,
-}
-`;
-
-exports[`Test React with JSX input, create-element output Functional component folding Simple 4 1`] = `
-ReactStatistics {
-  "componentsEvaluated": 3,
-  "evaluatedRootNodes": Array [
-    Object {
-      "children": Array [
-        Object {
-          "children": Array [],
-          "message": "",
-          "name": "Child",
-          "status": "NEW_TREE",
-        },
-      ],
-      "message": "",
-      "name": "App",
-      "status": "ROOT",
-    },
-  ],
-  "inlinedComponents": 0,
-  "optimizedNestedClosures": 0,
-  "optimizedTrees": 2,
-}
-`;
-
-exports[`Test React with JSX input, create-element output Functional component folding Simple 5 1`] = `
-ReactStatistics {
-  "componentsEvaluated": 4,
-  "evaluatedRootNodes": Array [
-    Object {
-      "children": Array [
-        Object {
-          "children": Array [],
-          "message": "",
-          "name": "Child",
-          "status": "NEW_TREE",
-        },
-      ],
-      "message": "",
-      "name": "App",
-      "status": "ROOT",
-    },
-    Object {
-      "children": Array [],
-      "message": "",
-      "name": "Child",
-      "status": "ROOT",
-    },
-  ],
-  "inlinedComponents": 0,
-  "optimizedNestedClosures": 0,
-  "optimizedTrees": 3,
-}
-`;
-
-exports[`Test React with JSX input, create-element output Functional component folding Simple 6 1`] = `
-ReactStatistics {
-  "componentsEvaluated": 1,
-  "evaluatedRootNodes": Array [
-    Object {
-      "children": Array [],
-      "message": "",
-      "name": "App",
-      "status": "ROOT",
-    },
-  ],
-  "inlinedComponents": 0,
-  "optimizedNestedClosures": 0,
-  "optimizedTrees": 1,
-}
-`;
-
-exports[`Test React with JSX input, create-element output Functional component folding Simple 7 1`] = `
-ReactStatistics {
-  "componentsEvaluated": 1,
-  "evaluatedRootNodes": Array [
-    Object {
-      "children": Array [],
-      "message": "",
-      "name": "App",
-      "status": "ROOT",
-    },
-  ],
-  "inlinedComponents": 0,
-  "optimizedNestedClosures": 0,
-  "optimizedTrees": 1,
-}
-`;
-
-exports[`Test React with JSX input, create-element output Functional component folding Simple 8 1`] = `
-ReactStatistics {
-  "componentsEvaluated": 4,
-  "evaluatedRootNodes": Array [
-    Object {
-      "children": Array [
-        Object {
-          "children": Array [],
-          "message": "",
-          "name": "A",
-          "status": "INLINED",
-        },
-        Object {
-          "children": Array [],
-          "message": "",
-          "name": "A",
-          "status": "INLINED",
-        },
-        Object {
-          "children": Array [],
-          "message": "",
-          "name": "A",
-          "status": "INLINED",
-        },
-      ],
-      "message": "",
-      "name": "App",
-      "status": "ROOT",
-    },
-  ],
-  "inlinedComponents": 3,
-  "optimizedNestedClosures": 0,
-  "optimizedTrees": 1,
-}
-`;
-
-exports[`Test React with JSX input, create-element output Functional component folding Simple 9 1`] = `
-ReactStatistics {
-  "componentsEvaluated": 4,
-  "evaluatedRootNodes": Array [
-    Object {
-      "children": Array [
-        Object {
-          "children": Array [],
-          "message": "",
-          "name": "A",
-          "status": "INLINED",
-        },
-        Object {
-          "children": Array [],
-          "message": "",
-          "name": "A",
-          "status": "INLINED",
-        },
-        Object {
-          "children": Array [],
-          "message": "",
-          "name": "A",
-          "status": "INLINED",
-        },
-      ],
-      "message": "",
-      "name": "App",
-      "status": "ROOT",
-    },
-  ],
-  "inlinedComponents": 3,
-  "optimizedNestedClosures": 0,
-  "optimizedTrees": 1,
-}
-`;
-
-exports[`Test React with JSX input, create-element output Functional component folding Simple 10 1`] = `
-ReactStatistics {
-  "componentsEvaluated": 4,
-  "evaluatedRootNodes": Array [
-    Object {
-      "children": Array [
-        Object {
-          "children": Array [],
-          "message": "",
-          "name": "A",
-          "status": "INLINED",
-        },
-      ],
-      "message": "",
-      "name": "App",
-      "status": "ROOT",
-    },
-    Object {
-      "children": Array [
-        Object {
-          "children": Array [],
-          "message": "",
-          "name": "A",
-          "status": "INLINED",
-        },
-      ],
-      "message": "",
-      "name": "App2",
-      "status": "WRITE-CONFLICTS",
-    },
-  ],
-  "inlinedComponents": 2,
-  "optimizedNestedClosures": 0,
-  "optimizedTrees": 2,
-}
-`;
-
-exports[`Test React with JSX input, create-element output Functional component folding Simple children 1`] = `
-ReactStatistics {
-  "componentsEvaluated": 3,
-  "evaluatedRootNodes": Array [
-    Object {
-      "children": Array [
-        Object {
-          "children": Array [
-            Object {
-              "children": Array [],
-              "message": "",
-              "name": "A",
-              "status": "INLINED",
-            },
-          ],
-          "message": "",
-          "name": "A",
-          "status": "INLINED",
-        },
-      ],
-      "message": "",
-      "name": "App",
-      "status": "ROOT",
-    },
-  ],
-  "inlinedComponents": 2,
-  "optimizedNestedClosures": 0,
-  "optimizedTrees": 1,
-}
-`;
-
-exports[`Test React with JSX input, create-element output Functional component folding Simple fragments 1`] = `
-ReactStatistics {
-  "componentsEvaluated": 5,
-  "evaluatedRootNodes": Array [
-    Object {
-      "children": Array [
-        Object {
-          "children": Array [
-            Object {
-              "children": Array [],
-              "message": "",
-              "name": "A",
-              "status": "INLINED",
-            },
-            Object {
-              "children": Array [],
-              "message": "",
-              "name": "B",
-              "status": "INLINED",
-            },
-            Object {
-              "children": Array [],
-              "message": "",
-              "name": "C",
-              "status": "INLINED",
-            },
-          ],
-          "message": "",
-          "name": "React.Fragment",
-          "status": "NORMAL",
-        },
-      ],
-      "message": "",
-      "name": "App",
-      "status": "ROOT",
-    },
-  ],
-  "inlinedComponents": 3,
-  "optimizedNestedClosures": 0,
-  "optimizedTrees": 1,
-}
-`;
-
-exports[`Test React with JSX input, create-element output Functional component folding Simple refs 1`] = `
-ReactStatistics {
-  "componentsEvaluated": 2,
-  "evaluatedRootNodes": Array [
-    Object {
-      "children": Array [
-        Object {
-          "children": Array [],
-          "message": "",
-          "name": "A",
-          "status": "INLINED",
-        },
-      ],
-      "message": "",
-      "name": "App",
-      "status": "ROOT",
-    },
-  ],
-  "inlinedComponents": 1,
-  "optimizedNestedClosures": 0,
-  "optimizedTrees": 1,
-}
-`;
-
-exports[`Test React with JSX input, create-element output Functional component folding Simple with Object.assign #2 1`] = `
-ReactStatistics {
-  "componentsEvaluated": 2,
-  "evaluatedRootNodes": Array [
-    Object {
-      "children": Array [
-        Object {
-          "children": Array [],
-          "message": "",
-          "name": "A",
-          "status": "INLINED",
-        },
-      ],
-      "message": "",
-      "name": "App",
-      "status": "ROOT",
-    },
-  ],
-  "inlinedComponents": 1,
-  "optimizedNestedClosures": 0,
-  "optimizedTrees": 1,
-}
-`;
-
-exports[`Test React with JSX input, create-element output Functional component folding Simple with Object.assign #3 1`] = `
-ReactStatistics {
-  "componentsEvaluated": 1,
-  "evaluatedRootNodes": Array [
-    Object {
-      "children": Array [],
-      "message": "",
-      "name": "App",
-      "status": "ROOT",
-    },
-  ],
-  "inlinedComponents": 0,
-  "optimizedNestedClosures": 0,
-  "optimizedTrees": 1,
-}
-`;
-
-exports[`Test React with JSX input, create-element output Functional component folding Simple with Object.assign #4 1`] = `
-ReactStatistics {
-  "componentsEvaluated": 1,
-  "evaluatedRootNodes": Array [
-    Object {
-      "children": Array [],
-      "message": "",
-      "name": "App",
-      "status": "ROOT",
-    },
-  ],
-  "inlinedComponents": 0,
-  "optimizedNestedClosures": 0,
-  "optimizedTrees": 1,
-}
-`;
-
-exports[`Test React with JSX input, create-element output Functional component folding Simple with Object.assign #5 1`] = `
-ReactStatistics {
-  "componentsEvaluated": 1,
-  "evaluatedRootNodes": Array [
-    Object {
-      "children": Array [],
-      "message": "",
-      "name": "App",
-      "status": "ROOT",
-    },
-  ],
-  "inlinedComponents": 0,
-  "optimizedNestedClosures": 0,
-  "optimizedTrees": 1,
-}
-`;
-
-exports[`Test React with JSX input, create-element output Functional component folding Simple with Object.assign 1`] = `
-ReactStatistics {
-  "componentsEvaluated": 2,
-  "evaluatedRootNodes": Array [
-    Object {
-      "children": Array [
-        Object {
-          "children": Array [],
-          "message": "",
-          "name": "A",
-          "status": "INLINED",
-        },
-      ],
-      "message": "",
-      "name": "App",
-      "status": "ROOT",
-    },
-  ],
-  "inlinedComponents": 1,
-  "optimizedNestedClosures": 0,
-  "optimizedTrees": 1,
-}
-`;
-
-exports[`Test React with JSX input, create-element output Functional component folding Simple with abstract props 1`] = `
-ReactStatistics {
-  "componentsEvaluated": 3,
-  "evaluatedRootNodes": Array [
-    Object {
-      "children": Array [
-        Object {
-          "children": Array [
-            Object {
-              "children": Array [],
-              "message": "",
-              "name": "IWantThisToBeInlined",
-              "status": "INLINED",
-            },
-          ],
-          "message": "",
-          "name": "Button",
-          "status": "INLINED",
-        },
-      ],
-      "message": "",
-      "name": "App",
-      "status": "ROOT",
-    },
-  ],
-  "inlinedComponents": 2,
-  "optimizedNestedClosures": 0,
-  "optimizedTrees": 1,
-}
-`;
-
-exports[`Test React with JSX input, create-element output Functional component folding Simple with multiple JSX spreads #2 1`] = `
-ReactStatistics {
-  "componentsEvaluated": 3,
-  "evaluatedRootNodes": Array [
-    Object {
-      "children": Array [
-        Object {
-          "children": Array [
-            Object {
-              "children": Array [],
-              "message": "",
-              "name": "IWantThisToBeInlined",
-              "status": "INLINED",
-            },
-          ],
-          "message": "",
-          "name": "Button",
-          "status": "INLINED",
-        },
-      ],
-      "message": "",
-      "name": "App",
-      "status": "ROOT",
-    },
-  ],
-  "inlinedComponents": 2,
-  "optimizedNestedClosures": 0,
-  "optimizedTrees": 1,
-}
-`;
-
-exports[`Test React with JSX input, create-element output Functional component folding Simple with multiple JSX spreads #3 1`] = `
-ReactStatistics {
-  "componentsEvaluated": 2,
-  "evaluatedRootNodes": Array [
-    Object {
-      "children": Array [
-        Object {
-          "children": Array [],
-          "message": "",
-          "name": "Button",
-          "status": "INLINED",
-        },
-      ],
-      "message": "",
-      "name": "App",
-      "status": "ROOT",
-    },
-  ],
-  "inlinedComponents": 1,
-  "optimizedNestedClosures": 0,
-  "optimizedTrees": 1,
-}
-`;
-
-exports[`Test React with JSX input, create-element output Functional component folding Simple with multiple JSX spreads #4 1`] = `
-ReactStatistics {
-  "componentsEvaluated": 1,
-  "evaluatedRootNodes": Array [
-    Object {
-      "children": Array [],
-      "message": "",
-      "name": "App",
-      "status": "ROOT",
-    },
-  ],
-  "inlinedComponents": 0,
-  "optimizedNestedClosures": 0,
-  "optimizedTrees": 1,
-}
-`;
-
-exports[`Test React with JSX input, create-element output Functional component folding Simple with multiple JSX spreads #5 1`] = `
-ReactStatistics {
-  "componentsEvaluated": 1,
-  "evaluatedRootNodes": Array [
-    Object {
-      "children": Array [],
-      "message": "",
-      "name": "App",
-      "status": "ROOT",
-    },
-  ],
-  "inlinedComponents": 0,
-  "optimizedNestedClosures": 0,
-  "optimizedTrees": 1,
-}
-`;
-
-exports[`Test React with JSX input, create-element output Functional component folding Simple with multiple JSX spreads #6 1`] = `
-ReactStatistics {
-  "componentsEvaluated": 1,
-  "evaluatedRootNodes": Array [
-    Object {
-      "children": Array [],
-      "message": "",
-      "name": "App",
-      "status": "ROOT",
-    },
-  ],
-  "inlinedComponents": 0,
-  "optimizedNestedClosures": 0,
-  "optimizedTrees": 1,
-}
-`;
-
-exports[`Test React with JSX input, create-element output Functional component folding Simple with multiple JSX spreads 1`] = `
-ReactStatistics {
-  "componentsEvaluated": 3,
-  "evaluatedRootNodes": Array [
-    Object {
-      "children": Array [
-        Object {
-          "children": Array [
-            Object {
-              "children": Array [],
-              "message": "",
-              "name": "IWantThisToBeInlined",
-              "status": "INLINED",
-            },
-          ],
-          "message": "",
-          "name": "Button",
-          "status": "INLINED",
-        },
-      ],
-      "message": "",
-      "name": "App",
-      "status": "ROOT",
-    },
-  ],
-  "inlinedComponents": 2,
-  "optimizedNestedClosures": 0,
-  "optimizedTrees": 1,
-}
-`;
-
-exports[`Test React with JSX input, create-element output Functional component folding Simple with new expression 1`] = `
-ReactStatistics {
-  "componentsEvaluated": 1,
-  "evaluatedRootNodes": Array [
-    Object {
-      "children": Array [],
-      "message": "",
-      "name": "App",
-      "status": "ROOT",
-    },
-  ],
-  "inlinedComponents": 0,
-  "optimizedNestedClosures": 0,
-  "optimizedTrees": 1,
-}
-`;
-
-exports[`Test React with JSX input, create-element output Functional component folding Simple with unary expressions 1`] = `
-ReactStatistics {
-  "componentsEvaluated": 2,
-  "evaluatedRootNodes": Array [
-    Object {
-      "children": Array [
-        Object {
-          "children": Array [],
-          "message": "",
-          "name": "Child",
-          "status": "INLINED",
-        },
-      ],
-      "message": "",
-      "name": "App",
-      "status": "ROOT",
-    },
-  ],
-  "inlinedComponents": 1,
-  "optimizedNestedClosures": 0,
-  "optimizedTrees": 1,
-}
-`;
-
-exports[`Test React with JSX input, create-element output Render props React Context 1`] = `
-ReactStatistics {
-  "componentsEvaluated": 3,
-  "evaluatedRootNodes": Array [
-    Object {
-      "children": Array [
-        Object {
-          "children": Array [
-            Object {
-              "children": Array [
-                Object {
-                  "children": Array [],
-                  "message": "",
-                  "name": "Context.Consumer",
-                  "status": "RENDER_PROPS",
-                },
-              ],
-              "message": "",
-              "name": "Child",
-              "status": "INLINED",
-            },
-          ],
-          "message": "",
-          "name": "Context.Provider",
-          "status": "NORMAL",
-        },
-      ],
-      "message": "",
-      "name": "App",
-      "status": "ROOT",
-    },
-  ],
-  "inlinedComponents": 1,
-  "optimizedNestedClosures": 1,
-  "optimizedTrees": 1,
-}
-`;
-
-exports[`Test React with JSX input, create-element output Render props React Context 2 1`] = `
-ReactStatistics {
-  "componentsEvaluated": 3,
-  "evaluatedRootNodes": Array [
-    Object {
-      "children": Array [
-        Object {
-          "children": Array [
-            Object {
-              "children": Array [
-                Object {
-                  "children": Array [],
-                  "message": "",
-                  "name": "Context.Consumer",
-                  "status": "RENDER_PROPS",
-                },
-              ],
-              "message": "",
-              "name": "Child",
-              "status": "INLINED",
-            },
-          ],
-          "message": "",
-          "name": "Context.Provider",
-          "status": "NORMAL",
-        },
-      ],
-      "message": "",
-      "name": "App",
-      "status": "ROOT",
-    },
-  ],
-  "inlinedComponents": 1,
-  "optimizedNestedClosures": 1,
-  "optimizedTrees": 1,
-}
-`;
-
-exports[`Test React with JSX input, create-element output Render props React Context 3 1`] = `
-ReactStatistics {
-  "componentsEvaluated": 2,
-  "evaluatedRootNodes": Array [
-    Object {
-      "children": Array [
-        Object {
-          "children": Array [
-            Object {
-              "children": Array [],
-              "message": "",
-              "name": "Context.Consumer",
-              "status": "RENDER_PROPS",
-            },
-          ],
-          "message": "",
-          "name": "Child",
-          "status": "INLINED",
-        },
-      ],
-      "message": "",
-      "name": "App",
-      "status": "ROOT",
-    },
-  ],
-  "inlinedComponents": 1,
-  "optimizedNestedClosures": 1,
-  "optimizedTrees": 1,
-}
-`;
-
-exports[`Test React with JSX input, create-element output Render props React Context 4 1`] = `
-ReactStatistics {
-  "componentsEvaluated": 5,
-  "evaluatedRootNodes": Array [
-    Object {
-      "children": Array [
-        Object {
-          "children": Array [
-            Object {
-              "children": Array [
-                Object {
-                  "children": Array [
-                    Object {
-                      "children": Array [],
-                      "message": "",
-                      "name": "Context.Consumer",
-                      "status": "RENDER_PROPS",
-                    },
-                  ],
-                  "message": "",
-                  "name": "Child",
-                  "status": "INLINED",
-                },
-              ],
-              "message": "",
-              "name": "Context.Provider",
-              "status": "NORMAL",
-            },
-            Object {
-              "children": Array [
-                Object {
-                  "children": Array [],
-                  "message": "",
-                  "name": "Context.Consumer",
-                  "status": "RENDER_PROPS",
-                },
-              ],
-              "message": "",
-              "name": "Child",
-              "status": "INLINED",
-            },
-          ],
-          "message": "",
-          "name": "Context.Provider",
-          "status": "NORMAL",
-        },
-      ],
-      "message": "",
-      "name": "App",
-      "status": "ROOT",
-    },
-  ],
-  "inlinedComponents": 2,
-  "optimizedNestedClosures": 2,
-  "optimizedTrees": 1,
-}
-`;
-
-exports[`Test React with JSX input, create-element output Render props React Context 5 1`] = `
-ReactStatistics {
-  "componentsEvaluated": 4,
-  "evaluatedRootNodes": Array [
-    Object {
-      "children": Array [
-        Object {
-          "children": Array [
-            Object {
-              "children": Array [
-                Object {
-                  "children": Array [],
-                  "message": "",
-                  "name": "Context.Consumer",
-                  "status": "RENDER_PROPS",
-                },
-              ],
-              "message": "",
-              "name": "Child",
-              "status": "INLINED",
-            },
-          ],
-          "message": "",
-          "name": "Context.Provider",
-          "status": "NORMAL",
-        },
-        Object {
-          "children": Array [
-            Object {
-              "children": Array [],
-              "message": "",
-              "name": "Context.Consumer",
-              "status": "RENDER_PROPS",
-            },
-          ],
-          "message": "",
-          "name": "Child",
-          "status": "INLINED",
-        },
-      ],
-      "message": "",
-      "name": "App",
-      "status": "ROOT",
-    },
-  ],
-  "inlinedComponents": 2,
-  "optimizedNestedClosures": 2,
-  "optimizedTrees": 1,
-}
-`;
-
-exports[`Test React with JSX input, create-element output Render props React Context 6 1`] = `
-ReactStatistics {
-  "componentsEvaluated": 3,
-  "evaluatedRootNodes": Array [
-    Object {
-      "children": Array [
-        Object {
-          "children": Array [
-            Object {
-              "children": Array [
-                Object {
-                  "children": Array [],
-                  "message": "",
-                  "name": "Context.Consumer",
-                  "status": "RENDER_PROPS",
-                },
-              ],
-              "message": "",
-              "name": "Child",
-              "status": "INLINED",
-            },
-          ],
-          "message": "",
-          "name": "Context.Provider",
-          "status": "NORMAL",
-        },
-      ],
-      "message": "",
-      "name": "App",
-      "status": "ROOT",
-    },
-  ],
-  "inlinedComponents": 1,
-  "optimizedNestedClosures": 1,
-  "optimizedTrees": 1,
-}
-`;
-
-exports[`Test React with JSX input, create-element output Render props Relay QueryRenderer 1`] = `
-ReactStatistics {
-  "componentsEvaluated": 1,
-  "evaluatedRootNodes": Array [
-    Object {
-      "children": Array [
-        Object {
-          "children": Array [],
-          "message": "",
-          "name": "QueryRenderer",
-          "status": "RENDER_PROPS",
-        },
-      ],
-      "message": "",
-      "name": "App",
-      "status": "ROOT",
-    },
-  ],
-  "inlinedComponents": 0,
-  "optimizedNestedClosures": 1,
-  "optimizedTrees": 1,
-}
-`;
-
-exports[`Test React with JSX input, create-element output Render props Relay QueryRenderer 2 1`] = `
-ReactStatistics {
-  "componentsEvaluated": 1,
-  "evaluatedRootNodes": Array [
-    Object {
-      "children": Array [
-        Object {
-          "children": Array [],
-          "message": "",
-          "name": "QueryRenderer",
-          "status": "RENDER_PROPS",
-        },
-      ],
-      "message": "",
-      "name": "App",
-      "status": "ROOT",
-    },
-  ],
-  "inlinedComponents": 0,
-  "optimizedNestedClosures": 1,
-  "optimizedTrees": 1,
-}
-`;
-
-exports[`Test React with JSX input, create-element output Render props Relay QueryRenderer 3 1`] = `
-ReactStatistics {
-  "componentsEvaluated": 3,
-  "evaluatedRootNodes": Array [
-    Object {
-      "children": Array [
-        Object {
-          "children": Array [
-            Object {
-              "children": Array [],
-              "message": "",
-              "name": "SomeClassThatShouldNotMakeRootAClass",
-              "status": "NEW_TREE",
-            },
-          ],
-          "message": "",
-          "name": "QueryRenderer",
-          "status": "RENDER_PROPS",
-        },
-      ],
-      "message": "",
-      "name": "App",
-      "status": "ROOT",
-    },
-  ],
-  "inlinedComponents": 0,
-  "optimizedNestedClosures": 1,
-  "optimizedTrees": 2,
-}
-`;
-
-exports[`Test React with JSX input, create-element output fb-www mocks Function bind 1`] = `
-ReactStatistics {
-  "componentsEvaluated": 2,
-  "evaluatedRootNodes": Array [
-    Object {
-      "children": Array [
-        Object {
-          "children": Array [],
-          "message": "",
-          "name": "Middle",
-          "status": "INLINED",
-        },
-      ],
-      "message": "",
-      "name": "App",
-      "status": "ROOT",
-    },
-  ],
-  "inlinedComponents": 1,
-  "optimizedNestedClosures": 0,
-  "optimizedTrees": 1,
-}
-`;
-
-exports[`Test React with JSX input, create-element output fb-www mocks Hacker News app 1`] = `
-ReactStatistics {
-  "componentsEvaluated": 5,
-  "evaluatedRootNodes": Array [
-    Object {
-      "children": Array [
-        Object {
-          "children": Array [
-            Object {
-              "children": Array [
-                Object {
-                  "children": Array [],
-                  "message": "",
-                  "name": "HeaderBar",
-                  "status": "INLINED",
-                },
-                Object {
-                  "children": Array [],
-                  "message": "",
-                  "name": "StoryList",
-                  "status": "INLINED",
-                },
-              ],
-              "message": "",
-              "name": "React.Fragment",
-              "status": "NORMAL",
-            },
-          ],
-          "message": "",
-          "name": "AppBody",
-          "status": "INLINED",
-        },
-      ],
-      "message": "",
-      "name": "App",
-      "status": "ROOT",
-    },
-  ],
-  "inlinedComponents": 3,
-  "optimizedNestedClosures": 0,
-  "optimizedTrees": 1,
-}
-`;
-
-exports[`Test React with JSX input, create-element output fb-www mocks fb-www 1`] = `
-ReactStatistics {
-  "componentsEvaluated": 1,
-  "evaluatedRootNodes": Array [
-    Object {
-      "children": Array [
-        Object {
-          "children": Array [],
-          "message": "",
-          "name": "QueryRenderer",
-          "status": "RENDER_PROPS",
-        },
-      ],
-      "message": "",
-      "name": "App",
-      "status": "ROOT",
-    },
-  ],
-  "inlinedComponents": 0,
-  "optimizedNestedClosures": 1,
-  "optimizedTrees": 1,
-}
-`;
-
-exports[`Test React with JSX input, create-element output fb-www mocks fb-www 2 1`] = `
-ReactStatistics {
-  "componentsEvaluated": 1,
-  "evaluatedRootNodes": Array [
-    Object {
-      "children": Array [],
-      "message": "",
-      "name": "Hello",
-      "status": "ROOT",
-    },
-  ],
-  "inlinedComponents": 0,
-  "optimizedNestedClosures": 0,
-  "optimizedTrees": 1,
-}
-`;
-
-exports[`Test React with JSX input, create-element output fb-www mocks fb-www 3 1`] = `
-ReactStatistics {
-  "componentsEvaluated": 0,
-  "evaluatedRootNodes": Array [],
-  "inlinedComponents": 0,
-  "optimizedNestedClosures": 0,
-  "optimizedTrees": 0,
-}
-`;
-
-exports[`Test React with JSX input, create-element output fb-www mocks fb-www 4 1`] = `
-ReactStatistics {
-  "componentsEvaluated": 0,
-  "evaluatedRootNodes": Array [],
-  "inlinedComponents": 0,
-  "optimizedNestedClosures": 0,
-  "optimizedTrees": 0,
-}
-`;
-
-exports[`Test React with JSX input, create-element output fb-www mocks fb-www 5 1`] = `
-ReactStatistics {
-  "componentsEvaluated": 0,
-  "evaluatedRootNodes": Array [],
-  "inlinedComponents": 0,
-  "optimizedNestedClosures": 0,
-  "optimizedTrees": 0,
-}
-`;
-
-exports[`Test React with JSX input, create-element output fb-www mocks fb-www 6 1`] = `
-ReactStatistics {
-  "componentsEvaluated": 0,
-  "evaluatedRootNodes": Array [],
-  "inlinedComponents": 0,
-  "optimizedNestedClosures": 0,
-  "optimizedTrees": 0,
-}
-`;
-
-exports[`Test React with JSX input, create-element output fb-www mocks fb-www 7 1`] = `
-ReactStatistics {
-  "componentsEvaluated": 1,
-  "evaluatedRootNodes": Array [
-    Object {
-      "children": Array [],
-      "message": "",
-      "name": "App",
-      "status": "ROOT",
-    },
-  ],
-  "inlinedComponents": 0,
-  "optimizedNestedClosures": 0,
-  "optimizedTrees": 1,
-}
-`;
-
-exports[`Test React with JSX input, create-element output fb-www mocks fb-www 8 1`] = `
-ReactStatistics {
-  "componentsEvaluated": 3,
-  "evaluatedRootNodes": Array [
-    Object {
-      "children": Array [
-        Object {
-          "children": Array [],
-          "message": "RelayContainer",
-          "name": "WrappedApp",
-          "status": "NEW_TREE",
-        },
-      ],
-      "message": "",
-      "name": "App",
-      "status": "ROOT",
-    },
-  ],
-  "inlinedComponents": 0,
-  "optimizedNestedClosures": 0,
-  "optimizedTrees": 2,
-}
-`;
-
-exports[`Test React with JSX input, create-element output fb-www mocks fb-www 9 1`] = `
-ReactStatistics {
-  "componentsEvaluated": 9,
-  "evaluatedRootNodes": Array [
-    Object {
-      "children": Array [
-        Object {
-          "children": Array [
-            Object {
-              "children": Array [
-                Object {
-                  "children": Array [],
-                  "message": "",
-                  "name": "B",
-                  "status": "INLINED",
-                },
-                Object {
-                  "children": Array [],
-                  "message": "",
-                  "name": "C",
-                  "status": "INLINED",
-                },
-              ],
-              "message": "",
-              "name": "React.Fragment",
-              "status": "NORMAL",
-            },
-          ],
-          "message": "",
-          "name": "A",
-          "status": "INLINED",
-        },
-        Object {
-          "children": Array [
-            Object {
-              "children": Array [
-                Object {
-                  "children": Array [],
-                  "message": "",
-                  "name": "B",
-                  "status": "INLINED",
-                },
-                Object {
-                  "children": Array [],
-                  "message": "",
-                  "name": "C",
-                  "status": "INLINED",
-                },
-              ],
-              "message": "",
-              "name": "React.Fragment",
-              "status": "NORMAL",
-            },
-          ],
-          "message": "",
-          "name": "A",
-          "status": "INLINED",
-        },
-      ],
-      "message": "",
-      "name": "App",
-      "status": "ROOT",
-    },
-  ],
-  "inlinedComponents": 6,
-  "optimizedNestedClosures": 0,
-  "optimizedTrees": 1,
-}
-`;
-
-exports[`Test React with JSX input, create-element output fb-www mocks fb-www 10 1`] = `
-ReactStatistics {
-  "componentsEvaluated": 5,
-  "evaluatedRootNodes": Array [
-    Object {
-      "children": Array [
-        Object {
-          "children": Array [
-            Object {
-              "children": Array [
-                Object {
-                  "children": Array [],
-                  "message": "",
-                  "name": "B",
-                  "status": "INLINED",
-                },
-                Object {
-                  "children": Array [],
-                  "message": "",
-                  "name": "C",
-                  "status": "INLINED",
-                },
-              ],
-              "message": "",
-              "name": "React.Fragment",
-              "status": "NORMAL",
-            },
-          ],
-          "message": "",
-          "name": "A",
-          "status": "INLINED",
-        },
-      ],
-      "message": "",
-      "name": "App",
-      "status": "ROOT",
-    },
-  ],
-  "inlinedComponents": 3,
-  "optimizedNestedClosures": 0,
-  "optimizedTrees": 1,
-}
-`;
-
-exports[`Test React with JSX input, create-element output fb-www mocks fb-www 11 1`] = `
-ReactStatistics {
-  "componentsEvaluated": 13,
-  "evaluatedRootNodes": Array [
-    Object {
-      "children": Array [
-        Object {
-          "children": Array [
-            Object {
-              "children": Array [
-                Object {
-                  "children": Array [],
-                  "message": "",
-                  "name": "B",
-                  "status": "INLINED",
-                },
-                Object {
-                  "children": Array [],
-                  "message": "",
-                  "name": "C",
-                  "status": "INLINED",
-                },
-              ],
-              "message": "",
-              "name": "React.Fragment",
-              "status": "NORMAL",
-            },
-          ],
-          "message": "",
-          "name": "A",
-          "status": "INLINED",
-        },
-        Object {
-          "children": Array [
-            Object {
-              "children": Array [
-                Object {
-                  "children": Array [],
-                  "message": "",
-                  "name": "B",
-                  "status": "INLINED",
-                },
-                Object {
-                  "children": Array [],
-                  "message": "",
-                  "name": "C",
-                  "status": "INLINED",
-                },
-              ],
-              "message": "",
-              "name": "React.Fragment",
-              "status": "NORMAL",
-            },
-          ],
-          "message": "",
-          "name": "A",
-          "status": "INLINED",
-        },
-        Object {
-          "children": Array [
-            Object {
-              "children": Array [
-                Object {
-                  "children": Array [],
-                  "message": "",
-                  "name": "B",
-                  "status": "INLINED",
-                },
-                Object {
-                  "children": Array [],
-                  "message": "",
-                  "name": "C",
-                  "status": "INLINED",
-                },
-              ],
-              "message": "",
-              "name": "React.Fragment",
-              "status": "NORMAL",
-            },
-          ],
-          "message": "",
-          "name": "A",
-          "status": "INLINED",
-        },
-      ],
-      "message": "",
-      "name": "App",
-      "status": "ROOT",
-    },
-  ],
-  "inlinedComponents": 9,
-  "optimizedNestedClosures": 0,
-  "optimizedTrees": 1,
-}
-`;
-
-exports[`Test React with JSX input, create-element output fb-www mocks fb-www 13 1`] = `
-ReactStatistics {
-  "componentsEvaluated": 0,
-  "evaluatedRootNodes": Array [],
-  "inlinedComponents": 0,
-  "optimizedNestedClosures": 0,
-  "optimizedTrees": 0,
-}
-`;
-
-exports[`Test React with JSX input, create-element output fb-www mocks fb-www 14 1`] = `
-ReactStatistics {
-  "componentsEvaluated": 4,
-  "evaluatedRootNodes": Array [
-    Object {
-      "children": Array [
-        Object {
-          "children": Array [
-            Object {
-              "children": Array [],
-              "message": "",
-              "name": "Child",
-              "status": "INLINED",
-            },
-          ],
-          "message": "RelayContainer",
-          "name": "WrappedApp",
-          "status": "INLINED",
-        },
-      ],
-      "message": "",
-      "name": "App",
-      "status": "ROOT",
-    },
-  ],
-  "inlinedComponents": 2,
-  "optimizedNestedClosures": 0,
-  "optimizedTrees": 1,
-}
-`;
-
-exports[`Test React with JSX input, create-element output fb-www mocks fb-www 15 1`] = `
-ReactStatistics {
-  "componentsEvaluated": 4,
-  "evaluatedRootNodes": Array [
-    Object {
-      "children": Array [
-        Object {
-          "children": Array [],
-          "message": "evaluation failed",
-          "name": "Inner",
-          "status": "BAIL-OUT",
-        },
-        Object {
-          "children": Array [],
-          "message": "evaluation failed",
-          "name": "Inner",
-          "status": "BAIL-OUT",
-        },
-      ],
-      "message": "",
-      "name": "Outer",
-      "status": "ROOT",
-    },
-  ],
-  "inlinedComponents": 0,
-  "optimizedNestedClosures": 0,
-  "optimizedTrees": 2,
-}
-`;
-
-<<<<<<< HEAD
-exports[`Test React with JSX input, create-element output fb-www mocks fb-www 18 1`] = `
-ReactStatistics {
-  "componentsEvaluated": 1,
-  "evaluatedRootNodes": Array [
-    Object {
-      "children": Array [],
-=======
-exports[`Test React with JSX input, create-element output fb-www mocks fb-www 17 1`] = `
-ReactStatistics {
-  "componentsEvaluated": 4,
-  "evaluatedRootNodes": Array [
-    Object {
-      "children": Array [
-        Object {
-          "children": Array [
-            Object {
-              "children": Array [
-                Object {
-                  "children": Array [],
-                  "message": "",
-                  "name": "Inner",
-                  "status": "INLINED",
-                },
-              ],
-              "message": "",
-              "name": "Middle",
-              "status": "INLINED",
-            },
-          ],
-          "message": "",
-          "name": "Outer",
-          "status": "INLINED",
-        },
-      ],
->>>>>>> fb6d352f
-      "message": "",
-      "name": "App",
-      "status": "ROOT",
-    },
-  ],
-<<<<<<< HEAD
-  "inlinedComponents": 0,
-=======
-  "inlinedComponents": 3,
->>>>>>> fb6d352f
-  "optimizedNestedClosures": 0,
-  "optimizedTrees": 1,
-}
-`;
-
-exports[`Test React with JSX input, create-element output fb-www mocks repl example 1`] = `
-ReactStatistics {
-  "componentsEvaluated": 7,
-  "evaluatedRootNodes": Array [
-    Object {
-      "children": Array [
-        Object {
-          "children": Array [
-            Object {
-              "children": Array [],
-              "message": "",
-              "name": "Yar",
-              "status": "INLINED",
-            },
-          ],
-          "message": "",
-          "name": "Bar",
-          "status": "INLINED",
-        },
-        Object {
-          "children": Array [
-            Object {
-              "children": Array [],
-              "message": "",
-              "name": "Yar",
-              "status": "INLINED",
-            },
-          ],
-          "message": "",
-          "name": "Bar",
-          "status": "INLINED",
-        },
-        Object {
-          "children": Array [
-            Object {
-              "children": Array [],
-              "message": "",
-              "name": "Yar",
-              "status": "INLINED",
-            },
-          ],
-          "message": "",
-          "name": "Bar",
-          "status": "INLINED",
-        },
-      ],
-      "message": "",
-      "name": "Foo",
-      "status": "ROOT",
-    },
-  ],
-  "inlinedComponents": 6,
-  "optimizedNestedClosures": 0,
-  "optimizedTrees": 1,
-}
-`;
-
-exports[`Test React with create-element input, JSX output Class component folding Classes with state 1`] = `
-ReactStatistics {
-  "componentsEvaluated": 1,
-  "evaluatedRootNodes": Array [
-    Object {
-      "children": Array [],
-      "message": "",
-      "name": "App",
-      "status": "ROOT",
-    },
-  ],
-  "inlinedComponents": 0,
-  "optimizedNestedClosures": 0,
-  "optimizedTrees": 1,
-}
-`;
-
-exports[`Test React with create-element input, JSX output Class component folding Complex class components folding into functional root component #2 1`] = `
-ReactStatistics {
-  "componentsEvaluated": 4,
-  "evaluatedRootNodes": Array [
-    Object {
-      "children": Array [
-        Object {
-          "children": Array [
-            Object {
-              "children": Array [],
-              "message": "",
-              "name": "Child2",
-              "status": "INLINED",
-            },
-          ],
-          "message": "",
-          "name": "Child",
-          "status": "NEW_TREE",
-        },
-      ],
-      "message": "",
-      "name": "App",
-      "status": "ROOT",
-    },
-  ],
-  "inlinedComponents": 1,
-  "optimizedNestedClosures": 0,
-  "optimizedTrees": 2,
-}
-`;
-
-exports[`Test React with create-element input, JSX output Class component folding Complex class components folding into functional root component #3 1`] = `
-ReactStatistics {
-  "componentsEvaluated": 4,
-  "evaluatedRootNodes": Array [
-    Object {
-      "children": Array [
-        Object {
-          "children": Array [
-            Object {
-              "children": Array [],
-              "message": "",
-              "name": "Child2",
-              "status": "INLINED",
-            },
-          ],
-          "message": "",
-          "name": "Child",
-          "status": "NEW_TREE",
-        },
-      ],
-      "message": "",
-      "name": "App",
-      "status": "ROOT",
-    },
-  ],
-  "inlinedComponents": 1,
-  "optimizedNestedClosures": 0,
-  "optimizedTrees": 2,
-}
-`;
-
-exports[`Test React with create-element input, JSX output Class component folding Complex class components folding into functional root component #4 1`] = `
-ReactStatistics {
-  "componentsEvaluated": 12,
-  "evaluatedRootNodes": Array [
-    Object {
-      "children": Array [
-        Object {
-          "children": Array [],
-          "message": "",
-          "name": "Child",
-          "status": "NEW_TREE",
-        },
-        Object {
-          "children": Array [],
-          "message": "",
-          "name": "Child",
-          "status": "NEW_TREE",
-        },
-        Object {
-          "children": Array [],
-          "message": "",
-          "name": "Child",
-          "status": "NEW_TREE",
-        },
-        Object {
-          "children": Array [],
-          "message": "",
-          "name": "Child",
-          "status": "NEW_TREE",
-        },
-        Object {
-          "children": Array [],
-          "message": "",
-          "name": "Child",
-          "status": "NEW_TREE",
-        },
-        Object {
-          "children": Array [],
-          "message": "",
-          "name": "Child",
-          "status": "NEW_TREE",
-        },
-        Object {
-          "children": Array [],
-          "message": "",
-          "name": "Child",
-          "status": "NEW_TREE",
-        },
-        Object {
-          "children": Array [],
-          "message": "",
-          "name": "Child",
-          "status": "NEW_TREE",
-        },
-        Object {
-          "children": Array [],
-          "message": "",
-          "name": "Child",
-          "status": "NEW_TREE",
-        },
-        Object {
-          "children": Array [],
-          "message": "",
-          "name": "Child",
-          "status": "NEW_TREE",
-        },
-      ],
-      "message": "",
-      "name": "App",
-      "status": "ROOT",
-    },
-  ],
-  "inlinedComponents": 0,
-  "optimizedNestedClosures": 0,
-  "optimizedTrees": 2,
-}
-`;
-
-exports[`Test React with create-element input, JSX output Class component folding Complex class components folding into functional root component #5 1`] = `
-ReactStatistics {
-  "componentsEvaluated": 4,
-  "evaluatedRootNodes": Array [
-    Object {
-      "children": Array [
-        Object {
-          "children": Array [
-            Object {
-              "children": Array [],
-              "message": "",
-              "name": "Child2",
-              "status": "INLINED",
-            },
-          ],
-          "message": "",
-          "name": "Child",
-          "status": "NEW_TREE",
-        },
-      ],
-      "message": "",
-      "name": "App",
-      "status": "ROOT",
-    },
-  ],
-  "inlinedComponents": 1,
-  "optimizedNestedClosures": 0,
-  "optimizedTrees": 2,
-}
-`;
-
-exports[`Test React with create-element input, JSX output Class component folding Complex class components folding into functional root component 1`] = `
-ReactStatistics {
-  "componentsEvaluated": 3,
-  "evaluatedRootNodes": Array [
-    Object {
-      "children": Array [
-        Object {
-          "children": Array [],
-          "message": "",
-          "name": "Child",
-          "status": "NEW_TREE",
-        },
-      ],
-      "message": "",
-      "name": "App",
-      "status": "ROOT",
-    },
-  ],
-  "inlinedComponents": 0,
-  "optimizedNestedClosures": 0,
-  "optimizedTrees": 2,
-}
-`;
-
-exports[`Test React with create-element input, JSX output Class component folding Inheritance chaining 1`] = `
-ReactStatistics {
-  "componentsEvaluated": 3,
-  "evaluatedRootNodes": Array [
-    Object {
-      "children": Array [
-        Object {
-          "children": Array [],
-          "message": "",
-          "name": "Child",
-          "status": "NEW_TREE",
-        },
-      ],
-      "message": "",
-      "name": "App",
-      "status": "ROOT",
-    },
-  ],
-  "inlinedComponents": 0,
-  "optimizedNestedClosures": 0,
-  "optimizedTrees": 2,
-}
-`;
-
-exports[`Test React with create-element input, JSX output Class component folding Simple 1`] = `
-ReactStatistics {
-  "componentsEvaluated": 1,
-  "evaluatedRootNodes": Array [
-    Object {
-      "children": Array [],
-      "message": "",
-      "name": "MyComponent",
-      "status": "ROOT",
-    },
-  ],
-  "inlinedComponents": 0,
-  "optimizedNestedClosures": 0,
-  "optimizedTrees": 1,
-}
-`;
-
-exports[`Test React with create-element input, JSX output Class component folding Simple classes #2 1`] = `
-ReactStatistics {
-  "componentsEvaluated": 1,
-  "evaluatedRootNodes": Array [
-    Object {
-      "children": Array [],
-      "message": "",
-      "name": "App",
-      "status": "ROOT",
-    },
-  ],
-  "inlinedComponents": 0,
-  "optimizedNestedClosures": 0,
-  "optimizedTrees": 1,
-}
-`;
-
-exports[`Test React with create-element input, JSX output Class component folding Simple classes #3 1`] = `
-ReactStatistics {
-  "componentsEvaluated": 3,
-  "evaluatedRootNodes": Array [
-    Object {
-      "children": Array [
-        Object {
-          "children": Array [],
-          "message": "",
-          "name": "Child",
-          "status": "NEW_TREE",
-        },
-      ],
-      "message": "",
-      "name": "App",
-      "status": "ROOT",
-    },
-  ],
-  "inlinedComponents": 0,
-  "optimizedNestedClosures": 0,
-  "optimizedTrees": 2,
-}
-`;
-
-exports[`Test React with create-element input, JSX output Class component folding Simple classes 1`] = `
-ReactStatistics {
-  "componentsEvaluated": 2,
-  "evaluatedRootNodes": Array [
-    Object {
-      "children": Array [
-        Object {
-          "children": Array [],
-          "message": "",
-          "name": "Child",
-          "status": "INLINED",
-        },
-      ],
-      "message": "",
-      "name": "App",
-      "status": "ROOT",
-    },
-  ],
-  "inlinedComponents": 1,
-  "optimizedNestedClosures": 0,
-  "optimizedTrees": 1,
-}
-`;
-
-exports[`Test React with create-element input, JSX output Factory class component folding Simple factory classes 1`] = `
-ReactStatistics {
-  "componentsEvaluated": 1,
-  "evaluatedRootNodes": Array [
-    Object {
-      "children": Array [],
-      "message": "",
-      "name": "FactoryComponent",
-      "status": "ROOT",
-    },
-  ],
-  "inlinedComponents": 0,
-  "optimizedNestedClosures": 0,
-  "optimizedTrees": 1,
-}
-`;
-
-exports[`Test React with create-element input, JSX output Factory class component folding Simple factory classes 2 1`] = `
-ReactStatistics {
-  "componentsEvaluated": 3,
-  "evaluatedRootNodes": Array [
-    Object {
-      "children": Array [
-        Object {
-          "children": Array [],
-          "message": "non-root factory class components are not suppoted",
-          "name": "FactoryComponent",
-          "status": "BAIL-OUT",
-        },
-      ],
-      "message": "",
-      "name": "App",
-      "status": "ROOT",
-    },
-  ],
-  "inlinedComponents": 0,
-  "optimizedNestedClosures": 0,
-  "optimizedTrees": 2,
-}
-`;
-
-exports[`Test React with create-element input, JSX output First render only Class component as root with refs 1`] = `
-ReactStatistics {
-  "componentsEvaluated": 3,
-  "evaluatedRootNodes": Array [
-    Object {
-      "children": Array [
-        Object {
-          "children": Array [
-            Object {
-              "children": Array [],
-              "message": "",
-              "name": "SubChild",
-              "status": "INLINED",
-            },
-          ],
-          "message": "",
-          "name": "Child",
-          "status": "INLINED",
-        },
-      ],
-      "message": "",
-      "name": "App",
-      "status": "ROOT",
-    },
-  ],
-  "inlinedComponents": 2,
-  "optimizedNestedClosures": 0,
-  "optimizedTrees": 1,
-}
-`;
-
-exports[`Test React with create-element input, JSX output First render only React Context 1`] = `
-ReactStatistics {
-  "componentsEvaluated": 4,
-  "evaluatedRootNodes": Array [
-    Object {
-      "children": Array [
-        Object {
-          "children": Array [
-            Object {
-              "children": Array [
-                Object {
-                  "children": Array [],
-                  "message": "",
-                  "name": "Context.Consumer",
-                  "status": "INLINED",
-                },
-              ],
-              "message": "",
-              "name": "Child",
-              "status": "INLINED",
-            },
-          ],
-          "message": "",
-          "name": "Context.Provider",
-          "status": "INLINED",
-        },
-      ],
-      "message": "",
-      "name": "App",
-      "status": "ROOT",
-    },
-  ],
-  "inlinedComponents": 3,
-  "optimizedNestedClosures": 0,
-  "optimizedTrees": 1,
-}
-`;
-
-exports[`Test React with create-element input, JSX output First render only React Context 2 1`] = `
-ReactStatistics {
-  "componentsEvaluated": 4,
-  "evaluatedRootNodes": Array [
-    Object {
-      "children": Array [
-        Object {
-          "children": Array [
-            Object {
-              "children": Array [
-                Object {
-                  "children": Array [],
-                  "message": "",
-                  "name": "Context.Consumer",
-                  "status": "INLINED",
-                },
-              ],
-              "message": "",
-              "name": "Child",
-              "status": "INLINED",
-            },
-          ],
-          "message": "",
-          "name": "Context.Provider",
-          "status": "INLINED",
-        },
-      ],
-      "message": "",
-      "name": "App",
-      "status": "ROOT",
-    },
-  ],
-  "inlinedComponents": 3,
-  "optimizedNestedClosures": 0,
-  "optimizedTrees": 1,
-}
-`;
-
-exports[`Test React with create-element input, JSX output First render only React Context 3 1`] = `
-ReactStatistics {
-  "componentsEvaluated": 2,
-  "evaluatedRootNodes": Array [
-    Object {
-      "children": Array [
-        Object {
-          "children": Array [
-            Object {
-              "children": Array [],
-              "message": "",
-              "name": "Context.Consumer",
-              "status": "RENDER_PROPS",
-            },
-          ],
-          "message": "",
-          "name": "Child",
-          "status": "INLINED",
-        },
-      ],
-      "message": "",
-      "name": "App",
-      "status": "ROOT",
-    },
-  ],
-  "inlinedComponents": 1,
-  "optimizedNestedClosures": 1,
-  "optimizedTrees": 1,
-}
-`;
-
-exports[`Test React with create-element input, JSX output First render only React Context 4 1`] = `
-ReactStatistics {
-  "componentsEvaluated": 7,
-  "evaluatedRootNodes": Array [
-    Object {
-      "children": Array [
-        Object {
-          "children": Array [
-            Object {
-              "children": Array [
-                Object {
-                  "children": Array [
-                    Object {
-                      "children": Array [],
-                      "message": "",
-                      "name": "Context.Consumer",
-                      "status": "INLINED",
-                    },
-                  ],
-                  "message": "",
-                  "name": "Child",
-                  "status": "INLINED",
-                },
-              ],
-              "message": "",
-              "name": "Context.Provider",
-              "status": "INLINED",
-            },
-            Object {
-              "children": Array [
-                Object {
-                  "children": Array [],
-                  "message": "",
-                  "name": "Context.Consumer",
-                  "status": "INLINED",
-                },
-              ],
-              "message": "",
-              "name": "Child",
-              "status": "INLINED",
-            },
-          ],
-          "message": "",
-          "name": "Context.Provider",
-          "status": "INLINED",
-        },
-      ],
-      "message": "",
-      "name": "App",
-      "status": "ROOT",
-    },
-  ],
-  "inlinedComponents": 6,
-  "optimizedNestedClosures": 0,
-  "optimizedTrees": 1,
-}
-`;
-
-exports[`Test React with create-element input, JSX output First render only React Context 5 1`] = `
-ReactStatistics {
-  "componentsEvaluated": 5,
-  "evaluatedRootNodes": Array [
-    Object {
-      "children": Array [
-        Object {
-          "children": Array [
-            Object {
-              "children": Array [
-                Object {
-                  "children": Array [],
-                  "message": "",
-                  "name": "Context.Consumer",
-                  "status": "INLINED",
-                },
-              ],
-              "message": "",
-              "name": "Child",
-              "status": "INLINED",
-            },
-          ],
-          "message": "",
-          "name": "Context.Provider",
-          "status": "INLINED",
-        },
-        Object {
-          "children": Array [
-            Object {
-              "children": Array [],
-              "message": "",
-              "name": "Context.Consumer",
-              "status": "RENDER_PROPS",
-            },
-          ],
-          "message": "",
-          "name": "Child",
-          "status": "INLINED",
-        },
-      ],
-      "message": "",
-      "name": "App",
-      "status": "ROOT",
-    },
-  ],
-  "inlinedComponents": 4,
-  "optimizedNestedClosures": 1,
-  "optimizedTrees": 1,
-}
-`;
-
-exports[`Test React with create-element input, JSX output First render only Replace this in callbacks 2 1`] = `
-ReactStatistics {
-  "componentsEvaluated": 2,
-  "evaluatedRootNodes": Array [
-    Object {
-      "children": Array [
-        Object {
-          "children": Array [],
-          "message": "",
-          "name": "Child1",
-          "status": "INLINED",
-        },
-      ],
-      "message": "",
-      "name": "App",
-      "status": "ROOT",
-    },
-  ],
-  "inlinedComponents": 1,
-  "optimizedNestedClosures": 0,
-  "optimizedTrees": 1,
-}
-`;
-
-exports[`Test React with create-element input, JSX output First render only Replace this in callbacks 3 1`] = `
-ReactStatistics {
-  "componentsEvaluated": 2,
-  "evaluatedRootNodes": Array [
-    Object {
-      "children": Array [
-        Object {
-          "children": Array [],
-          "message": "",
-          "name": "Child1",
-          "status": "INLINED",
-        },
-      ],
-      "message": "",
-      "name": "App",
-      "status": "ROOT",
-    },
-  ],
-  "inlinedComponents": 1,
-  "optimizedNestedClosures": 0,
-  "optimizedTrees": 1,
-}
-`;
-
-exports[`Test React with create-element input, JSX output First render only Simple #2 1`] = `
-ReactStatistics {
-  "componentsEvaluated": 2,
-  "evaluatedRootNodes": Array [
-    Object {
-      "children": Array [
-        Object {
-          "children": Array [],
-          "message": "",
-          "name": "A",
-          "status": "INLINED",
-        },
-      ],
-      "message": "",
-      "name": "App",
-      "status": "ROOT",
-    },
-  ],
-  "inlinedComponents": 1,
-  "optimizedNestedClosures": 0,
-  "optimizedTrees": 1,
-}
-`;
-
-exports[`Test React with create-element input, JSX output First render only Simple 1`] = `
-ReactStatistics {
-  "componentsEvaluated": 5,
-  "evaluatedRootNodes": Array [
-    Object {
-      "children": Array [
-        Object {
-          "children": Array [
-            Object {
-              "children": Array [
-                Object {
-                  "children": Array [
-                    Object {
-                      "children": Array [],
-                      "message": "",
-                      "name": "Child3",
-                      "status": "INLINED",
-                    },
-                  ],
-                  "message": "",
-                  "name": "React.Fragment",
-                  "status": "INLINED",
-                },
-              ],
-              "message": "",
-              "name": "Child2",
-              "status": "INLINED",
-            },
-          ],
-          "message": "",
-          "name": "Child1",
-          "status": "INLINED",
-        },
-      ],
-      "message": "",
-      "name": "App",
-      "status": "ROOT",
-    },
-  ],
-  "inlinedComponents": 4,
-  "optimizedNestedClosures": 1,
-  "optimizedTrees": 1,
-}
-`;
-
-exports[`Test React with create-element input, JSX output First render only componentWillMount 1`] = `
-ReactStatistics {
-  "componentsEvaluated": 5,
-  "evaluatedRootNodes": Array [
-    Object {
-      "children": Array [
-        Object {
-          "children": Array [
-            Object {
-              "children": Array [
-                Object {
-                  "children": Array [
-                    Object {
-                      "children": Array [],
-                      "message": "",
-                      "name": "Child3",
-                      "status": "INLINED",
-                    },
-                  ],
-                  "message": "",
-                  "name": "React.Fragment",
-                  "status": "INLINED",
-                },
-              ],
-              "message": "",
-              "name": "Child2",
-              "status": "INLINED",
-            },
-          ],
-          "message": "",
-          "name": "Child1",
-          "status": "INLINED",
-        },
-      ],
-      "message": "",
-      "name": "App",
-      "status": "ROOT",
-    },
-  ],
-  "inlinedComponents": 4,
-  "optimizedNestedClosures": 1,
-  "optimizedTrees": 1,
-}
-`;
-
-exports[`Test React with create-element input, JSX output First render only getDerivedStateFromProps 1`] = `
-ReactStatistics {
-  "componentsEvaluated": 5,
-  "evaluatedRootNodes": Array [
-    Object {
-      "children": Array [
-        Object {
-          "children": Array [
-            Object {
-              "children": Array [
-                Object {
-                  "children": Array [
-                    Object {
-                      "children": Array [],
-                      "message": "",
-                      "name": "Child3",
-                      "status": "INLINED",
-                    },
-                  ],
-                  "message": "",
-                  "name": "React.Fragment",
-                  "status": "INLINED",
-                },
-              ],
-              "message": "",
-              "name": "Child2",
-              "status": "INLINED",
-            },
-          ],
-          "message": "",
-          "name": "Child1",
-          "status": "INLINED",
-        },
-      ],
-      "message": "",
-      "name": "App",
-      "status": "ROOT",
-    },
-  ],
-  "inlinedComponents": 4,
-  "optimizedNestedClosures": 1,
-  "optimizedTrees": 1,
-}
-`;
-
-exports[`Test React with create-element input, JSX output First render only getDerivedStateFromProps 2 1`] = `
-ReactStatistics {
-  "componentsEvaluated": 5,
-  "evaluatedRootNodes": Array [
-    Object {
-      "children": Array [
-        Object {
-          "children": Array [
-            Object {
-              "children": Array [
-                Object {
-                  "children": Array [
-                    Object {
-                      "children": Array [],
-                      "message": "",
-                      "name": "Child3",
-                      "status": "INLINED",
-                    },
-                  ],
-                  "message": "",
-                  "name": "React.Fragment",
-                  "status": "INLINED",
-                },
-              ],
-              "message": "",
-              "name": "Child2",
-              "status": "INLINED",
-            },
-          ],
-          "message": "",
-          "name": "Child1",
-          "status": "INLINED",
-        },
-      ],
-      "message": "",
-      "name": "App",
-      "status": "ROOT",
-    },
-  ],
-  "inlinedComponents": 4,
-  "optimizedNestedClosures": 1,
-  "optimizedTrees": 1,
-}
-`;
-
-exports[`Test React with create-element input, JSX output First render only getDerivedStateFromProps 3 1`] = `
-ReactStatistics {
-  "componentsEvaluated": 5,
-  "evaluatedRootNodes": Array [
-    Object {
-      "children": Array [
-        Object {
-          "children": Array [
-            Object {
-              "children": Array [
-                Object {
-                  "children": Array [
-                    Object {
-                      "children": Array [],
-                      "message": "",
-                      "name": "Child3",
-                      "status": "INLINED",
-                    },
-                  ],
-                  "message": "",
-                  "name": "React.Fragment",
-                  "status": "INLINED",
-                },
-              ],
-              "message": "",
-              "name": "Child2",
-              "status": "INLINED",
-            },
-          ],
-          "message": "",
-          "name": "Child1",
-          "status": "INLINED",
-        },
-      ],
-      "message": "",
-      "name": "App",
-      "status": "ROOT",
-    },
-  ],
-  "inlinedComponents": 4,
-  "optimizedNestedClosures": 1,
-  "optimizedTrees": 1,
-}
-`;
-
-exports[`Test React with create-element input, JSX output First render only getDerivedStateFromProps 4 1`] = `
-ReactStatistics {
-  "componentsEvaluated": 5,
-  "evaluatedRootNodes": Array [
-    Object {
-      "children": Array [
-        Object {
-          "children": Array [
-            Object {
-              "children": Array [
-                Object {
-                  "children": Array [
-                    Object {
-                      "children": Array [],
-                      "message": "",
-                      "name": "Child3",
-                      "status": "INLINED",
-                    },
-                  ],
-                  "message": "",
-                  "name": "React.Fragment",
-                  "status": "INLINED",
-                },
-              ],
-              "message": "",
-              "name": "Child2",
-              "status": "INLINED",
-            },
-          ],
-          "message": "",
-          "name": "Child1",
-          "status": "INLINED",
-        },
-      ],
-      "message": "",
-      "name": "App",
-      "status": "ROOT",
-    },
-  ],
-  "inlinedComponents": 4,
-  "optimizedNestedClosures": 1,
-  "optimizedTrees": 1,
-}
-`;
-
-exports[`Test React with create-element input, JSX output First render only getDerivedStateFromProps 5 1`] = `
-ReactStatistics {
-  "componentsEvaluated": 1,
-  "evaluatedRootNodes": Array [
-    Object {
-      "children": Array [],
-      "message": "",
-      "name": "MyComponent",
-      "status": "ROOT",
-    },
-  ],
-  "inlinedComponents": 0,
-  "optimizedNestedClosures": 0,
-  "optimizedTrees": 1,
-}
-`;
-
-exports[`Test React with create-element input, JSX output Functional component folding 16.3 refs 1`] = `
-ReactStatistics {
-  "componentsEvaluated": 2,
-  "evaluatedRootNodes": Array [
-    Object {
-      "children": Array [
-        Object {
-          "children": Array [
-            Object {
-              "children": Array [],
-              "message": "",
-              "name": "Child",
-              "status": "INLINED",
-            },
-          ],
-          "message": "",
-          "name": "",
-          "status": "FORWARD_REF",
-        },
-      ],
-      "message": "",
-      "name": "App",
-      "status": "ROOT",
-    },
-  ],
-  "inlinedComponents": 1,
-  "optimizedNestedClosures": 0,
-  "optimizedTrees": 1,
-}
-`;
-
-exports[`Test React with create-element input, JSX output Functional component folding 16.3 refs 2 1`] = `
-ReactStatistics {
-  "componentsEvaluated": 2,
-  "evaluatedRootNodes": Array [
-    Object {
-      "children": Array [
-        Object {
-          "children": Array [
-            Object {
-              "children": Array [],
-              "message": "",
-              "name": "Child",
-              "status": "INLINED",
-            },
-          ],
-          "message": "",
-          "name": "",
-          "status": "FORWARD_REF",
-        },
-      ],
-      "message": "",
-      "name": "App",
-      "status": "ROOT",
-    },
-  ],
-  "inlinedComponents": 1,
-  "optimizedNestedClosures": 0,
-  "optimizedTrees": 1,
-}
-`;
-
-exports[`Test React with create-element input, JSX output Functional component folding 16.3 refs 3 1`] = `
-ReactStatistics {
-  "componentsEvaluated": 4,
-  "evaluatedRootNodes": Array [
-    Object {
-      "children": Array [
-        Object {
-          "children": Array [
-            Object {
-              "children": Array [
-                Object {
-                  "children": Array [],
-                  "message": "refs are not supported on <Components />",
-                  "name": "ClassComponent",
-                  "status": "BAIL-OUT",
-                },
-                Object {
-                  "children": Array [],
-                  "message": "",
-                  "name": "ClassComponent",
-                  "status": "BAIL-OUT",
-                },
-              ],
-              "message": "",
-              "name": "Child",
-              "status": "INLINED",
-            },
-          ],
-          "message": "",
-          "name": "",
-          "status": "FORWARD_REF",
-        },
-      ],
-      "message": "",
-      "name": "App",
-      "status": "ROOT",
-    },
-  ],
-  "inlinedComponents": 1,
-  "optimizedNestedClosures": 0,
-  "optimizedTrees": 2,
-}
-`;
-
-exports[`Test React with create-element input, JSX output Functional component folding Additional functions closure scope capturing 1`] = `
-ReactStatistics {
-  "componentsEvaluated": 1,
-  "evaluatedRootNodes": Array [
-    Object {
-      "children": Array [],
-      "message": "",
-      "name": "App",
-      "status": "ROOT",
-    },
-  ],
-  "inlinedComponents": 0,
-  "optimizedNestedClosures": 0,
-  "optimizedTrees": 1,
-}
-`;
-
-exports[`Test React with create-element input, JSX output Functional component folding Circular reference 1`] = `
-ReactStatistics {
-  "componentsEvaluated": 1,
-  "evaluatedRootNodes": Array [
-    Object {
-      "children": Array [],
-      "message": "",
-      "name": "App",
-      "status": "ROOT",
-    },
-  ],
-  "inlinedComponents": 0,
-  "optimizedNestedClosures": 0,
-  "optimizedTrees": 1,
-}
-`;
-
-exports[`Test React with create-element input, JSX output Functional component folding Class component as root 1`] = `
-ReactStatistics {
-  "componentsEvaluated": 3,
-  "evaluatedRootNodes": Array [
-    Object {
-      "children": Array [
-        Object {
-          "children": Array [
-            Object {
-              "children": Array [],
-              "message": "",
-              "name": "SubChild",
-              "status": "INLINED",
-            },
-          ],
-          "message": "",
-          "name": "Child",
-          "status": "INLINED",
-        },
-      ],
-      "message": "",
-      "name": "App",
-      "status": "ROOT",
-    },
-  ],
-  "inlinedComponents": 2,
-  "optimizedNestedClosures": 0,
-  "optimizedTrees": 1,
-}
-`;
-
-exports[`Test React with create-element input, JSX output Functional component folding Class component as root with instance variables #2 1`] = `
-ReactStatistics {
-  "componentsEvaluated": 3,
-  "evaluatedRootNodes": Array [
-    Object {
-      "children": Array [
-        Object {
-          "children": Array [
-            Object {
-              "children": Array [],
-              "message": "",
-              "name": "SubChild",
-              "status": "INLINED",
-            },
-          ],
-          "message": "",
-          "name": "Child",
-          "status": "INLINED",
-        },
-      ],
-      "message": "",
-      "name": "App",
-      "status": "ROOT",
-    },
-  ],
-  "inlinedComponents": 2,
-  "optimizedNestedClosures": 0,
-  "optimizedTrees": 1,
-}
-`;
-
-exports[`Test React with create-element input, JSX output Functional component folding Class component as root with instance variables 1`] = `
-ReactStatistics {
-  "componentsEvaluated": 3,
-  "evaluatedRootNodes": Array [
-    Object {
-      "children": Array [
-        Object {
-          "children": Array [
-            Object {
-              "children": Array [],
-              "message": "",
-              "name": "SubChild",
-              "status": "INLINED",
-            },
-          ],
-          "message": "",
-          "name": "Child",
-          "status": "INLINED",
-        },
-      ],
-      "message": "",
-      "name": "App",
-      "status": "ROOT",
-    },
-  ],
-  "inlinedComponents": 2,
-  "optimizedNestedClosures": 0,
-  "optimizedTrees": 1,
-}
-`;
-
-exports[`Test React with create-element input, JSX output Functional component folding Class component as root with multiple render methods 1`] = `
-ReactStatistics {
-  "componentsEvaluated": 3,
-  "evaluatedRootNodes": Array [
-    Object {
-      "children": Array [
-        Object {
-          "children": Array [
-            Object {
-              "children": Array [],
-              "message": "",
-              "name": "SubChild",
-              "status": "INLINED",
-            },
-          ],
-          "message": "",
-          "name": "Child",
-          "status": "INLINED",
-        },
-      ],
-      "message": "",
-      "name": "App",
-      "status": "ROOT",
-    },
-  ],
-  "inlinedComponents": 2,
-  "optimizedNestedClosures": 0,
-  "optimizedTrees": 1,
-}
-`;
-
-exports[`Test React with create-element input, JSX output Functional component folding Class component as root with props 1`] = `
-ReactStatistics {
-  "componentsEvaluated": 3,
-  "evaluatedRootNodes": Array [
-    Object {
-      "children": Array [
-        Object {
-          "children": Array [
-            Object {
-              "children": Array [],
-              "message": "",
-              "name": "SubChild",
-              "status": "INLINED",
-            },
-          ],
-          "message": "",
-          "name": "Child",
-          "status": "INLINED",
-        },
-      ],
-      "message": "",
-      "name": "App",
-      "status": "ROOT",
-    },
-  ],
-  "inlinedComponents": 2,
-  "optimizedNestedClosures": 0,
-  "optimizedTrees": 1,
-}
-`;
-
-exports[`Test React with create-element input, JSX output Functional component folding Class component as root with refs 1`] = `
-ReactStatistics {
-  "componentsEvaluated": 3,
-  "evaluatedRootNodes": Array [
-    Object {
-      "children": Array [
-        Object {
-          "children": Array [
-            Object {
-              "children": Array [],
-              "message": "",
-              "name": "SubChild",
-              "status": "INLINED",
-            },
-          ],
-          "message": "",
-          "name": "Child",
-          "status": "INLINED",
-        },
-      ],
-      "message": "",
-      "name": "App",
-      "status": "ROOT",
-    },
-  ],
-  "inlinedComponents": 2,
-  "optimizedNestedClosures": 0,
-  "optimizedTrees": 1,
-}
-`;
-
-exports[`Test React with create-element input, JSX output Functional component folding Class component as root with state 1`] = `
-ReactStatistics {
-  "componentsEvaluated": 3,
-  "evaluatedRootNodes": Array [
-    Object {
-      "children": Array [
-        Object {
-          "children": Array [
-            Object {
-              "children": Array [],
-              "message": "",
-              "name": "SubChild",
-              "status": "INLINED",
-            },
-          ],
-          "message": "",
-          "name": "Child",
-          "status": "INLINED",
-        },
-      ],
-      "message": "",
-      "name": "App",
-      "status": "ROOT",
-    },
-  ],
-  "inlinedComponents": 2,
-  "optimizedNestedClosures": 0,
-  "optimizedTrees": 1,
-}
-`;
-
-exports[`Test React with create-element input, JSX output Functional component folding Component type change 1`] = `
-ReactStatistics {
-  "componentsEvaluated": 6,
-  "evaluatedRootNodes": Array [
-    Object {
-      "children": Array [
-        Object {
-          "children": Array [
-            Object {
-              "children": Array [],
-              "message": "",
-              "name": "Stateful",
-              "status": "NEW_TREE",
-            },
-          ],
-          "message": "",
-          "name": "MessagePane",
-          "status": "INLINED",
-        },
-        Object {
-          "children": Array [
-            Object {
-              "children": Array [],
-              "message": "",
-              "name": "Stateful",
-              "status": "NEW_TREE",
-            },
-          ],
-          "message": "",
-          "name": "SettingsPane",
-          "status": "INLINED",
-        },
-      ],
-      "message": "",
-      "name": "App",
-      "status": "ROOT",
-    },
-  ],
-  "inlinedComponents": 2,
-  "optimizedNestedClosures": 0,
-  "optimizedTrees": 2,
-}
-`;
-
-exports[`Test React with create-element input, JSX output Functional component folding Component type same 1`] = `
-ReactStatistics {
-  "componentsEvaluated": 3,
-  "evaluatedRootNodes": Array [
-    Object {
-      "children": Array [
-        Object {
-          "children": Array [],
-          "message": "",
-          "name": "Foo",
-          "status": "INLINED",
-        },
-        Object {
-          "children": Array [],
-          "message": "",
-          "name": "Foo",
-          "status": "INLINED",
-        },
-      ],
-      "message": "",
-      "name": "App",
-      "status": "ROOT",
-    },
-  ],
-  "inlinedComponents": 2,
-  "optimizedNestedClosures": 0,
-  "optimizedTrees": 1,
-}
-`;
-
-exports[`Test React with create-element input, JSX output Functional component folding Conditional 1`] = `
-ReactStatistics {
-  "componentsEvaluated": 2,
-  "evaluatedRootNodes": Array [
-    Object {
-      "children": Array [
-        Object {
-          "children": Array [],
-          "message": "",
-          "name": "MaybeShow",
-          "status": "INLINED",
-        },
-      ],
-      "message": "",
-      "name": "App",
-      "status": "ROOT",
-    },
-  ],
-  "inlinedComponents": 1,
-  "optimizedNestedClosures": 0,
-  "optimizedTrees": 1,
-}
-`;
-
-exports[`Test React with create-element input, JSX output Functional component folding Delete element prop key 1`] = `
-ReactStatistics {
-  "componentsEvaluated": 4,
-  "evaluatedRootNodes": Array [
-    Object {
-      "children": Array [
-        Object {
-          "children": Array [],
-          "message": "",
-          "name": "A",
-          "status": "INLINED",
-        },
-        Object {
-          "children": Array [],
-          "message": "",
-          "name": "B",
-          "status": "INLINED",
-        },
-        Object {
-          "children": Array [],
-          "message": "",
-          "name": "C",
-          "status": "INLINED",
-        },
-      ],
-      "message": "",
-      "name": "App",
-      "status": "ROOT",
-    },
-  ],
-  "inlinedComponents": 3,
-  "optimizedNestedClosures": 0,
-  "optimizedTrees": 1,
-}
-`;
-
-exports[`Test React with create-element input, JSX output Functional component folding Dynamic ReactElement type #2 1`] = `
-ReactStatistics {
-  "componentsEvaluated": 4,
-  "evaluatedRootNodes": Array [
-    Object {
-      "children": Array [
-        Object {
-          "children": Array [],
-          "message": "",
-          "name": "Foo",
-          "status": "INLINED",
-        },
-        Object {
-          "children": Array [],
-          "message": "",
-          "name": "Bar",
-          "status": "INLINED",
-        },
-        Object {
-          "children": Array [],
-          "message": "",
-          "name": "Bar",
-          "status": "INLINED",
-        },
-      ],
-      "message": "",
-      "name": "App",
-      "status": "ROOT",
-    },
-  ],
-  "inlinedComponents": 3,
-  "optimizedNestedClosures": 0,
-  "optimizedTrees": 1,
-}
-`;
-
-exports[`Test React with create-element input, JSX output Functional component folding Dynamic ReactElement type 1`] = `
-ReactStatistics {
-  "componentsEvaluated": 3,
-  "evaluatedRootNodes": Array [
-    Object {
-      "children": Array [
-        Object {
-          "children": Array [],
-          "message": "",
-          "name": "Foo",
-          "status": "INLINED",
-        },
-        Object {
-          "children": Array [],
-          "message": "",
-          "name": "Bar",
-          "status": "INLINED",
-        },
-      ],
-      "message": "",
-      "name": "App",
-      "status": "ROOT",
-    },
-  ],
-  "inlinedComponents": 2,
-  "optimizedNestedClosures": 0,
-  "optimizedTrees": 1,
-}
-`;
-
-exports[`Test React with create-element input, JSX output Functional component folding Dynamic context 1`] = `
-ReactStatistics {
-  "componentsEvaluated": 2,
-  "evaluatedRootNodes": Array [
-    Object {
-      "children": Array [
-        Object {
-          "children": Array [],
-          "message": "",
-          "name": "SubChild",
-          "status": "INLINED",
-        },
-      ],
-      "message": "",
-      "name": "Child",
-      "status": "ROOT",
-    },
-  ],
-  "inlinedComponents": 1,
-  "optimizedNestedClosures": 0,
-  "optimizedTrees": 1,
-}
-`;
-
-exports[`Test React with create-element input, JSX output Functional component folding Dynamic props 1`] = `
-ReactStatistics {
-  "componentsEvaluated": 2,
-  "evaluatedRootNodes": Array [
-    Object {
-      "children": Array [
-        Object {
-          "children": Array [],
-          "message": "",
-          "name": "Fn",
-          "status": "INLINED",
-        },
-      ],
-      "message": "",
-      "name": "App",
-      "status": "ROOT",
-    },
-  ],
-  "inlinedComponents": 1,
-  "optimizedNestedClosures": 0,
-  "optimizedTrees": 1,
-}
-`;
-
-exports[`Test React with create-element input, JSX output Functional component folding Event handlers 1`] = `
-ReactStatistics {
-  "componentsEvaluated": 1,
-  "evaluatedRootNodes": Array [
-    Object {
-      "children": Array [],
-      "message": "",
-      "name": "App",
-      "status": "ROOT",
-    },
-  ],
-  "inlinedComponents": 0,
-  "optimizedNestedClosures": 0,
-  "optimizedTrees": 1,
-}
-`;
-
-exports[`Test React with create-element input, JSX output Functional component folding Handle mapped arrays 1`] = `
-ReactStatistics {
-  "componentsEvaluated": 2,
-  "evaluatedRootNodes": Array [
-    Object {
-      "children": Array [
-        Object {
-          "children": Array [],
-          "message": "",
-          "name": "A",
-          "status": "INLINED",
-        },
-      ],
-      "message": "",
-      "name": "App",
-      "status": "ROOT",
-    },
-  ],
-  "inlinedComponents": 1,
-  "optimizedNestedClosures": 1,
-  "optimizedTrees": 1,
-}
-`;
-
-exports[`Test React with create-element input, JSX output Functional component folding Handle mapped arrays 2 1`] = `
-ReactStatistics {
-  "componentsEvaluated": 2,
-  "evaluatedRootNodes": Array [
-    Object {
-      "children": Array [
-        Object {
-          "children": Array [],
-          "message": "",
-          "name": "A",
-          "status": "INLINED",
-        },
-      ],
-      "message": "",
-      "name": "App",
-      "status": "ROOT",
-    },
-  ],
-  "inlinedComponents": 1,
-  "optimizedNestedClosures": 1,
-  "optimizedTrees": 1,
-}
-`;
-
-exports[`Test React with create-element input, JSX output Functional component folding Key change 1`] = `
-ReactStatistics {
-  "componentsEvaluated": 4,
-  "evaluatedRootNodes": Array [
-    Object {
-      "children": Array [
-        Object {
-          "children": Array [],
-          "message": "",
-          "name": "Stateful",
-          "status": "NEW_TREE",
-        },
-        Object {
-          "children": Array [],
-          "message": "",
-          "name": "Stateful",
-          "status": "NEW_TREE",
-        },
-      ],
-      "message": "",
-      "name": "App",
-      "status": "ROOT",
-    },
-  ],
-  "inlinedComponents": 0,
-  "optimizedNestedClosures": 0,
-  "optimizedTrees": 2,
-}
-`;
-
-exports[`Test React with create-element input, JSX output Functional component folding Key change with fragments 1`] = `
-ReactStatistics {
-  "componentsEvaluated": 5,
-  "evaluatedRootNodes": Array [
-    Object {
-      "children": Array [
-        Object {
-          "children": Array [
-            Object {
-              "children": Array [],
-              "message": "",
-              "name": "Stateful",
-              "status": "NEW_TREE",
-            },
-          ],
-          "message": "",
-          "name": "React.Fragment",
-          "status": "NORMAL",
-        },
-        Object {
-          "children": Array [],
-          "message": "",
-          "name": "Stateful",
-          "status": "NEW_TREE",
-        },
-      ],
-      "message": "",
-      "name": "App",
-      "status": "ROOT",
-    },
-  ],
-  "inlinedComponents": 0,
-  "optimizedNestedClosures": 0,
-  "optimizedTrees": 2,
-}
-`;
-
-exports[`Test React with create-element input, JSX output Functional component folding Key nesting 1`] = `
-ReactStatistics {
-  "componentsEvaluated": 6,
-  "evaluatedRootNodes": Array [
-    Object {
-      "children": Array [
-        Object {
-          "children": Array [
-            Object {
-              "children": Array [],
-              "message": "",
-              "name": "Stateful",
-              "status": "NEW_TREE",
-            },
-          ],
-          "message": "",
-          "name": "MessagePane",
-          "status": "INLINED",
-        },
-        Object {
-          "children": Array [
-            Object {
-              "children": Array [],
-              "message": "",
-              "name": "Stateful",
-              "status": "NEW_TREE",
-            },
-          ],
-          "message": "",
-          "name": "SettingsPane",
-          "status": "INLINED",
-        },
-      ],
-      "message": "",
-      "name": "App",
-      "status": "ROOT",
-    },
-  ],
-  "inlinedComponents": 2,
-  "optimizedNestedClosures": 0,
-  "optimizedTrees": 2,
-}
-`;
-
-exports[`Test React with create-element input, JSX output Functional component folding Key nesting 2 1`] = `
-ReactStatistics {
-  "componentsEvaluated": 3,
-  "evaluatedRootNodes": Array [
-    Object {
-      "children": Array [
-        Object {
-          "children": Array [],
-          "message": "",
-          "name": "Child",
-          "status": "INLINED",
-        },
-        Object {
-          "children": Array [],
-          "message": "",
-          "name": "Child",
-          "status": "INLINED",
-        },
-      ],
-      "message": "",
-      "name": "App",
-      "status": "ROOT",
-    },
-  ],
-  "inlinedComponents": 2,
-  "optimizedNestedClosures": 0,
-  "optimizedTrees": 1,
-}
-`;
-
-exports[`Test React with create-element input, JSX output Functional component folding Key nesting 3 1`] = `
-ReactStatistics {
-  "componentsEvaluated": 3,
-  "evaluatedRootNodes": Array [
-    Object {
-      "children": Array [
-        Object {
-          "children": Array [],
-          "message": "",
-          "name": "Child",
-          "status": "INLINED",
-        },
-        Object {
-          "children": Array [],
-          "message": "",
-          "name": "Child",
-          "status": "INLINED",
-        },
-      ],
-      "message": "",
-      "name": "App",
-      "status": "ROOT",
-    },
-  ],
-  "inlinedComponents": 2,
-  "optimizedNestedClosures": 0,
-  "optimizedTrees": 1,
-}
-`;
-
-exports[`Test React with create-element input, JSX output Functional component folding Key not changing with fragments 1`] = `
-ReactStatistics {
-  "componentsEvaluated": 5,
-  "evaluatedRootNodes": Array [
-    Object {
-      "children": Array [
-        Object {
-          "children": Array [
-            Object {
-              "children": Array [],
-              "message": "",
-              "name": "Stateful",
-              "status": "NEW_TREE",
-            },
-          ],
-          "message": "",
-          "name": "React.Fragment",
-          "status": "NORMAL",
-        },
-        Object {
-          "children": Array [],
-          "message": "",
-          "name": "Stateful",
-          "status": "NEW_TREE",
-        },
-      ],
-      "message": "",
-      "name": "App",
-      "status": "ROOT",
-    },
-  ],
-  "inlinedComponents": 0,
-  "optimizedNestedClosures": 0,
-  "optimizedTrees": 2,
-}
-`;
-
-exports[`Test React with create-element input, JSX output Functional component folding Null or undefined props 1`] = `
-ReactStatistics {
-  "componentsEvaluated": 1,
-  "evaluatedRootNodes": Array [
-    Object {
-      "children": Array [],
-      "message": "",
-      "name": "App",
-      "status": "ROOT",
-    },
-  ],
-  "inlinedComponents": 0,
-  "optimizedNestedClosures": 0,
-  "optimizedTrees": 1,
-}
-`;
-
-exports[`Test React with create-element input, JSX output Functional component folding React.cloneElement 1`] = `
-ReactStatistics {
-  "componentsEvaluated": 3,
-  "evaluatedRootNodes": Array [
-    Object {
-      "children": Array [
-        Object {
-          "children": Array [
-            Object {
-              "children": Array [],
-              "message": "",
-              "name": "MaybeShow",
-              "status": "INLINED",
-            },
-          ],
-          "message": "",
-          "name": "Override",
-          "status": "INLINED",
-        },
-      ],
-      "message": "",
-      "name": "App",
-      "status": "ROOT",
-    },
-  ],
-  "inlinedComponents": 2,
-  "optimizedNestedClosures": 0,
-  "optimizedTrees": 1,
-}
-`;
-
-exports[`Test React with create-element input, JSX output Functional component folding Render array twice 1`] = `
-ReactStatistics {
-  "componentsEvaluated": 2,
-  "evaluatedRootNodes": Array [
-    Object {
-      "children": Array [
-        Object {
-          "children": Array [],
-          "message": "",
-          "name": "A",
-          "status": "INLINED",
-        },
-      ],
-      "message": "",
-      "name": "App",
-      "status": "ROOT",
-    },
-  ],
-  "inlinedComponents": 1,
-  "optimizedNestedClosures": 0,
-  "optimizedTrees": 1,
-}
-`;
-
-exports[`Test React with create-element input, JSX output Functional component folding Render nested array children 1`] = `
-ReactStatistics {
-  "componentsEvaluated": 2,
-  "evaluatedRootNodes": Array [
-    Object {
-      "children": Array [
-        Object {
-          "children": Array [],
-          "message": "",
-          "name": "A",
-          "status": "INLINED",
-        },
-      ],
-      "message": "",
-      "name": "App",
-      "status": "ROOT",
-    },
-  ],
-  "inlinedComponents": 1,
-  "optimizedNestedClosures": 0,
-  "optimizedTrees": 1,
-}
-`;
-
-exports[`Test React with create-element input, JSX output Functional component folding Return text 1`] = `
-ReactStatistics {
-  "componentsEvaluated": 3,
-  "evaluatedRootNodes": Array [
-    Object {
-      "children": Array [
-        Object {
-          "children": Array [],
-          "message": "",
-          "name": "A",
-          "status": "INLINED",
-        },
-        Object {
-          "children": Array [],
-          "message": "",
-          "name": "B",
-          "status": "INLINED",
-        },
-      ],
-      "message": "",
-      "name": "App",
-      "status": "ROOT",
-    },
-  ],
-  "inlinedComponents": 2,
-  "optimizedNestedClosures": 0,
-  "optimizedTrees": 1,
-}
-`;
-
-exports[`Test React with create-element input, JSX output Functional component folding Return undefined 1`] = `
-ReactStatistics {
-  "componentsEvaluated": 2,
-  "evaluatedRootNodes": Array [
-    Object {
-      "children": Array [
-        Object {
-          "children": Array [],
-          "message": "",
-          "name": "A",
-          "status": "INLINED",
-        },
-        Object {
-          "children": Array [],
-          "message": "undefined was returned from render",
-          "name": "A",
-          "status": "BAIL-OUT",
-        },
-      ],
-      "message": "",
-      "name": "App",
-      "status": "ROOT",
-    },
-  ],
-  "inlinedComponents": 1,
-  "optimizedNestedClosures": 0,
-  "optimizedTrees": 1,
-}
-`;
-
-exports[`Test React with create-element input, JSX output Functional component folding Simple 1`] = `
-ReactStatistics {
-  "componentsEvaluated": 4,
-  "evaluatedRootNodes": Array [
-    Object {
-      "children": Array [
-        Object {
-          "children": Array [],
-          "message": "",
-          "name": "A",
-          "status": "INLINED",
-        },
-        Object {
-          "children": Array [],
-          "message": "",
-          "name": "B",
-          "status": "INLINED",
-        },
-        Object {
-          "children": Array [],
-          "message": "",
-          "name": "C",
-          "status": "INLINED",
-        },
-      ],
-      "message": "",
-      "name": "App",
-      "status": "ROOT",
-    },
-  ],
-  "inlinedComponents": 3,
-  "optimizedNestedClosures": 0,
-  "optimizedTrees": 1,
-}
-`;
-
-exports[`Test React with create-element input, JSX output Functional component folding Simple 2 1`] = `
-ReactStatistics {
-  "componentsEvaluated": 2,
-  "evaluatedRootNodes": Array [
-    Object {
-      "children": Array [
-        Object {
-          "children": Array [],
-          "message": "",
-          "name": "A",
-          "status": "INLINED",
-        },
-      ],
-      "message": "",
-      "name": "App",
-      "status": "ROOT",
-    },
-  ],
-  "inlinedComponents": 1,
-  "optimizedNestedClosures": 0,
-  "optimizedTrees": 1,
-}
-`;
-
-exports[`Test React with create-element input, JSX output Functional component folding Simple 3 1`] = `
-ReactStatistics {
-  "componentsEvaluated": 2,
-  "evaluatedRootNodes": Array [
-    Object {
-      "children": Array [
-        Object {
-          "children": Array [],
-          "message": "",
-          "name": "A",
-          "status": "INLINED",
-        },
-      ],
-      "message": "",
-      "name": "App",
-      "status": "ROOT",
-    },
-  ],
-  "inlinedComponents": 1,
-  "optimizedNestedClosures": 0,
-  "optimizedTrees": 1,
-}
-`;
-
-exports[`Test React with create-element input, JSX output Functional component folding Simple 4 1`] = `
-ReactStatistics {
-  "componentsEvaluated": 3,
-  "evaluatedRootNodes": Array [
-    Object {
-      "children": Array [
-        Object {
-          "children": Array [],
-          "message": "",
-          "name": "Child",
-          "status": "NEW_TREE",
-        },
-      ],
-      "message": "",
-      "name": "App",
-      "status": "ROOT",
-    },
-  ],
-  "inlinedComponents": 0,
-  "optimizedNestedClosures": 0,
-  "optimizedTrees": 2,
-}
-`;
-
-exports[`Test React with create-element input, JSX output Functional component folding Simple 5 1`] = `
-ReactStatistics {
-  "componentsEvaluated": 4,
-  "evaluatedRootNodes": Array [
-    Object {
-      "children": Array [
-        Object {
-          "children": Array [],
-          "message": "",
-          "name": "Child",
-          "status": "NEW_TREE",
-        },
-      ],
-      "message": "",
-      "name": "App",
-      "status": "ROOT",
-    },
-    Object {
-      "children": Array [],
-      "message": "",
-      "name": "Child",
-      "status": "ROOT",
-    },
-  ],
-  "inlinedComponents": 0,
-  "optimizedNestedClosures": 0,
-  "optimizedTrees": 3,
-}
-`;
-
-exports[`Test React with create-element input, JSX output Functional component folding Simple 6 1`] = `
-ReactStatistics {
-  "componentsEvaluated": 1,
-  "evaluatedRootNodes": Array [
-    Object {
-      "children": Array [],
-      "message": "",
-      "name": "App",
-      "status": "ROOT",
-    },
-  ],
-  "inlinedComponents": 0,
-  "optimizedNestedClosures": 0,
-  "optimizedTrees": 1,
-}
-`;
-
-exports[`Test React with create-element input, JSX output Functional component folding Simple 7 1`] = `
-ReactStatistics {
-  "componentsEvaluated": 1,
-  "evaluatedRootNodes": Array [
-    Object {
-      "children": Array [],
-      "message": "",
-      "name": "App",
-      "status": "ROOT",
-    },
-  ],
-  "inlinedComponents": 0,
-  "optimizedNestedClosures": 0,
-  "optimizedTrees": 1,
-}
-`;
-
-exports[`Test React with create-element input, JSX output Functional component folding Simple 8 1`] = `
-ReactStatistics {
-  "componentsEvaluated": 4,
-  "evaluatedRootNodes": Array [
-    Object {
-      "children": Array [
-        Object {
-          "children": Array [],
-          "message": "",
-          "name": "A",
-          "status": "INLINED",
-        },
-        Object {
-          "children": Array [],
-          "message": "",
-          "name": "A",
-          "status": "INLINED",
-        },
-        Object {
-          "children": Array [],
-          "message": "",
-          "name": "A",
-          "status": "INLINED",
-        },
-      ],
-      "message": "",
-      "name": "App",
-      "status": "ROOT",
-    },
-  ],
-  "inlinedComponents": 3,
-  "optimizedNestedClosures": 0,
-  "optimizedTrees": 1,
-}
-`;
-
-exports[`Test React with create-element input, JSX output Functional component folding Simple 9 1`] = `
-ReactStatistics {
-  "componentsEvaluated": 4,
-  "evaluatedRootNodes": Array [
-    Object {
-      "children": Array [
-        Object {
-          "children": Array [],
-          "message": "",
-          "name": "A",
-          "status": "INLINED",
-        },
-        Object {
-          "children": Array [],
-          "message": "",
-          "name": "A",
-          "status": "INLINED",
-        },
-        Object {
-          "children": Array [],
-          "message": "",
-          "name": "A",
-          "status": "INLINED",
-        },
-      ],
-      "message": "",
-      "name": "App",
-      "status": "ROOT",
-    },
-  ],
-  "inlinedComponents": 3,
-  "optimizedNestedClosures": 0,
-  "optimizedTrees": 1,
-}
-`;
-
-exports[`Test React with create-element input, JSX output Functional component folding Simple 10 1`] = `
-ReactStatistics {
-  "componentsEvaluated": 4,
-  "evaluatedRootNodes": Array [
-    Object {
-      "children": Array [
-        Object {
-          "children": Array [],
-          "message": "",
-          "name": "A",
-          "status": "INLINED",
-        },
-      ],
-      "message": "",
-      "name": "App",
-      "status": "ROOT",
-    },
-    Object {
-      "children": Array [
-        Object {
-          "children": Array [],
-          "message": "",
-          "name": "A",
-          "status": "INLINED",
-        },
-      ],
-      "message": "",
-      "name": "App2",
-      "status": "WRITE-CONFLICTS",
-    },
-  ],
-  "inlinedComponents": 2,
-  "optimizedNestedClosures": 0,
-  "optimizedTrees": 2,
-}
-`;
-
-exports[`Test React with create-element input, JSX output Functional component folding Simple children 1`] = `
-ReactStatistics {
-  "componentsEvaluated": 3,
-  "evaluatedRootNodes": Array [
-    Object {
-      "children": Array [
-        Object {
-          "children": Array [
-            Object {
-              "children": Array [],
-              "message": "",
-              "name": "A",
-              "status": "INLINED",
-            },
-          ],
-          "message": "",
-          "name": "A",
-          "status": "INLINED",
-        },
-      ],
-      "message": "",
-      "name": "App",
-      "status": "ROOT",
-    },
-  ],
-  "inlinedComponents": 2,
-  "optimizedNestedClosures": 0,
-  "optimizedTrees": 1,
-}
-`;
-
-exports[`Test React with create-element input, JSX output Functional component folding Simple fragments 1`] = `
-ReactStatistics {
-  "componentsEvaluated": 5,
-  "evaluatedRootNodes": Array [
-    Object {
-      "children": Array [
-        Object {
-          "children": Array [
-            Object {
-              "children": Array [],
-              "message": "",
-              "name": "A",
-              "status": "INLINED",
-            },
-            Object {
-              "children": Array [],
-              "message": "",
-              "name": "B",
-              "status": "INLINED",
-            },
-            Object {
-              "children": Array [],
-              "message": "",
-              "name": "C",
-              "status": "INLINED",
-            },
-          ],
-          "message": "",
-          "name": "React.Fragment",
-          "status": "NORMAL",
-        },
-      ],
-      "message": "",
-      "name": "App",
-      "status": "ROOT",
-    },
-  ],
-  "inlinedComponents": 3,
-  "optimizedNestedClosures": 0,
-  "optimizedTrees": 1,
-}
-`;
-
-exports[`Test React with create-element input, JSX output Functional component folding Simple refs 1`] = `
-ReactStatistics {
-  "componentsEvaluated": 2,
-  "evaluatedRootNodes": Array [
-    Object {
-      "children": Array [
-        Object {
-          "children": Array [],
-          "message": "",
-          "name": "A",
-          "status": "INLINED",
-        },
-      ],
-      "message": "",
-      "name": "App",
-      "status": "ROOT",
-    },
-  ],
-  "inlinedComponents": 1,
-  "optimizedNestedClosures": 0,
-  "optimizedTrees": 1,
-}
-`;
-
-exports[`Test React with create-element input, JSX output Functional component folding Simple with Object.assign #2 1`] = `
-ReactStatistics {
-  "componentsEvaluated": 2,
-  "evaluatedRootNodes": Array [
-    Object {
-      "children": Array [
-        Object {
-          "children": Array [],
-          "message": "",
-          "name": "A",
-          "status": "INLINED",
-        },
-      ],
-      "message": "",
-      "name": "App",
-      "status": "ROOT",
-    },
-  ],
-  "inlinedComponents": 1,
-  "optimizedNestedClosures": 0,
-  "optimizedTrees": 1,
-}
-`;
-
-exports[`Test React with create-element input, JSX output Functional component folding Simple with Object.assign #3 1`] = `
-ReactStatistics {
-  "componentsEvaluated": 1,
-  "evaluatedRootNodes": Array [
-    Object {
-      "children": Array [],
-      "message": "",
-      "name": "App",
-      "status": "ROOT",
-    },
-  ],
-  "inlinedComponents": 0,
-  "optimizedNestedClosures": 0,
-  "optimizedTrees": 1,
-}
-`;
-
-exports[`Test React with create-element input, JSX output Functional component folding Simple with Object.assign #4 1`] = `
-ReactStatistics {
-  "componentsEvaluated": 1,
-  "evaluatedRootNodes": Array [
-    Object {
-      "children": Array [],
-      "message": "",
-      "name": "App",
-      "status": "ROOT",
-    },
-  ],
-  "inlinedComponents": 0,
-  "optimizedNestedClosures": 0,
-  "optimizedTrees": 1,
-}
-`;
-
-exports[`Test React with create-element input, JSX output Functional component folding Simple with Object.assign #5 1`] = `
-ReactStatistics {
-  "componentsEvaluated": 1,
-  "evaluatedRootNodes": Array [
-    Object {
-      "children": Array [],
-      "message": "",
-      "name": "App",
-      "status": "ROOT",
-    },
-  ],
-  "inlinedComponents": 0,
-  "optimizedNestedClosures": 0,
-  "optimizedTrees": 1,
-}
-`;
-
-exports[`Test React with create-element input, JSX output Functional component folding Simple with Object.assign 1`] = `
-ReactStatistics {
-  "componentsEvaluated": 2,
-  "evaluatedRootNodes": Array [
-    Object {
-      "children": Array [
-        Object {
-          "children": Array [],
-          "message": "",
-          "name": "A",
-          "status": "INLINED",
-        },
-      ],
-      "message": "",
-      "name": "App",
-      "status": "ROOT",
-    },
-  ],
-  "inlinedComponents": 1,
-  "optimizedNestedClosures": 0,
-  "optimizedTrees": 1,
-}
-`;
-
-exports[`Test React with create-element input, JSX output Functional component folding Simple with abstract props 1`] = `
-ReactStatistics {
-  "componentsEvaluated": 3,
-  "evaluatedRootNodes": Array [
-    Object {
-      "children": Array [
-        Object {
-          "children": Array [
-            Object {
-              "children": Array [],
-              "message": "",
-              "name": "IWantThisToBeInlined",
-              "status": "INLINED",
-            },
-          ],
-          "message": "",
-          "name": "Button",
-          "status": "INLINED",
-        },
-      ],
-      "message": "",
-      "name": "App",
-      "status": "ROOT",
-    },
-  ],
-  "inlinedComponents": 2,
-  "optimizedNestedClosures": 0,
-  "optimizedTrees": 1,
-}
-`;
-
-exports[`Test React with create-element input, JSX output Functional component folding Simple with multiple JSX spreads #2 1`] = `
-ReactStatistics {
-  "componentsEvaluated": 1,
-  "evaluatedRootNodes": Array [
-    Object {
-      "children": Array [],
-      "message": "",
-      "name": "App",
-      "status": "ROOT",
-    },
-  ],
-  "inlinedComponents": 0,
-  "optimizedNestedClosures": 0,
-  "optimizedTrees": 1,
-}
-`;
-
-exports[`Test React with create-element input, JSX output Functional component folding Simple with multiple JSX spreads #3 1`] = `
-ReactStatistics {
-  "componentsEvaluated": 1,
-  "evaluatedRootNodes": Array [
-    Object {
-      "children": Array [],
-      "message": "",
-      "name": "App",
-      "status": "ROOT",
-    },
-  ],
-  "inlinedComponents": 0,
-  "optimizedNestedClosures": 0,
-  "optimizedTrees": 1,
-}
-`;
-
-exports[`Test React with create-element input, JSX output Functional component folding Simple with multiple JSX spreads #4 1`] = `
-ReactStatistics {
-  "componentsEvaluated": 1,
-  "evaluatedRootNodes": Array [
-    Object {
-      "children": Array [],
-      "message": "",
-      "name": "App",
-      "status": "ROOT",
-    },
-  ],
-  "inlinedComponents": 0,
-  "optimizedNestedClosures": 0,
-  "optimizedTrees": 1,
-}
-`;
-
-exports[`Test React with create-element input, JSX output Functional component folding Simple with multiple JSX spreads #5 1`] = `
-ReactStatistics {
-  "componentsEvaluated": 1,
-  "evaluatedRootNodes": Array [
-    Object {
-      "children": Array [],
-      "message": "",
-      "name": "App",
-      "status": "ROOT",
-    },
-  ],
-  "inlinedComponents": 0,
-  "optimizedNestedClosures": 0,
-  "optimizedTrees": 1,
-}
-`;
-
-exports[`Test React with create-element input, JSX output Functional component folding Simple with multiple JSX spreads #6 1`] = `
-ReactStatistics {
-  "componentsEvaluated": 1,
-  "evaluatedRootNodes": Array [
-    Object {
-      "children": Array [],
-      "message": "",
-      "name": "App",
-      "status": "ROOT",
-    },
-  ],
-  "inlinedComponents": 0,
-  "optimizedNestedClosures": 0,
-  "optimizedTrees": 1,
-}
-`;
-
-exports[`Test React with create-element input, JSX output Functional component folding Simple with multiple JSX spreads 1`] = `
-ReactStatistics {
-  "componentsEvaluated": 1,
-  "evaluatedRootNodes": Array [
-    Object {
-      "children": Array [],
-      "message": "",
-      "name": "App",
-      "status": "ROOT",
-    },
-  ],
-  "inlinedComponents": 0,
-  "optimizedNestedClosures": 0,
-  "optimizedTrees": 1,
-}
-`;
-
-exports[`Test React with create-element input, JSX output Functional component folding Simple with new expression 1`] = `
-ReactStatistics {
-  "componentsEvaluated": 1,
-  "evaluatedRootNodes": Array [
-    Object {
-      "children": Array [],
-      "message": "",
-      "name": "App",
-      "status": "ROOT",
-    },
-  ],
-  "inlinedComponents": 0,
-  "optimizedNestedClosures": 0,
-  "optimizedTrees": 1,
-}
-`;
-
-exports[`Test React with create-element input, JSX output Functional component folding Simple with unary expressions 1`] = `
-ReactStatistics {
-  "componentsEvaluated": 2,
-  "evaluatedRootNodes": Array [
-    Object {
-      "children": Array [
-        Object {
-          "children": Array [],
-          "message": "",
-          "name": "Child",
-          "status": "INLINED",
-        },
-      ],
-      "message": "",
-      "name": "App",
-      "status": "ROOT",
-    },
-  ],
-  "inlinedComponents": 1,
-  "optimizedNestedClosures": 0,
-  "optimizedTrees": 1,
-}
-`;
-
-exports[`Test React with create-element input, JSX output Render props React Context 1`] = `
-ReactStatistics {
-  "componentsEvaluated": 3,
-  "evaluatedRootNodes": Array [
-    Object {
-      "children": Array [
-        Object {
-          "children": Array [
-            Object {
-              "children": Array [
-                Object {
-                  "children": Array [],
-                  "message": "",
-                  "name": "Context.Consumer",
-                  "status": "RENDER_PROPS",
-                },
-              ],
-              "message": "",
-              "name": "Child",
-              "status": "INLINED",
-            },
-          ],
-          "message": "",
-          "name": "Context.Provider",
-          "status": "NORMAL",
-        },
-      ],
-      "message": "",
-      "name": "App",
-      "status": "ROOT",
-    },
-  ],
-  "inlinedComponents": 1,
-  "optimizedNestedClosures": 1,
-  "optimizedTrees": 1,
-}
-`;
-
-exports[`Test React with create-element input, JSX output Render props React Context 2 1`] = `
-ReactStatistics {
-  "componentsEvaluated": 3,
-  "evaluatedRootNodes": Array [
-    Object {
-      "children": Array [
-        Object {
-          "children": Array [
-            Object {
-              "children": Array [
-                Object {
-                  "children": Array [],
-                  "message": "",
-                  "name": "Context.Consumer",
-                  "status": "RENDER_PROPS",
-                },
-              ],
-              "message": "",
-              "name": "Child",
-              "status": "INLINED",
-            },
-          ],
-          "message": "",
-          "name": "Context.Provider",
-          "status": "NORMAL",
-        },
-      ],
-      "message": "",
-      "name": "App",
-      "status": "ROOT",
-    },
-  ],
-  "inlinedComponents": 1,
-  "optimizedNestedClosures": 1,
-  "optimizedTrees": 1,
-}
-`;
-
-exports[`Test React with create-element input, JSX output Render props React Context 3 1`] = `
-ReactStatistics {
-  "componentsEvaluated": 2,
-  "evaluatedRootNodes": Array [
-    Object {
-      "children": Array [
-        Object {
-          "children": Array [
-            Object {
-              "children": Array [],
-              "message": "",
-              "name": "Context.Consumer",
-              "status": "RENDER_PROPS",
-            },
-          ],
-          "message": "",
-          "name": "Child",
-          "status": "INLINED",
-        },
-      ],
-      "message": "",
-      "name": "App",
-      "status": "ROOT",
-    },
-  ],
-  "inlinedComponents": 1,
-  "optimizedNestedClosures": 1,
-  "optimizedTrees": 1,
-}
-`;
-
-exports[`Test React with create-element input, JSX output Render props React Context 4 1`] = `
-ReactStatistics {
-  "componentsEvaluated": 5,
-  "evaluatedRootNodes": Array [
-    Object {
-      "children": Array [
-        Object {
-          "children": Array [
-            Object {
-              "children": Array [
-                Object {
-                  "children": Array [
-                    Object {
-                      "children": Array [],
-                      "message": "",
-                      "name": "Context.Consumer",
-                      "status": "RENDER_PROPS",
-                    },
-                  ],
-                  "message": "",
-                  "name": "Child",
-                  "status": "INLINED",
-                },
-              ],
-              "message": "",
-              "name": "Context.Provider",
-              "status": "NORMAL",
-            },
-            Object {
-              "children": Array [
-                Object {
-                  "children": Array [],
-                  "message": "",
-                  "name": "Context.Consumer",
-                  "status": "RENDER_PROPS",
-                },
-              ],
-              "message": "",
-              "name": "Child",
-              "status": "INLINED",
-            },
-          ],
-          "message": "",
-          "name": "Context.Provider",
-          "status": "NORMAL",
-        },
-      ],
-      "message": "",
-      "name": "App",
-      "status": "ROOT",
-    },
-  ],
-  "inlinedComponents": 2,
-  "optimizedNestedClosures": 2,
-  "optimizedTrees": 1,
-}
-`;
-
-exports[`Test React with create-element input, JSX output Render props React Context 5 1`] = `
-ReactStatistics {
-  "componentsEvaluated": 4,
-  "evaluatedRootNodes": Array [
-    Object {
-      "children": Array [
-        Object {
-          "children": Array [
-            Object {
-              "children": Array [
-                Object {
-                  "children": Array [],
-                  "message": "",
-                  "name": "Context.Consumer",
-                  "status": "RENDER_PROPS",
-                },
-              ],
-              "message": "",
-              "name": "Child",
-              "status": "INLINED",
-            },
-          ],
-          "message": "",
-          "name": "Context.Provider",
-          "status": "NORMAL",
-        },
-        Object {
-          "children": Array [
-            Object {
-              "children": Array [],
-              "message": "",
-              "name": "Context.Consumer",
-              "status": "RENDER_PROPS",
-            },
-          ],
-          "message": "",
-          "name": "Child",
-          "status": "INLINED",
-        },
-      ],
-      "message": "",
-      "name": "App",
-      "status": "ROOT",
-    },
-  ],
-  "inlinedComponents": 2,
-  "optimizedNestedClosures": 2,
-  "optimizedTrees": 1,
-}
-`;
-
-exports[`Test React with create-element input, JSX output Render props React Context 6 1`] = `
-ReactStatistics {
-  "componentsEvaluated": 3,
-  "evaluatedRootNodes": Array [
-    Object {
-      "children": Array [
-        Object {
-          "children": Array [
-            Object {
-              "children": Array [
-                Object {
-                  "children": Array [],
-                  "message": "",
-                  "name": "Context.Consumer",
-                  "status": "RENDER_PROPS",
-                },
-              ],
-              "message": "",
-              "name": "Child",
-              "status": "INLINED",
-            },
-          ],
-          "message": "",
-          "name": "Context.Provider",
-          "status": "NORMAL",
-        },
-      ],
-      "message": "",
-      "name": "App",
-      "status": "ROOT",
-    },
-  ],
-  "inlinedComponents": 1,
-  "optimizedNestedClosures": 1,
-  "optimizedTrees": 1,
-}
-`;
-
-exports[`Test React with create-element input, JSX output Render props Relay QueryRenderer 1`] = `
-ReactStatistics {
-  "componentsEvaluated": 1,
-  "evaluatedRootNodes": Array [
-    Object {
-      "children": Array [
-        Object {
-          "children": Array [],
-          "message": "",
-          "name": "QueryRenderer",
-          "status": "RENDER_PROPS",
-        },
-      ],
-      "message": "",
-      "name": "App",
-      "status": "ROOT",
-    },
-  ],
-  "inlinedComponents": 0,
-  "optimizedNestedClosures": 1,
-  "optimizedTrees": 1,
-}
-`;
-
-exports[`Test React with create-element input, JSX output Render props Relay QueryRenderer 2 1`] = `
-ReactStatistics {
-  "componentsEvaluated": 1,
-  "evaluatedRootNodes": Array [
-    Object {
-      "children": Array [
-        Object {
-          "children": Array [],
-          "message": "",
-          "name": "QueryRenderer",
-          "status": "RENDER_PROPS",
-        },
-      ],
-      "message": "",
-      "name": "App",
-      "status": "ROOT",
-    },
-  ],
-  "inlinedComponents": 0,
-  "optimizedNestedClosures": 1,
-  "optimizedTrees": 1,
-}
-`;
-
-exports[`Test React with create-element input, JSX output Render props Relay QueryRenderer 3 1`] = `
-ReactStatistics {
-  "componentsEvaluated": 3,
-  "evaluatedRootNodes": Array [
-    Object {
-      "children": Array [
-        Object {
-          "children": Array [
-            Object {
-              "children": Array [],
-              "message": "",
-              "name": "SomeClassThatShouldNotMakeRootAClass",
-              "status": "NEW_TREE",
-            },
-          ],
-          "message": "",
-          "name": "QueryRenderer",
-          "status": "RENDER_PROPS",
-        },
-      ],
-      "message": "",
-      "name": "App",
-      "status": "ROOT",
-    },
-  ],
-  "inlinedComponents": 0,
-  "optimizedNestedClosures": 1,
-  "optimizedTrees": 2,
-}
-`;
-
-exports[`Test React with create-element input, JSX output fb-www mocks Function bind 1`] = `
-ReactStatistics {
-  "componentsEvaluated": 2,
-  "evaluatedRootNodes": Array [
-    Object {
-      "children": Array [
-        Object {
-          "children": Array [],
-          "message": "",
-          "name": "Middle",
-          "status": "INLINED",
-        },
-      ],
-      "message": "",
-      "name": "App",
-      "status": "ROOT",
-    },
-  ],
-  "inlinedComponents": 1,
-  "optimizedNestedClosures": 0,
-  "optimizedTrees": 1,
-}
-`;
-
-exports[`Test React with create-element input, JSX output fb-www mocks Hacker News app 1`] = `
-ReactStatistics {
-  "componentsEvaluated": 5,
-  "evaluatedRootNodes": Array [
-    Object {
-      "children": Array [
-        Object {
-          "children": Array [
-            Object {
-              "children": Array [
-                Object {
-                  "children": Array [],
-                  "message": "",
-                  "name": "HeaderBar",
-                  "status": "INLINED",
-                },
-                Object {
-                  "children": Array [],
-                  "message": "",
-                  "name": "StoryList",
-                  "status": "INLINED",
-                },
-              ],
-              "message": "",
-              "name": "React.Fragment",
-              "status": "NORMAL",
-            },
-          ],
-          "message": "",
-          "name": "AppBody",
-          "status": "INLINED",
-        },
-      ],
-      "message": "",
-      "name": "App",
-      "status": "ROOT",
-    },
-  ],
-  "inlinedComponents": 3,
-  "optimizedNestedClosures": 0,
-  "optimizedTrees": 1,
-}
-`;
-
-exports[`Test React with create-element input, JSX output fb-www mocks fb-www 1`] = `
-ReactStatistics {
-  "componentsEvaluated": 1,
-  "evaluatedRootNodes": Array [
-    Object {
-      "children": Array [
-        Object {
-          "children": Array [],
-          "message": "",
-          "name": "QueryRenderer",
-          "status": "RENDER_PROPS",
-        },
-      ],
-      "message": "",
-      "name": "App",
-      "status": "ROOT",
-    },
-  ],
-  "inlinedComponents": 0,
-  "optimizedNestedClosures": 1,
-  "optimizedTrees": 1,
-}
-`;
-
-exports[`Test React with create-element input, JSX output fb-www mocks fb-www 2 1`] = `
-ReactStatistics {
-  "componentsEvaluated": 1,
-  "evaluatedRootNodes": Array [
-    Object {
-      "children": Array [],
-      "message": "",
-      "name": "Hello",
-      "status": "ROOT",
-    },
-  ],
-  "inlinedComponents": 0,
-  "optimizedNestedClosures": 0,
-  "optimizedTrees": 1,
-}
-`;
-
-exports[`Test React with create-element input, JSX output fb-www mocks fb-www 3 1`] = `
-ReactStatistics {
-  "componentsEvaluated": 0,
-  "evaluatedRootNodes": Array [],
-  "inlinedComponents": 0,
-  "optimizedNestedClosures": 0,
-  "optimizedTrees": 0,
-}
-`;
-
-exports[`Test React with create-element input, JSX output fb-www mocks fb-www 4 1`] = `
-ReactStatistics {
-  "componentsEvaluated": 0,
-  "evaluatedRootNodes": Array [],
-  "inlinedComponents": 0,
-  "optimizedNestedClosures": 0,
-  "optimizedTrees": 0,
-}
-`;
-
-exports[`Test React with create-element input, JSX output fb-www mocks fb-www 5 1`] = `
-ReactStatistics {
-  "componentsEvaluated": 0,
-  "evaluatedRootNodes": Array [],
-  "inlinedComponents": 0,
-  "optimizedNestedClosures": 0,
-  "optimizedTrees": 0,
-}
-`;
-
-exports[`Test React with create-element input, JSX output fb-www mocks fb-www 6 1`] = `
-ReactStatistics {
-  "componentsEvaluated": 0,
-  "evaluatedRootNodes": Array [],
-  "inlinedComponents": 0,
-  "optimizedNestedClosures": 0,
-  "optimizedTrees": 0,
-}
-`;
-
-exports[`Test React with create-element input, JSX output fb-www mocks fb-www 7 1`] = `
-ReactStatistics {
-  "componentsEvaluated": 1,
-  "evaluatedRootNodes": Array [
-    Object {
-      "children": Array [],
-      "message": "",
-      "name": "App",
-      "status": "ROOT",
-    },
-  ],
-  "inlinedComponents": 0,
-  "optimizedNestedClosures": 0,
-  "optimizedTrees": 1,
-}
-`;
-
-exports[`Test React with create-element input, JSX output fb-www mocks fb-www 8 1`] = `
-ReactStatistics {
-  "componentsEvaluated": 3,
-  "evaluatedRootNodes": Array [
-    Object {
-      "children": Array [
-        Object {
-          "children": Array [],
-          "message": "RelayContainer",
-          "name": "WrappedApp",
-          "status": "NEW_TREE",
-        },
-      ],
-      "message": "",
-      "name": "App",
-      "status": "ROOT",
-    },
-  ],
-  "inlinedComponents": 0,
-  "optimizedNestedClosures": 0,
-  "optimizedTrees": 2,
-}
-`;
-
-exports[`Test React with create-element input, JSX output fb-www mocks fb-www 9 1`] = `
-ReactStatistics {
-  "componentsEvaluated": 9,
-  "evaluatedRootNodes": Array [
-    Object {
-      "children": Array [
-        Object {
-          "children": Array [
-            Object {
-              "children": Array [
-                Object {
-                  "children": Array [],
-                  "message": "",
-                  "name": "B",
-                  "status": "INLINED",
-                },
-                Object {
-                  "children": Array [],
-                  "message": "",
-                  "name": "C",
-                  "status": "INLINED",
-                },
-              ],
-              "message": "",
-              "name": "React.Fragment",
-              "status": "NORMAL",
-            },
-          ],
-          "message": "",
-          "name": "A",
-          "status": "INLINED",
-        },
-        Object {
-          "children": Array [
-            Object {
-              "children": Array [
-                Object {
-                  "children": Array [],
-                  "message": "",
-                  "name": "B",
-                  "status": "INLINED",
-                },
-                Object {
-                  "children": Array [],
-                  "message": "",
-                  "name": "C",
-                  "status": "INLINED",
-                },
-              ],
-              "message": "",
-              "name": "React.Fragment",
-              "status": "NORMAL",
-            },
-          ],
-          "message": "",
-          "name": "A",
-          "status": "INLINED",
-        },
-      ],
-      "message": "",
-      "name": "App",
-      "status": "ROOT",
-    },
-  ],
-  "inlinedComponents": 6,
-  "optimizedNestedClosures": 0,
-  "optimizedTrees": 1,
-}
-`;
-
-exports[`Test React with create-element input, JSX output fb-www mocks fb-www 10 1`] = `
-ReactStatistics {
-  "componentsEvaluated": 5,
-  "evaluatedRootNodes": Array [
-    Object {
-      "children": Array [
-        Object {
-          "children": Array [
-            Object {
-              "children": Array [
-                Object {
-                  "children": Array [],
-                  "message": "",
-                  "name": "B",
-                  "status": "INLINED",
-                },
-                Object {
-                  "children": Array [],
-                  "message": "",
-                  "name": "C",
-                  "status": "INLINED",
-                },
-              ],
-              "message": "",
-              "name": "React.Fragment",
-              "status": "NORMAL",
-            },
-          ],
-          "message": "",
-          "name": "A",
-          "status": "INLINED",
-        },
-      ],
-      "message": "",
-      "name": "App",
-      "status": "ROOT",
-    },
-  ],
-  "inlinedComponents": 3,
-  "optimizedNestedClosures": 0,
-  "optimizedTrees": 1,
-}
-`;
-
-exports[`Test React with create-element input, JSX output fb-www mocks fb-www 11 1`] = `
-ReactStatistics {
-  "componentsEvaluated": 13,
-  "evaluatedRootNodes": Array [
-    Object {
-      "children": Array [
-        Object {
-          "children": Array [
-            Object {
-              "children": Array [
-                Object {
-                  "children": Array [],
-                  "message": "",
-                  "name": "B",
-                  "status": "INLINED",
-                },
-                Object {
-                  "children": Array [],
-                  "message": "",
-                  "name": "C",
-                  "status": "INLINED",
-                },
-              ],
-              "message": "",
-              "name": "React.Fragment",
-              "status": "NORMAL",
-            },
-          ],
-          "message": "",
-          "name": "A",
-          "status": "INLINED",
-        },
-        Object {
-          "children": Array [
-            Object {
-              "children": Array [
-                Object {
-                  "children": Array [],
-                  "message": "",
-                  "name": "B",
-                  "status": "INLINED",
-                },
-                Object {
-                  "children": Array [],
-                  "message": "",
-                  "name": "C",
-                  "status": "INLINED",
-                },
-              ],
-              "message": "",
-              "name": "React.Fragment",
-              "status": "NORMAL",
-            },
-          ],
-          "message": "",
-          "name": "A",
-          "status": "INLINED",
-        },
-        Object {
-          "children": Array [
-            Object {
-              "children": Array [
-                Object {
-                  "children": Array [],
-                  "message": "",
-                  "name": "B",
-                  "status": "INLINED",
-                },
-                Object {
-                  "children": Array [],
-                  "message": "",
-                  "name": "C",
-                  "status": "INLINED",
-                },
-              ],
-              "message": "",
-              "name": "React.Fragment",
-              "status": "NORMAL",
-            },
-          ],
-          "message": "",
-          "name": "A",
-          "status": "INLINED",
-        },
-      ],
-      "message": "",
-      "name": "App",
-      "status": "ROOT",
-    },
-  ],
-  "inlinedComponents": 9,
-  "optimizedNestedClosures": 0,
-  "optimizedTrees": 1,
-}
-`;
-
-exports[`Test React with create-element input, JSX output fb-www mocks fb-www 13 1`] = `
-ReactStatistics {
-  "componentsEvaluated": 0,
-  "evaluatedRootNodes": Array [],
-  "inlinedComponents": 0,
-  "optimizedNestedClosures": 0,
-  "optimizedTrees": 0,
-}
-`;
-
-exports[`Test React with create-element input, JSX output fb-www mocks fb-www 14 1`] = `
-ReactStatistics {
-  "componentsEvaluated": 4,
-  "evaluatedRootNodes": Array [
-    Object {
-      "children": Array [
-        Object {
-          "children": Array [
-            Object {
-              "children": Array [],
-              "message": "",
-              "name": "Child",
-              "status": "INLINED",
-            },
-          ],
-          "message": "RelayContainer",
-          "name": "WrappedApp",
-          "status": "INLINED",
-        },
-      ],
-      "message": "",
-      "name": "App",
-      "status": "ROOT",
-    },
-  ],
-  "inlinedComponents": 2,
-  "optimizedNestedClosures": 0,
-  "optimizedTrees": 1,
-}
-`;
-
-exports[`Test React with create-element input, JSX output fb-www mocks fb-www 15 1`] = `
-ReactStatistics {
-  "componentsEvaluated": 4,
-  "evaluatedRootNodes": Array [
-    Object {
-      "children": Array [
-        Object {
-          "children": Array [],
-          "message": "evaluation failed",
-          "name": "Inner",
-          "status": "BAIL-OUT",
-        },
-        Object {
-          "children": Array [],
-          "message": "evaluation failed",
-          "name": "Inner",
-          "status": "BAIL-OUT",
-        },
-      ],
-      "message": "",
-      "name": "Outer",
-      "status": "ROOT",
-    },
-  ],
-  "inlinedComponents": 0,
-  "optimizedNestedClosures": 0,
-  "optimizedTrees": 2,
-}
-`;
-
-<<<<<<< HEAD
-exports[`Test React with create-element input, JSX output fb-www mocks fb-www 18 1`] = `
-ReactStatistics {
-  "componentsEvaluated": 1,
-  "evaluatedRootNodes": Array [
-    Object {
-      "children": Array [],
-=======
-exports[`Test React with create-element input, JSX output fb-www mocks fb-www 17 1`] = `
-ReactStatistics {
-  "componentsEvaluated": 4,
-  "evaluatedRootNodes": Array [
-    Object {
-      "children": Array [
-        Object {
-          "children": Array [
-            Object {
-              "children": Array [
-                Object {
-                  "children": Array [],
-                  "message": "",
-                  "name": "Inner",
-                  "status": "INLINED",
-                },
-              ],
-              "message": "",
-              "name": "Middle",
-              "status": "INLINED",
-            },
-          ],
-          "message": "",
-          "name": "Outer",
-          "status": "INLINED",
-        },
-      ],
->>>>>>> fb6d352f
-      "message": "",
-      "name": "App",
-      "status": "ROOT",
-    },
-  ],
-<<<<<<< HEAD
-  "inlinedComponents": 0,
-=======
-  "inlinedComponents": 3,
->>>>>>> fb6d352f
-  "optimizedNestedClosures": 0,
-  "optimizedTrees": 1,
-}
-`;
-
-exports[`Test React with create-element input, JSX output fb-www mocks repl example 1`] = `
-ReactStatistics {
-  "componentsEvaluated": 7,
-  "evaluatedRootNodes": Array [
-    Object {
-      "children": Array [
-        Object {
-          "children": Array [
-            Object {
-              "children": Array [],
-              "message": "",
-              "name": "Yar",
-              "status": "INLINED",
-            },
-          ],
-          "message": "",
-          "name": "Bar",
-          "status": "INLINED",
-        },
-        Object {
-          "children": Array [
-            Object {
-              "children": Array [],
-              "message": "",
-              "name": "Yar",
-              "status": "INLINED",
-            },
-          ],
-          "message": "",
-          "name": "Bar",
-          "status": "INLINED",
-        },
-        Object {
-          "children": Array [
-            Object {
-              "children": Array [],
-              "message": "",
-              "name": "Yar",
-              "status": "INLINED",
-            },
-          ],
-          "message": "",
-          "name": "Bar",
-          "status": "INLINED",
-        },
-      ],
-      "message": "",
-      "name": "Foo",
-      "status": "ROOT",
-    },
-  ],
-  "inlinedComponents": 6,
-  "optimizedNestedClosures": 0,
-  "optimizedTrees": 1,
-}
-`;
-
-exports[`Test React with create-element input, create-element output Class component folding Classes with state 1`] = `
-ReactStatistics {
-  "componentsEvaluated": 1,
-  "evaluatedRootNodes": Array [
-    Object {
-      "children": Array [],
-      "message": "",
-      "name": "App",
-      "status": "ROOT",
-    },
-  ],
-  "inlinedComponents": 0,
-  "optimizedNestedClosures": 0,
-  "optimizedTrees": 1,
-}
-`;
-
-exports[`Test React with create-element input, create-element output Class component folding Complex class components folding into functional root component #2 1`] = `
-ReactStatistics {
-  "componentsEvaluated": 4,
-  "evaluatedRootNodes": Array [
-    Object {
-      "children": Array [
-        Object {
-          "children": Array [
-            Object {
-              "children": Array [],
-              "message": "",
-              "name": "Child2",
-              "status": "INLINED",
-            },
-          ],
-          "message": "",
-          "name": "Child",
-          "status": "NEW_TREE",
-        },
-      ],
-      "message": "",
-      "name": "App",
-      "status": "ROOT",
-    },
-  ],
-  "inlinedComponents": 1,
-  "optimizedNestedClosures": 0,
-  "optimizedTrees": 2,
-}
-`;
-
-exports[`Test React with create-element input, create-element output Class component folding Complex class components folding into functional root component #3 1`] = `
-ReactStatistics {
-  "componentsEvaluated": 4,
-  "evaluatedRootNodes": Array [
-    Object {
-      "children": Array [
-        Object {
-          "children": Array [
-            Object {
-              "children": Array [],
-              "message": "",
-              "name": "Child2",
-              "status": "INLINED",
-            },
-          ],
-          "message": "",
-          "name": "Child",
-          "status": "NEW_TREE",
-        },
-      ],
-      "message": "",
-      "name": "App",
-      "status": "ROOT",
-    },
-  ],
-  "inlinedComponents": 1,
-  "optimizedNestedClosures": 0,
-  "optimizedTrees": 2,
-}
-`;
-
-exports[`Test React with create-element input, create-element output Class component folding Complex class components folding into functional root component #4 1`] = `
-ReactStatistics {
-  "componentsEvaluated": 12,
-  "evaluatedRootNodes": Array [
-    Object {
-      "children": Array [
-        Object {
-          "children": Array [],
-          "message": "",
-          "name": "Child",
-          "status": "NEW_TREE",
-        },
-        Object {
-          "children": Array [],
-          "message": "",
-          "name": "Child",
-          "status": "NEW_TREE",
-        },
-        Object {
-          "children": Array [],
-          "message": "",
-          "name": "Child",
-          "status": "NEW_TREE",
-        },
-        Object {
-          "children": Array [],
-          "message": "",
-          "name": "Child",
-          "status": "NEW_TREE",
-        },
-        Object {
-          "children": Array [],
-          "message": "",
-          "name": "Child",
-          "status": "NEW_TREE",
-        },
-        Object {
-          "children": Array [],
-          "message": "",
-          "name": "Child",
-          "status": "NEW_TREE",
-        },
-        Object {
-          "children": Array [],
-          "message": "",
-          "name": "Child",
-          "status": "NEW_TREE",
-        },
-        Object {
-          "children": Array [],
-          "message": "",
-          "name": "Child",
-          "status": "NEW_TREE",
-        },
-        Object {
-          "children": Array [],
-          "message": "",
-          "name": "Child",
-          "status": "NEW_TREE",
-        },
-        Object {
-          "children": Array [],
-          "message": "",
-          "name": "Child",
-          "status": "NEW_TREE",
-        },
-      ],
-      "message": "",
-      "name": "App",
-      "status": "ROOT",
-    },
-  ],
-  "inlinedComponents": 0,
-  "optimizedNestedClosures": 0,
-  "optimizedTrees": 2,
-}
-`;
-
-exports[`Test React with create-element input, create-element output Class component folding Complex class components folding into functional root component #5 1`] = `
-ReactStatistics {
-  "componentsEvaluated": 4,
-  "evaluatedRootNodes": Array [
-    Object {
-      "children": Array [
-        Object {
-          "children": Array [
-            Object {
-              "children": Array [],
-              "message": "",
-              "name": "Child2",
-              "status": "INLINED",
-            },
-          ],
-          "message": "",
-          "name": "Child",
-          "status": "NEW_TREE",
-        },
-      ],
-      "message": "",
-      "name": "App",
-      "status": "ROOT",
-    },
-  ],
-  "inlinedComponents": 1,
-  "optimizedNestedClosures": 0,
-  "optimizedTrees": 2,
-}
-`;
-
-exports[`Test React with create-element input, create-element output Class component folding Complex class components folding into functional root component 1`] = `
-ReactStatistics {
-  "componentsEvaluated": 3,
-  "evaluatedRootNodes": Array [
-    Object {
-      "children": Array [
-        Object {
-          "children": Array [],
-          "message": "",
-          "name": "Child",
-          "status": "NEW_TREE",
-        },
-      ],
-      "message": "",
-      "name": "App",
-      "status": "ROOT",
-    },
-  ],
-  "inlinedComponents": 0,
-  "optimizedNestedClosures": 0,
-  "optimizedTrees": 2,
-}
-`;
-
-exports[`Test React with create-element input, create-element output Class component folding Inheritance chaining 1`] = `
-ReactStatistics {
-  "componentsEvaluated": 3,
-  "evaluatedRootNodes": Array [
-    Object {
-      "children": Array [
-        Object {
-          "children": Array [],
-          "message": "",
-          "name": "Child",
-          "status": "NEW_TREE",
-        },
-      ],
-      "message": "",
-      "name": "App",
-      "status": "ROOT",
-    },
-  ],
-  "inlinedComponents": 0,
-  "optimizedNestedClosures": 0,
-  "optimizedTrees": 2,
-}
-`;
-
-exports[`Test React with create-element input, create-element output Class component folding Simple 1`] = `
-ReactStatistics {
-  "componentsEvaluated": 1,
-  "evaluatedRootNodes": Array [
-    Object {
-      "children": Array [],
-      "message": "",
-      "name": "MyComponent",
-      "status": "ROOT",
-    },
-  ],
-  "inlinedComponents": 0,
-  "optimizedNestedClosures": 0,
-  "optimizedTrees": 1,
-}
-`;
-
-exports[`Test React with create-element input, create-element output Class component folding Simple classes #2 1`] = `
-ReactStatistics {
-  "componentsEvaluated": 1,
-  "evaluatedRootNodes": Array [
-    Object {
-      "children": Array [],
-      "message": "",
-      "name": "App",
-      "status": "ROOT",
-    },
-  ],
-  "inlinedComponents": 0,
-  "optimizedNestedClosures": 0,
-  "optimizedTrees": 1,
-}
-`;
-
-exports[`Test React with create-element input, create-element output Class component folding Simple classes #3 1`] = `
-ReactStatistics {
-  "componentsEvaluated": 3,
-  "evaluatedRootNodes": Array [
-    Object {
-      "children": Array [
-        Object {
-          "children": Array [],
-          "message": "",
-          "name": "Child",
-          "status": "NEW_TREE",
-        },
-      ],
-      "message": "",
-      "name": "App",
-      "status": "ROOT",
-    },
-  ],
-  "inlinedComponents": 0,
-  "optimizedNestedClosures": 0,
-  "optimizedTrees": 2,
-}
-`;
-
-exports[`Test React with create-element input, create-element output Class component folding Simple classes 1`] = `
-ReactStatistics {
-  "componentsEvaluated": 2,
-  "evaluatedRootNodes": Array [
-    Object {
-      "children": Array [
-        Object {
-          "children": Array [],
-          "message": "",
-          "name": "Child",
-          "status": "INLINED",
-        },
-      ],
-      "message": "",
-      "name": "App",
-      "status": "ROOT",
-    },
-  ],
-  "inlinedComponents": 1,
-  "optimizedNestedClosures": 0,
-  "optimizedTrees": 1,
-}
-`;
-
-exports[`Test React with create-element input, create-element output Factory class component folding Simple factory classes 1`] = `
-ReactStatistics {
-  "componentsEvaluated": 1,
-  "evaluatedRootNodes": Array [
-    Object {
-      "children": Array [],
-      "message": "",
-      "name": "FactoryComponent",
-      "status": "ROOT",
-    },
-  ],
-  "inlinedComponents": 0,
-  "optimizedNestedClosures": 0,
-  "optimizedTrees": 1,
-}
-`;
-
-exports[`Test React with create-element input, create-element output Factory class component folding Simple factory classes 2 1`] = `
-ReactStatistics {
-  "componentsEvaluated": 3,
-  "evaluatedRootNodes": Array [
-    Object {
-      "children": Array [
-        Object {
-          "children": Array [],
-          "message": "non-root factory class components are not suppoted",
-          "name": "FactoryComponent",
-          "status": "BAIL-OUT",
-        },
-      ],
-      "message": "",
-      "name": "App",
-      "status": "ROOT",
-    },
-  ],
-  "inlinedComponents": 0,
-  "optimizedNestedClosures": 0,
-  "optimizedTrees": 2,
-}
-`;
-
-exports[`Test React with create-element input, create-element output First render only Class component as root with refs 1`] = `
-ReactStatistics {
-  "componentsEvaluated": 3,
-  "evaluatedRootNodes": Array [
-    Object {
-      "children": Array [
-        Object {
-          "children": Array [
-            Object {
-              "children": Array [],
-              "message": "",
-              "name": "SubChild",
-              "status": "INLINED",
-            },
-          ],
-          "message": "",
-          "name": "Child",
-          "status": "INLINED",
-        },
-      ],
-      "message": "",
-      "name": "App",
-      "status": "ROOT",
-    },
-  ],
-  "inlinedComponents": 2,
-  "optimizedNestedClosures": 0,
-  "optimizedTrees": 1,
-}
-`;
-
-exports[`Test React with create-element input, create-element output First render only React Context 1`] = `
-ReactStatistics {
-  "componentsEvaluated": 4,
-  "evaluatedRootNodes": Array [
-    Object {
-      "children": Array [
-        Object {
-          "children": Array [
-            Object {
-              "children": Array [
-                Object {
-                  "children": Array [],
-                  "message": "",
-                  "name": "Context.Consumer",
-                  "status": "INLINED",
-                },
-              ],
-              "message": "",
-              "name": "Child",
-              "status": "INLINED",
-            },
-          ],
-          "message": "",
-          "name": "Context.Provider",
-          "status": "INLINED",
-        },
-      ],
-      "message": "",
-      "name": "App",
-      "status": "ROOT",
-    },
-  ],
-  "inlinedComponents": 3,
-  "optimizedNestedClosures": 0,
-  "optimizedTrees": 1,
-}
-`;
-
-exports[`Test React with create-element input, create-element output First render only React Context 2 1`] = `
-ReactStatistics {
-  "componentsEvaluated": 4,
-  "evaluatedRootNodes": Array [
-    Object {
-      "children": Array [
-        Object {
-          "children": Array [
-            Object {
-              "children": Array [
-                Object {
-                  "children": Array [],
-                  "message": "",
-                  "name": "Context.Consumer",
-                  "status": "INLINED",
-                },
-              ],
-              "message": "",
-              "name": "Child",
-              "status": "INLINED",
-            },
-          ],
-          "message": "",
-          "name": "Context.Provider",
-          "status": "INLINED",
-        },
-      ],
-      "message": "",
-      "name": "App",
-      "status": "ROOT",
-    },
-  ],
-  "inlinedComponents": 3,
-  "optimizedNestedClosures": 0,
-  "optimizedTrees": 1,
-}
-`;
-
-exports[`Test React with create-element input, create-element output First render only React Context 3 1`] = `
-ReactStatistics {
-  "componentsEvaluated": 2,
-  "evaluatedRootNodes": Array [
-    Object {
-      "children": Array [
-        Object {
-          "children": Array [
-            Object {
-              "children": Array [],
-              "message": "",
-              "name": "Context.Consumer",
-              "status": "RENDER_PROPS",
-            },
-          ],
-          "message": "",
-          "name": "Child",
-          "status": "INLINED",
-        },
-      ],
-      "message": "",
-      "name": "App",
-      "status": "ROOT",
-    },
-  ],
-  "inlinedComponents": 1,
-  "optimizedNestedClosures": 1,
-  "optimizedTrees": 1,
-}
-`;
-
-exports[`Test React with create-element input, create-element output First render only React Context 4 1`] = `
-ReactStatistics {
-  "componentsEvaluated": 7,
-  "evaluatedRootNodes": Array [
-    Object {
-      "children": Array [
-        Object {
-          "children": Array [
-            Object {
-              "children": Array [
-                Object {
-                  "children": Array [
-                    Object {
-                      "children": Array [],
-                      "message": "",
-                      "name": "Context.Consumer",
-                      "status": "INLINED",
-                    },
-                  ],
-                  "message": "",
-                  "name": "Child",
-                  "status": "INLINED",
-                },
-              ],
-              "message": "",
-              "name": "Context.Provider",
-              "status": "INLINED",
-            },
-            Object {
-              "children": Array [
-                Object {
-                  "children": Array [],
-                  "message": "",
-                  "name": "Context.Consumer",
-                  "status": "INLINED",
-                },
-              ],
-              "message": "",
-              "name": "Child",
-              "status": "INLINED",
-            },
-          ],
-          "message": "",
-          "name": "Context.Provider",
-          "status": "INLINED",
-        },
-      ],
-      "message": "",
-      "name": "App",
-      "status": "ROOT",
-    },
-  ],
-  "inlinedComponents": 6,
-  "optimizedNestedClosures": 0,
-  "optimizedTrees": 1,
-}
-`;
-
-exports[`Test React with create-element input, create-element output First render only React Context 5 1`] = `
-ReactStatistics {
-  "componentsEvaluated": 5,
-  "evaluatedRootNodes": Array [
-    Object {
-      "children": Array [
-        Object {
-          "children": Array [
-            Object {
-              "children": Array [
-                Object {
-                  "children": Array [],
-                  "message": "",
-                  "name": "Context.Consumer",
-                  "status": "INLINED",
-                },
-              ],
-              "message": "",
-              "name": "Child",
-              "status": "INLINED",
-            },
-          ],
-          "message": "",
-          "name": "Context.Provider",
-          "status": "INLINED",
-        },
-        Object {
-          "children": Array [
-            Object {
-              "children": Array [],
-              "message": "",
-              "name": "Context.Consumer",
-              "status": "RENDER_PROPS",
-            },
-          ],
-          "message": "",
-          "name": "Child",
-          "status": "INLINED",
-        },
-      ],
-      "message": "",
-      "name": "App",
-      "status": "ROOT",
-    },
-  ],
-  "inlinedComponents": 4,
-  "optimizedNestedClosures": 1,
-  "optimizedTrees": 1,
-}
-`;
-
-exports[`Test React with create-element input, create-element output First render only Replace this in callbacks 2 1`] = `
-ReactStatistics {
-  "componentsEvaluated": 2,
-  "evaluatedRootNodes": Array [
-    Object {
-      "children": Array [
-        Object {
-          "children": Array [],
-          "message": "",
-          "name": "Child1",
-          "status": "INLINED",
-        },
-      ],
-      "message": "",
-      "name": "App",
-      "status": "ROOT",
-    },
-  ],
-  "inlinedComponents": 1,
-  "optimizedNestedClosures": 0,
-  "optimizedTrees": 1,
-}
-`;
-
-exports[`Test React with create-element input, create-element output First render only Replace this in callbacks 3 1`] = `
-ReactStatistics {
-  "componentsEvaluated": 2,
-  "evaluatedRootNodes": Array [
-    Object {
-      "children": Array [
-        Object {
-          "children": Array [],
-          "message": "",
-          "name": "Child1",
-          "status": "INLINED",
-        },
-      ],
-      "message": "",
-      "name": "App",
-      "status": "ROOT",
-    },
-  ],
-  "inlinedComponents": 1,
-  "optimizedNestedClosures": 0,
-  "optimizedTrees": 1,
-}
-`;
-
-exports[`Test React with create-element input, create-element output First render only Simple #2 1`] = `
-ReactStatistics {
-  "componentsEvaluated": 2,
-  "evaluatedRootNodes": Array [
-    Object {
-      "children": Array [
-        Object {
-          "children": Array [],
-          "message": "",
-          "name": "A",
-          "status": "INLINED",
-        },
-      ],
-      "message": "",
-      "name": "App",
-      "status": "ROOT",
-    },
-  ],
-  "inlinedComponents": 1,
-  "optimizedNestedClosures": 0,
-  "optimizedTrees": 1,
-}
-`;
-
-exports[`Test React with create-element input, create-element output First render only Simple 1`] = `
-ReactStatistics {
-  "componentsEvaluated": 5,
-  "evaluatedRootNodes": Array [
-    Object {
-      "children": Array [
-        Object {
-          "children": Array [
-            Object {
-              "children": Array [
-                Object {
-                  "children": Array [
-                    Object {
-                      "children": Array [],
-                      "message": "",
-                      "name": "Child3",
-                      "status": "INLINED",
-                    },
-                  ],
-                  "message": "",
-                  "name": "React.Fragment",
-                  "status": "INLINED",
-                },
-              ],
-              "message": "",
-              "name": "Child2",
-              "status": "INLINED",
-            },
-          ],
-          "message": "",
-          "name": "Child1",
-          "status": "INLINED",
-        },
-      ],
-      "message": "",
-      "name": "App",
-      "status": "ROOT",
-    },
-  ],
-  "inlinedComponents": 4,
-  "optimizedNestedClosures": 1,
-  "optimizedTrees": 1,
-}
-`;
-
-exports[`Test React with create-element input, create-element output First render only componentWillMount 1`] = `
-ReactStatistics {
-  "componentsEvaluated": 5,
-  "evaluatedRootNodes": Array [
-    Object {
-      "children": Array [
-        Object {
-          "children": Array [
-            Object {
-              "children": Array [
-                Object {
-                  "children": Array [
-                    Object {
-                      "children": Array [],
-                      "message": "",
-                      "name": "Child3",
-                      "status": "INLINED",
-                    },
-                  ],
-                  "message": "",
-                  "name": "React.Fragment",
-                  "status": "INLINED",
-                },
-              ],
-              "message": "",
-              "name": "Child2",
-              "status": "INLINED",
-            },
-          ],
-          "message": "",
-          "name": "Child1",
-          "status": "INLINED",
-        },
-      ],
-      "message": "",
-      "name": "App",
-      "status": "ROOT",
-    },
-  ],
-  "inlinedComponents": 4,
-  "optimizedNestedClosures": 1,
-  "optimizedTrees": 1,
-}
-`;
-
-exports[`Test React with create-element input, create-element output First render only getDerivedStateFromProps 1`] = `
-ReactStatistics {
-  "componentsEvaluated": 5,
-  "evaluatedRootNodes": Array [
-    Object {
-      "children": Array [
-        Object {
-          "children": Array [
-            Object {
-              "children": Array [
-                Object {
-                  "children": Array [
-                    Object {
-                      "children": Array [],
-                      "message": "",
-                      "name": "Child3",
-                      "status": "INLINED",
-                    },
-                  ],
-                  "message": "",
-                  "name": "React.Fragment",
-                  "status": "INLINED",
-                },
-              ],
-              "message": "",
-              "name": "Child2",
-              "status": "INLINED",
-            },
-          ],
-          "message": "",
-          "name": "Child1",
-          "status": "INLINED",
-        },
-      ],
-      "message": "",
-      "name": "App",
-      "status": "ROOT",
-    },
-  ],
-  "inlinedComponents": 4,
-  "optimizedNestedClosures": 1,
-  "optimizedTrees": 1,
-}
-`;
-
-exports[`Test React with create-element input, create-element output First render only getDerivedStateFromProps 2 1`] = `
-ReactStatistics {
-  "componentsEvaluated": 5,
-  "evaluatedRootNodes": Array [
-    Object {
-      "children": Array [
-        Object {
-          "children": Array [
-            Object {
-              "children": Array [
-                Object {
-                  "children": Array [
-                    Object {
-                      "children": Array [],
-                      "message": "",
-                      "name": "Child3",
-                      "status": "INLINED",
-                    },
-                  ],
-                  "message": "",
-                  "name": "React.Fragment",
-                  "status": "INLINED",
-                },
-              ],
-              "message": "",
-              "name": "Child2",
-              "status": "INLINED",
-            },
-          ],
-          "message": "",
-          "name": "Child1",
-          "status": "INLINED",
-        },
-      ],
-      "message": "",
-      "name": "App",
-      "status": "ROOT",
-    },
-  ],
-  "inlinedComponents": 4,
-  "optimizedNestedClosures": 1,
-  "optimizedTrees": 1,
-}
-`;
-
-exports[`Test React with create-element input, create-element output First render only getDerivedStateFromProps 3 1`] = `
-ReactStatistics {
-  "componentsEvaluated": 5,
-  "evaluatedRootNodes": Array [
-    Object {
-      "children": Array [
-        Object {
-          "children": Array [
-            Object {
-              "children": Array [
-                Object {
-                  "children": Array [
-                    Object {
-                      "children": Array [],
-                      "message": "",
-                      "name": "Child3",
-                      "status": "INLINED",
-                    },
-                  ],
-                  "message": "",
-                  "name": "React.Fragment",
-                  "status": "INLINED",
-                },
-              ],
-              "message": "",
-              "name": "Child2",
-              "status": "INLINED",
-            },
-          ],
-          "message": "",
-          "name": "Child1",
-          "status": "INLINED",
-        },
-      ],
-      "message": "",
-      "name": "App",
-      "status": "ROOT",
-    },
-  ],
-  "inlinedComponents": 4,
-  "optimizedNestedClosures": 1,
-  "optimizedTrees": 1,
-}
-`;
-
-exports[`Test React with create-element input, create-element output First render only getDerivedStateFromProps 4 1`] = `
-ReactStatistics {
-  "componentsEvaluated": 5,
-  "evaluatedRootNodes": Array [
-    Object {
-      "children": Array [
-        Object {
-          "children": Array [
-            Object {
-              "children": Array [
-                Object {
-                  "children": Array [
-                    Object {
-                      "children": Array [],
-                      "message": "",
-                      "name": "Child3",
-                      "status": "INLINED",
-                    },
-                  ],
-                  "message": "",
-                  "name": "React.Fragment",
-                  "status": "INLINED",
-                },
-              ],
-              "message": "",
-              "name": "Child2",
-              "status": "INLINED",
-            },
-          ],
-          "message": "",
-          "name": "Child1",
-          "status": "INLINED",
-        },
-      ],
-      "message": "",
-      "name": "App",
-      "status": "ROOT",
-    },
-  ],
-  "inlinedComponents": 4,
-  "optimizedNestedClosures": 1,
-  "optimizedTrees": 1,
-}
-`;
-
-exports[`Test React with create-element input, create-element output First render only getDerivedStateFromProps 5 1`] = `
-ReactStatistics {
-  "componentsEvaluated": 1,
-  "evaluatedRootNodes": Array [
-    Object {
-      "children": Array [],
-      "message": "",
-      "name": "MyComponent",
-      "status": "ROOT",
-    },
-  ],
-  "inlinedComponents": 0,
-  "optimizedNestedClosures": 0,
-  "optimizedTrees": 1,
-}
-`;
-
-exports[`Test React with create-element input, create-element output Functional component folding 16.3 refs 1`] = `
-ReactStatistics {
-  "componentsEvaluated": 2,
-  "evaluatedRootNodes": Array [
-    Object {
-      "children": Array [
-        Object {
-          "children": Array [
-            Object {
-              "children": Array [],
-              "message": "",
-              "name": "Child",
-              "status": "INLINED",
-            },
-          ],
-          "message": "",
-          "name": "",
-          "status": "FORWARD_REF",
-        },
-      ],
-      "message": "",
-      "name": "App",
-      "status": "ROOT",
-    },
-  ],
-  "inlinedComponents": 1,
-  "optimizedNestedClosures": 0,
-  "optimizedTrees": 1,
-}
-`;
-
-exports[`Test React with create-element input, create-element output Functional component folding 16.3 refs 2 1`] = `
-ReactStatistics {
-  "componentsEvaluated": 2,
-  "evaluatedRootNodes": Array [
-    Object {
-      "children": Array [
-        Object {
-          "children": Array [
-            Object {
-              "children": Array [],
-              "message": "",
-              "name": "Child",
-              "status": "INLINED",
-            },
-          ],
-          "message": "",
-          "name": "",
-          "status": "FORWARD_REF",
-        },
-      ],
-      "message": "",
-      "name": "App",
-      "status": "ROOT",
-    },
-  ],
-  "inlinedComponents": 1,
-  "optimizedNestedClosures": 0,
-  "optimizedTrees": 1,
-}
-`;
-
-exports[`Test React with create-element input, create-element output Functional component folding 16.3 refs 3 1`] = `
-ReactStatistics {
-  "componentsEvaluated": 4,
-  "evaluatedRootNodes": Array [
-    Object {
-      "children": Array [
-        Object {
-          "children": Array [
-            Object {
-              "children": Array [
-                Object {
-                  "children": Array [],
-                  "message": "refs are not supported on <Components />",
-                  "name": "ClassComponent",
-                  "status": "BAIL-OUT",
-                },
-                Object {
-                  "children": Array [],
-                  "message": "",
-                  "name": "ClassComponent",
-                  "status": "BAIL-OUT",
-                },
-              ],
-              "message": "",
-              "name": "Child",
-              "status": "INLINED",
-            },
-          ],
-          "message": "",
-          "name": "",
-          "status": "FORWARD_REF",
-        },
-      ],
-      "message": "",
-      "name": "App",
-      "status": "ROOT",
-    },
-  ],
-  "inlinedComponents": 1,
-  "optimizedNestedClosures": 0,
-  "optimizedTrees": 2,
-}
-`;
-
-exports[`Test React with create-element input, create-element output Functional component folding Additional functions closure scope capturing 1`] = `
-ReactStatistics {
-  "componentsEvaluated": 1,
-  "evaluatedRootNodes": Array [
-    Object {
-      "children": Array [],
-      "message": "",
-      "name": "App",
-      "status": "ROOT",
-    },
-  ],
-  "inlinedComponents": 0,
-  "optimizedNestedClosures": 0,
-  "optimizedTrees": 1,
-}
-`;
-
-exports[`Test React with create-element input, create-element output Functional component folding Circular reference 1`] = `
-ReactStatistics {
-  "componentsEvaluated": 1,
-  "evaluatedRootNodes": Array [
-    Object {
-      "children": Array [],
-      "message": "",
-      "name": "App",
-      "status": "ROOT",
-    },
-  ],
-  "inlinedComponents": 0,
-  "optimizedNestedClosures": 0,
-  "optimizedTrees": 1,
-}
-`;
-
-exports[`Test React with create-element input, create-element output Functional component folding Class component as root 1`] = `
-ReactStatistics {
-  "componentsEvaluated": 3,
-  "evaluatedRootNodes": Array [
-    Object {
-      "children": Array [
-        Object {
-          "children": Array [
-            Object {
-              "children": Array [],
-              "message": "",
-              "name": "SubChild",
-              "status": "INLINED",
-            },
-          ],
-          "message": "",
-          "name": "Child",
-          "status": "INLINED",
-        },
-      ],
-      "message": "",
-      "name": "App",
-      "status": "ROOT",
-    },
-  ],
-  "inlinedComponents": 2,
-  "optimizedNestedClosures": 0,
-  "optimizedTrees": 1,
-}
-`;
-
-exports[`Test React with create-element input, create-element output Functional component folding Class component as root with instance variables #2 1`] = `
-ReactStatistics {
-  "componentsEvaluated": 3,
-  "evaluatedRootNodes": Array [
-    Object {
-      "children": Array [
-        Object {
-          "children": Array [
-            Object {
-              "children": Array [],
-              "message": "",
-              "name": "SubChild",
-              "status": "INLINED",
-            },
-          ],
-          "message": "",
-          "name": "Child",
-          "status": "INLINED",
-        },
-      ],
-      "message": "",
-      "name": "App",
-      "status": "ROOT",
-    },
-  ],
-  "inlinedComponents": 2,
-  "optimizedNestedClosures": 0,
-  "optimizedTrees": 1,
-}
-`;
-
-exports[`Test React with create-element input, create-element output Functional component folding Class component as root with instance variables 1`] = `
-ReactStatistics {
-  "componentsEvaluated": 3,
-  "evaluatedRootNodes": Array [
-    Object {
-      "children": Array [
-        Object {
-          "children": Array [
-            Object {
-              "children": Array [],
-              "message": "",
-              "name": "SubChild",
-              "status": "INLINED",
-            },
-          ],
-          "message": "",
-          "name": "Child",
-          "status": "INLINED",
-        },
-      ],
-      "message": "",
-      "name": "App",
-      "status": "ROOT",
-    },
-  ],
-  "inlinedComponents": 2,
-  "optimizedNestedClosures": 0,
-  "optimizedTrees": 1,
-}
-`;
-
-exports[`Test React with create-element input, create-element output Functional component folding Class component as root with multiple render methods 1`] = `
-ReactStatistics {
-  "componentsEvaluated": 3,
-  "evaluatedRootNodes": Array [
-    Object {
-      "children": Array [
-        Object {
-          "children": Array [
-            Object {
-              "children": Array [],
-              "message": "",
-              "name": "SubChild",
-              "status": "INLINED",
-            },
-          ],
-          "message": "",
-          "name": "Child",
-          "status": "INLINED",
-        },
-      ],
-      "message": "",
-      "name": "App",
-      "status": "ROOT",
-    },
-  ],
-  "inlinedComponents": 2,
-  "optimizedNestedClosures": 0,
-  "optimizedTrees": 1,
-}
-`;
-
-exports[`Test React with create-element input, create-element output Functional component folding Class component as root with props 1`] = `
-ReactStatistics {
-  "componentsEvaluated": 3,
-  "evaluatedRootNodes": Array [
-    Object {
-      "children": Array [
-        Object {
-          "children": Array [
-            Object {
-              "children": Array [],
-              "message": "",
-              "name": "SubChild",
-              "status": "INLINED",
-            },
-          ],
-          "message": "",
-          "name": "Child",
-          "status": "INLINED",
-        },
-      ],
-      "message": "",
-      "name": "App",
-      "status": "ROOT",
-    },
-  ],
-  "inlinedComponents": 2,
-  "optimizedNestedClosures": 0,
-  "optimizedTrees": 1,
-}
-`;
-
-exports[`Test React with create-element input, create-element output Functional component folding Class component as root with refs 1`] = `
-ReactStatistics {
-  "componentsEvaluated": 3,
-  "evaluatedRootNodes": Array [
-    Object {
-      "children": Array [
-        Object {
-          "children": Array [
-            Object {
-              "children": Array [],
-              "message": "",
-              "name": "SubChild",
-              "status": "INLINED",
-            },
-          ],
-          "message": "",
-          "name": "Child",
-          "status": "INLINED",
-        },
-      ],
-      "message": "",
-      "name": "App",
-      "status": "ROOT",
-    },
-  ],
-  "inlinedComponents": 2,
-  "optimizedNestedClosures": 0,
-  "optimizedTrees": 1,
-}
-`;
-
-exports[`Test React with create-element input, create-element output Functional component folding Class component as root with state 1`] = `
-ReactStatistics {
-  "componentsEvaluated": 3,
-  "evaluatedRootNodes": Array [
-    Object {
-      "children": Array [
-        Object {
-          "children": Array [
-            Object {
-              "children": Array [],
-              "message": "",
-              "name": "SubChild",
-              "status": "INLINED",
-            },
-          ],
-          "message": "",
-          "name": "Child",
-          "status": "INLINED",
-        },
-      ],
-      "message": "",
-      "name": "App",
-      "status": "ROOT",
-    },
-  ],
-  "inlinedComponents": 2,
-  "optimizedNestedClosures": 0,
-  "optimizedTrees": 1,
-}
-`;
-
-exports[`Test React with create-element input, create-element output Functional component folding Component type change 1`] = `
-ReactStatistics {
-  "componentsEvaluated": 6,
-  "evaluatedRootNodes": Array [
-    Object {
-      "children": Array [
-        Object {
-          "children": Array [
-            Object {
-              "children": Array [],
-              "message": "",
-              "name": "Stateful",
-              "status": "NEW_TREE",
-            },
-          ],
-          "message": "",
-          "name": "MessagePane",
-          "status": "INLINED",
-        },
-        Object {
-          "children": Array [
-            Object {
-              "children": Array [],
-              "message": "",
-              "name": "Stateful",
-              "status": "NEW_TREE",
-            },
-          ],
-          "message": "",
-          "name": "SettingsPane",
-          "status": "INLINED",
-        },
-      ],
-      "message": "",
-      "name": "App",
-      "status": "ROOT",
-    },
-  ],
-  "inlinedComponents": 2,
-  "optimizedNestedClosures": 0,
-  "optimizedTrees": 2,
-}
-`;
-
-exports[`Test React with create-element input, create-element output Functional component folding Component type same 1`] = `
-ReactStatistics {
-  "componentsEvaluated": 3,
-  "evaluatedRootNodes": Array [
-    Object {
-      "children": Array [
-        Object {
-          "children": Array [],
-          "message": "",
-          "name": "Foo",
-          "status": "INLINED",
-        },
-        Object {
-          "children": Array [],
-          "message": "",
-          "name": "Foo",
-          "status": "INLINED",
-        },
-      ],
-      "message": "",
-      "name": "App",
-      "status": "ROOT",
-    },
-  ],
-  "inlinedComponents": 2,
-  "optimizedNestedClosures": 0,
-  "optimizedTrees": 1,
-}
-`;
-
-exports[`Test React with create-element input, create-element output Functional component folding Conditional 1`] = `
-ReactStatistics {
-  "componentsEvaluated": 2,
-  "evaluatedRootNodes": Array [
-    Object {
-      "children": Array [
-        Object {
-          "children": Array [],
-          "message": "",
-          "name": "MaybeShow",
-          "status": "INLINED",
-        },
-      ],
-      "message": "",
-      "name": "App",
-      "status": "ROOT",
-    },
-  ],
-  "inlinedComponents": 1,
-  "optimizedNestedClosures": 0,
-  "optimizedTrees": 1,
-}
-`;
-
-exports[`Test React with create-element input, create-element output Functional component folding Delete element prop key 1`] = `
-ReactStatistics {
-  "componentsEvaluated": 4,
-  "evaluatedRootNodes": Array [
-    Object {
-      "children": Array [
-        Object {
-          "children": Array [],
-          "message": "",
-          "name": "A",
-          "status": "INLINED",
-        },
-        Object {
-          "children": Array [],
-          "message": "",
-          "name": "B",
-          "status": "INLINED",
-        },
-        Object {
-          "children": Array [],
-          "message": "",
-          "name": "C",
-          "status": "INLINED",
-        },
-      ],
-      "message": "",
-      "name": "App",
-      "status": "ROOT",
-    },
-  ],
-  "inlinedComponents": 3,
-  "optimizedNestedClosures": 0,
-  "optimizedTrees": 1,
-}
-`;
-
-exports[`Test React with create-element input, create-element output Functional component folding Dynamic ReactElement type #2 1`] = `
-ReactStatistics {
-  "componentsEvaluated": 4,
-  "evaluatedRootNodes": Array [
-    Object {
-      "children": Array [
-        Object {
-          "children": Array [],
-          "message": "",
-          "name": "Foo",
-          "status": "INLINED",
-        },
-        Object {
-          "children": Array [],
-          "message": "",
-          "name": "Bar",
-          "status": "INLINED",
-        },
-        Object {
-          "children": Array [],
-          "message": "",
-          "name": "Bar",
-          "status": "INLINED",
-        },
-      ],
-      "message": "",
-      "name": "App",
-      "status": "ROOT",
-    },
-  ],
-  "inlinedComponents": 3,
-  "optimizedNestedClosures": 0,
-  "optimizedTrees": 1,
-}
-`;
-
-exports[`Test React with create-element input, create-element output Functional component folding Dynamic ReactElement type 1`] = `
-ReactStatistics {
-  "componentsEvaluated": 3,
-  "evaluatedRootNodes": Array [
-    Object {
-      "children": Array [
-        Object {
-          "children": Array [],
-          "message": "",
-          "name": "Foo",
-          "status": "INLINED",
-        },
-        Object {
-          "children": Array [],
-          "message": "",
-          "name": "Bar",
-          "status": "INLINED",
-        },
-      ],
-      "message": "",
-      "name": "App",
-      "status": "ROOT",
-    },
-  ],
-  "inlinedComponents": 2,
-  "optimizedNestedClosures": 0,
-  "optimizedTrees": 1,
-}
-`;
-
-exports[`Test React with create-element input, create-element output Functional component folding Dynamic context 1`] = `
-ReactStatistics {
-  "componentsEvaluated": 2,
-  "evaluatedRootNodes": Array [
-    Object {
-      "children": Array [
-        Object {
-          "children": Array [],
-          "message": "",
-          "name": "SubChild",
-          "status": "INLINED",
-        },
-      ],
-      "message": "",
-      "name": "Child",
-      "status": "ROOT",
-    },
-  ],
-  "inlinedComponents": 1,
-  "optimizedNestedClosures": 0,
-  "optimizedTrees": 1,
-}
-`;
-
-exports[`Test React with create-element input, create-element output Functional component folding Dynamic props 1`] = `
-ReactStatistics {
-  "componentsEvaluated": 2,
-  "evaluatedRootNodes": Array [
-    Object {
-      "children": Array [
-        Object {
-          "children": Array [],
-          "message": "",
-          "name": "Fn",
-          "status": "INLINED",
-        },
-      ],
-      "message": "",
-      "name": "App",
-      "status": "ROOT",
-    },
-  ],
-  "inlinedComponents": 1,
-  "optimizedNestedClosures": 0,
-  "optimizedTrees": 1,
-}
-`;
-
-exports[`Test React with create-element input, create-element output Functional component folding Event handlers 1`] = `
-ReactStatistics {
-  "componentsEvaluated": 1,
-  "evaluatedRootNodes": Array [
-    Object {
-      "children": Array [],
-      "message": "",
-      "name": "App",
-      "status": "ROOT",
-    },
-  ],
-  "inlinedComponents": 0,
-  "optimizedNestedClosures": 0,
-  "optimizedTrees": 1,
-}
-`;
-
-exports[`Test React with create-element input, create-element output Functional component folding Handle mapped arrays 1`] = `
-ReactStatistics {
-  "componentsEvaluated": 2,
-  "evaluatedRootNodes": Array [
-    Object {
-      "children": Array [
-        Object {
-          "children": Array [],
-          "message": "",
-          "name": "A",
-          "status": "INLINED",
-        },
-      ],
-      "message": "",
-      "name": "App",
-      "status": "ROOT",
-    },
-  ],
-  "inlinedComponents": 1,
-  "optimizedNestedClosures": 1,
-  "optimizedTrees": 1,
-}
-`;
-
-exports[`Test React with create-element input, create-element output Functional component folding Handle mapped arrays 2 1`] = `
-ReactStatistics {
-  "componentsEvaluated": 2,
-  "evaluatedRootNodes": Array [
-    Object {
-      "children": Array [
-        Object {
-          "children": Array [],
-          "message": "",
-          "name": "A",
-          "status": "INLINED",
-        },
-      ],
-      "message": "",
-      "name": "App",
-      "status": "ROOT",
-    },
-  ],
-  "inlinedComponents": 1,
-  "optimizedNestedClosures": 1,
-  "optimizedTrees": 1,
-}
-`;
-
-exports[`Test React with create-element input, create-element output Functional component folding Key change 1`] = `
-ReactStatistics {
-  "componentsEvaluated": 4,
-  "evaluatedRootNodes": Array [
-    Object {
-      "children": Array [
-        Object {
-          "children": Array [],
-          "message": "",
-          "name": "Stateful",
-          "status": "NEW_TREE",
-        },
-        Object {
-          "children": Array [],
-          "message": "",
-          "name": "Stateful",
-          "status": "NEW_TREE",
-        },
-      ],
-      "message": "",
-      "name": "App",
-      "status": "ROOT",
-    },
-  ],
-  "inlinedComponents": 0,
-  "optimizedNestedClosures": 0,
-  "optimizedTrees": 2,
-}
-`;
-
-exports[`Test React with create-element input, create-element output Functional component folding Key change with fragments 1`] = `
-ReactStatistics {
-  "componentsEvaluated": 5,
-  "evaluatedRootNodes": Array [
-    Object {
-      "children": Array [
-        Object {
-          "children": Array [
-            Object {
-              "children": Array [],
-              "message": "",
-              "name": "Stateful",
-              "status": "NEW_TREE",
-            },
-          ],
-          "message": "",
-          "name": "React.Fragment",
-          "status": "NORMAL",
-        },
-        Object {
-          "children": Array [],
-          "message": "",
-          "name": "Stateful",
-          "status": "NEW_TREE",
-        },
-      ],
-      "message": "",
-      "name": "App",
-      "status": "ROOT",
-    },
-  ],
-  "inlinedComponents": 0,
-  "optimizedNestedClosures": 0,
-  "optimizedTrees": 2,
-}
-`;
-
-exports[`Test React with create-element input, create-element output Functional component folding Key nesting 1`] = `
-ReactStatistics {
-  "componentsEvaluated": 6,
-  "evaluatedRootNodes": Array [
-    Object {
-      "children": Array [
-        Object {
-          "children": Array [
-            Object {
-              "children": Array [],
-              "message": "",
-              "name": "Stateful",
-              "status": "NEW_TREE",
-            },
-          ],
-          "message": "",
-          "name": "MessagePane",
-          "status": "INLINED",
-        },
-        Object {
-          "children": Array [
-            Object {
-              "children": Array [],
-              "message": "",
-              "name": "Stateful",
-              "status": "NEW_TREE",
-            },
-          ],
-          "message": "",
-          "name": "SettingsPane",
-          "status": "INLINED",
-        },
-      ],
-      "message": "",
-      "name": "App",
-      "status": "ROOT",
-    },
-  ],
-  "inlinedComponents": 2,
-  "optimizedNestedClosures": 0,
-  "optimizedTrees": 2,
-}
-`;
-
-exports[`Test React with create-element input, create-element output Functional component folding Key nesting 2 1`] = `
-ReactStatistics {
-  "componentsEvaluated": 3,
-  "evaluatedRootNodes": Array [
-    Object {
-      "children": Array [
-        Object {
-          "children": Array [],
-          "message": "",
-          "name": "Child",
-          "status": "INLINED",
-        },
-        Object {
-          "children": Array [],
-          "message": "",
-          "name": "Child",
-          "status": "INLINED",
-        },
-      ],
-      "message": "",
-      "name": "App",
-      "status": "ROOT",
-    },
-  ],
-  "inlinedComponents": 2,
-  "optimizedNestedClosures": 0,
-  "optimizedTrees": 1,
-}
-`;
-
-exports[`Test React with create-element input, create-element output Functional component folding Key nesting 3 1`] = `
-ReactStatistics {
-  "componentsEvaluated": 3,
-  "evaluatedRootNodes": Array [
-    Object {
-      "children": Array [
-        Object {
-          "children": Array [],
-          "message": "",
-          "name": "Child",
-          "status": "INLINED",
-        },
-        Object {
-          "children": Array [],
-          "message": "",
-          "name": "Child",
-          "status": "INLINED",
-        },
-      ],
-      "message": "",
-      "name": "App",
-      "status": "ROOT",
-    },
-  ],
-  "inlinedComponents": 2,
-  "optimizedNestedClosures": 0,
-  "optimizedTrees": 1,
-}
-`;
-
-exports[`Test React with create-element input, create-element output Functional component folding Key not changing with fragments 1`] = `
-ReactStatistics {
-  "componentsEvaluated": 5,
-  "evaluatedRootNodes": Array [
-    Object {
-      "children": Array [
-        Object {
-          "children": Array [
-            Object {
-              "children": Array [],
-              "message": "",
-              "name": "Stateful",
-              "status": "NEW_TREE",
-            },
-          ],
-          "message": "",
-          "name": "React.Fragment",
-          "status": "NORMAL",
-        },
-        Object {
-          "children": Array [],
-          "message": "",
-          "name": "Stateful",
-          "status": "NEW_TREE",
-        },
-      ],
-      "message": "",
-      "name": "App",
-      "status": "ROOT",
-    },
-  ],
-  "inlinedComponents": 0,
-  "optimizedNestedClosures": 0,
-  "optimizedTrees": 2,
-}
-`;
-
-exports[`Test React with create-element input, create-element output Functional component folding Null or undefined props 1`] = `
-ReactStatistics {
-  "componentsEvaluated": 1,
-  "evaluatedRootNodes": Array [
-    Object {
-      "children": Array [],
-      "message": "",
-      "name": "App",
-      "status": "ROOT",
-    },
-  ],
-  "inlinedComponents": 0,
-  "optimizedNestedClosures": 0,
-  "optimizedTrees": 1,
-}
-`;
-
-exports[`Test React with create-element input, create-element output Functional component folding React.cloneElement 1`] = `
-ReactStatistics {
-  "componentsEvaluated": 3,
-  "evaluatedRootNodes": Array [
-    Object {
-      "children": Array [
-        Object {
-          "children": Array [
-            Object {
-              "children": Array [],
-              "message": "",
-              "name": "MaybeShow",
-              "status": "INLINED",
-            },
-          ],
-          "message": "",
-          "name": "Override",
-          "status": "INLINED",
-        },
-      ],
-      "message": "",
-      "name": "App",
-      "status": "ROOT",
-    },
-  ],
-  "inlinedComponents": 2,
-  "optimizedNestedClosures": 0,
-  "optimizedTrees": 1,
-}
-`;
-
-exports[`Test React with create-element input, create-element output Functional component folding Render array twice 1`] = `
-ReactStatistics {
-  "componentsEvaluated": 2,
-  "evaluatedRootNodes": Array [
-    Object {
-      "children": Array [
-        Object {
-          "children": Array [],
-          "message": "",
-          "name": "A",
-          "status": "INLINED",
-        },
-      ],
-      "message": "",
-      "name": "App",
-      "status": "ROOT",
-    },
-  ],
-  "inlinedComponents": 1,
-  "optimizedNestedClosures": 0,
-  "optimizedTrees": 1,
-}
-`;
-
-exports[`Test React with create-element input, create-element output Functional component folding Render nested array children 1`] = `
-ReactStatistics {
-  "componentsEvaluated": 2,
-  "evaluatedRootNodes": Array [
-    Object {
-      "children": Array [
-        Object {
-          "children": Array [],
-          "message": "",
-          "name": "A",
-          "status": "INLINED",
-        },
-      ],
-      "message": "",
-      "name": "App",
-      "status": "ROOT",
-    },
-  ],
-  "inlinedComponents": 1,
-  "optimizedNestedClosures": 0,
-  "optimizedTrees": 1,
-}
-`;
-
-exports[`Test React with create-element input, create-element output Functional component folding Return text 1`] = `
-ReactStatistics {
-  "componentsEvaluated": 3,
-  "evaluatedRootNodes": Array [
-    Object {
-      "children": Array [
-        Object {
-          "children": Array [],
-          "message": "",
-          "name": "A",
-          "status": "INLINED",
-        },
-        Object {
-          "children": Array [],
-          "message": "",
-          "name": "B",
-          "status": "INLINED",
-        },
-      ],
-      "message": "",
-      "name": "App",
-      "status": "ROOT",
-    },
-  ],
-  "inlinedComponents": 2,
-  "optimizedNestedClosures": 0,
-  "optimizedTrees": 1,
-}
-`;
-
-exports[`Test React with create-element input, create-element output Functional component folding Return undefined 1`] = `
-ReactStatistics {
-  "componentsEvaluated": 2,
-  "evaluatedRootNodes": Array [
-    Object {
-      "children": Array [
-        Object {
-          "children": Array [],
-          "message": "",
-          "name": "A",
-          "status": "INLINED",
-        },
-        Object {
-          "children": Array [],
-          "message": "undefined was returned from render",
-          "name": "A",
-          "status": "BAIL-OUT",
-        },
-      ],
-      "message": "",
-      "name": "App",
-      "status": "ROOT",
-    },
-  ],
-  "inlinedComponents": 1,
-  "optimizedNestedClosures": 0,
-  "optimizedTrees": 1,
-}
-`;
-
-exports[`Test React with create-element input, create-element output Functional component folding Simple 1`] = `
-ReactStatistics {
-  "componentsEvaluated": 4,
-  "evaluatedRootNodes": Array [
-    Object {
-      "children": Array [
-        Object {
-          "children": Array [],
-          "message": "",
-          "name": "A",
-          "status": "INLINED",
-        },
-        Object {
-          "children": Array [],
-          "message": "",
-          "name": "B",
-          "status": "INLINED",
-        },
-        Object {
-          "children": Array [],
-          "message": "",
-          "name": "C",
-          "status": "INLINED",
-        },
-      ],
-      "message": "",
-      "name": "App",
-      "status": "ROOT",
-    },
-  ],
-  "inlinedComponents": 3,
-  "optimizedNestedClosures": 0,
-  "optimizedTrees": 1,
-}
-`;
-
-exports[`Test React with create-element input, create-element output Functional component folding Simple 2 1`] = `
-ReactStatistics {
-  "componentsEvaluated": 2,
-  "evaluatedRootNodes": Array [
-    Object {
-      "children": Array [
-        Object {
-          "children": Array [],
-          "message": "",
-          "name": "A",
-          "status": "INLINED",
-        },
-      ],
-      "message": "",
-      "name": "App",
-      "status": "ROOT",
-    },
-  ],
-  "inlinedComponents": 1,
-  "optimizedNestedClosures": 0,
-  "optimizedTrees": 1,
-}
-`;
-
-exports[`Test React with create-element input, create-element output Functional component folding Simple 3 1`] = `
-ReactStatistics {
-  "componentsEvaluated": 2,
-  "evaluatedRootNodes": Array [
-    Object {
-      "children": Array [
-        Object {
-          "children": Array [],
-          "message": "",
-          "name": "A",
-          "status": "INLINED",
-        },
-      ],
-      "message": "",
-      "name": "App",
-      "status": "ROOT",
-    },
-  ],
-  "inlinedComponents": 1,
-  "optimizedNestedClosures": 0,
-  "optimizedTrees": 1,
-}
-`;
-
-exports[`Test React with create-element input, create-element output Functional component folding Simple 4 1`] = `
-ReactStatistics {
-  "componentsEvaluated": 3,
-  "evaluatedRootNodes": Array [
-    Object {
-      "children": Array [
-        Object {
-          "children": Array [],
-          "message": "",
-          "name": "Child",
-          "status": "NEW_TREE",
-        },
-      ],
-      "message": "",
-      "name": "App",
-      "status": "ROOT",
-    },
-  ],
-  "inlinedComponents": 0,
-  "optimizedNestedClosures": 0,
-  "optimizedTrees": 2,
-}
-`;
-
-exports[`Test React with create-element input, create-element output Functional component folding Simple 5 1`] = `
-ReactStatistics {
-  "componentsEvaluated": 4,
-  "evaluatedRootNodes": Array [
-    Object {
-      "children": Array [
-        Object {
-          "children": Array [],
-          "message": "",
-          "name": "Child",
-          "status": "NEW_TREE",
-        },
-      ],
-      "message": "",
-      "name": "App",
-      "status": "ROOT",
-    },
-    Object {
-      "children": Array [],
-      "message": "",
-      "name": "Child",
-      "status": "ROOT",
-    },
-  ],
-  "inlinedComponents": 0,
-  "optimizedNestedClosures": 0,
-  "optimizedTrees": 3,
-}
-`;
-
-exports[`Test React with create-element input, create-element output Functional component folding Simple 6 1`] = `
-ReactStatistics {
-  "componentsEvaluated": 1,
-  "evaluatedRootNodes": Array [
-    Object {
-      "children": Array [],
-      "message": "",
-      "name": "App",
-      "status": "ROOT",
-    },
-  ],
-  "inlinedComponents": 0,
-  "optimizedNestedClosures": 0,
-  "optimizedTrees": 1,
-}
-`;
-
-exports[`Test React with create-element input, create-element output Functional component folding Simple 7 1`] = `
-ReactStatistics {
-  "componentsEvaluated": 1,
-  "evaluatedRootNodes": Array [
-    Object {
-      "children": Array [],
-      "message": "",
-      "name": "App",
-      "status": "ROOT",
-    },
-  ],
-  "inlinedComponents": 0,
-  "optimizedNestedClosures": 0,
-  "optimizedTrees": 1,
-}
-`;
-
-exports[`Test React with create-element input, create-element output Functional component folding Simple 8 1`] = `
-ReactStatistics {
-  "componentsEvaluated": 4,
-  "evaluatedRootNodes": Array [
-    Object {
-      "children": Array [
-        Object {
-          "children": Array [],
-          "message": "",
-          "name": "A",
-          "status": "INLINED",
-        },
-        Object {
-          "children": Array [],
-          "message": "",
-          "name": "A",
-          "status": "INLINED",
-        },
-        Object {
-          "children": Array [],
-          "message": "",
-          "name": "A",
-          "status": "INLINED",
-        },
-      ],
-      "message": "",
-      "name": "App",
-      "status": "ROOT",
-    },
-  ],
-  "inlinedComponents": 3,
-  "optimizedNestedClosures": 0,
-  "optimizedTrees": 1,
-}
-`;
-
-exports[`Test React with create-element input, create-element output Functional component folding Simple 9 1`] = `
-ReactStatistics {
-  "componentsEvaluated": 4,
-  "evaluatedRootNodes": Array [
-    Object {
-      "children": Array [
-        Object {
-          "children": Array [],
-          "message": "",
-          "name": "A",
-          "status": "INLINED",
-        },
-        Object {
-          "children": Array [],
-          "message": "",
-          "name": "A",
-          "status": "INLINED",
-        },
-        Object {
-          "children": Array [],
-          "message": "",
-          "name": "A",
-          "status": "INLINED",
-        },
-      ],
-      "message": "",
-      "name": "App",
-      "status": "ROOT",
-    },
-  ],
-  "inlinedComponents": 3,
-  "optimizedNestedClosures": 0,
-  "optimizedTrees": 1,
-}
-`;
-
-exports[`Test React with create-element input, create-element output Functional component folding Simple 10 1`] = `
-ReactStatistics {
-  "componentsEvaluated": 4,
-  "evaluatedRootNodes": Array [
-    Object {
-      "children": Array [
-        Object {
-          "children": Array [],
-          "message": "",
-          "name": "A",
-          "status": "INLINED",
-        },
-      ],
-      "message": "",
-      "name": "App",
-      "status": "ROOT",
-    },
-    Object {
-      "children": Array [
-        Object {
-          "children": Array [],
-          "message": "",
-          "name": "A",
-          "status": "INLINED",
-        },
-      ],
-      "message": "",
-      "name": "App2",
-      "status": "WRITE-CONFLICTS",
-    },
-  ],
-  "inlinedComponents": 2,
-  "optimizedNestedClosures": 0,
-  "optimizedTrees": 2,
-}
-`;
-
-exports[`Test React with create-element input, create-element output Functional component folding Simple children 1`] = `
-ReactStatistics {
-  "componentsEvaluated": 3,
-  "evaluatedRootNodes": Array [
-    Object {
-      "children": Array [
-        Object {
-          "children": Array [
-            Object {
-              "children": Array [],
-              "message": "",
-              "name": "A",
-              "status": "INLINED",
-            },
-          ],
-          "message": "",
-          "name": "A",
-          "status": "INLINED",
-        },
-      ],
-      "message": "",
-      "name": "App",
-      "status": "ROOT",
-    },
-  ],
-  "inlinedComponents": 2,
-  "optimizedNestedClosures": 0,
-  "optimizedTrees": 1,
-}
-`;
-
-exports[`Test React with create-element input, create-element output Functional component folding Simple fragments 1`] = `
-ReactStatistics {
-  "componentsEvaluated": 5,
-  "evaluatedRootNodes": Array [
-    Object {
-      "children": Array [
-        Object {
-          "children": Array [
-            Object {
-              "children": Array [],
-              "message": "",
-              "name": "A",
-              "status": "INLINED",
-            },
-            Object {
-              "children": Array [],
-              "message": "",
-              "name": "B",
-              "status": "INLINED",
-            },
-            Object {
-              "children": Array [],
-              "message": "",
-              "name": "C",
-              "status": "INLINED",
-            },
-          ],
-          "message": "",
-          "name": "React.Fragment",
-          "status": "NORMAL",
-        },
-      ],
-      "message": "",
-      "name": "App",
-      "status": "ROOT",
-    },
-  ],
-  "inlinedComponents": 3,
-  "optimizedNestedClosures": 0,
-  "optimizedTrees": 1,
-}
-`;
-
-exports[`Test React with create-element input, create-element output Functional component folding Simple refs 1`] = `
-ReactStatistics {
-  "componentsEvaluated": 2,
-  "evaluatedRootNodes": Array [
-    Object {
-      "children": Array [
-        Object {
-          "children": Array [],
-          "message": "",
-          "name": "A",
-          "status": "INLINED",
-        },
-      ],
-      "message": "",
-      "name": "App",
-      "status": "ROOT",
-    },
-  ],
-  "inlinedComponents": 1,
-  "optimizedNestedClosures": 0,
-  "optimizedTrees": 1,
-}
-`;
-
-exports[`Test React with create-element input, create-element output Functional component folding Simple with Object.assign #2 1`] = `
-ReactStatistics {
-  "componentsEvaluated": 2,
-  "evaluatedRootNodes": Array [
-    Object {
-      "children": Array [
-        Object {
-          "children": Array [],
-          "message": "",
-          "name": "A",
-          "status": "INLINED",
-        },
-      ],
-      "message": "",
-      "name": "App",
-      "status": "ROOT",
-    },
-  ],
-  "inlinedComponents": 1,
-  "optimizedNestedClosures": 0,
-  "optimizedTrees": 1,
-}
-`;
-
-exports[`Test React with create-element input, create-element output Functional component folding Simple with Object.assign #3 1`] = `
-ReactStatistics {
-  "componentsEvaluated": 1,
-  "evaluatedRootNodes": Array [
-    Object {
-      "children": Array [],
-      "message": "",
-      "name": "App",
-      "status": "ROOT",
-    },
-  ],
-  "inlinedComponents": 0,
-  "optimizedNestedClosures": 0,
-  "optimizedTrees": 1,
-}
-`;
-
-exports[`Test React with create-element input, create-element output Functional component folding Simple with Object.assign #4 1`] = `
-ReactStatistics {
-  "componentsEvaluated": 1,
-  "evaluatedRootNodes": Array [
-    Object {
-      "children": Array [],
-      "message": "",
-      "name": "App",
-      "status": "ROOT",
-    },
-  ],
-  "inlinedComponents": 0,
-  "optimizedNestedClosures": 0,
-  "optimizedTrees": 1,
-}
-`;
-
-exports[`Test React with create-element input, create-element output Functional component folding Simple with Object.assign #5 1`] = `
-ReactStatistics {
-  "componentsEvaluated": 1,
-  "evaluatedRootNodes": Array [
-    Object {
-      "children": Array [],
-      "message": "",
-      "name": "App",
-      "status": "ROOT",
-    },
-  ],
-  "inlinedComponents": 0,
-  "optimizedNestedClosures": 0,
-  "optimizedTrees": 1,
-}
-`;
-
-exports[`Test React with create-element input, create-element output Functional component folding Simple with Object.assign 1`] = `
-ReactStatistics {
-  "componentsEvaluated": 2,
-  "evaluatedRootNodes": Array [
-    Object {
-      "children": Array [
-        Object {
-          "children": Array [],
-          "message": "",
-          "name": "A",
-          "status": "INLINED",
-        },
-      ],
-      "message": "",
-      "name": "App",
-      "status": "ROOT",
-    },
-  ],
-  "inlinedComponents": 1,
-  "optimizedNestedClosures": 0,
-  "optimizedTrees": 1,
-}
-`;
-
-exports[`Test React with create-element input, create-element output Functional component folding Simple with abstract props 1`] = `
-ReactStatistics {
-  "componentsEvaluated": 3,
-  "evaluatedRootNodes": Array [
-    Object {
-      "children": Array [
-        Object {
-          "children": Array [
-            Object {
-              "children": Array [],
-              "message": "",
-              "name": "IWantThisToBeInlined",
-              "status": "INLINED",
-            },
-          ],
-          "message": "",
-          "name": "Button",
-          "status": "INLINED",
-        },
-      ],
-      "message": "",
-      "name": "App",
-      "status": "ROOT",
-    },
-  ],
-  "inlinedComponents": 2,
-  "optimizedNestedClosures": 0,
-  "optimizedTrees": 1,
-}
-`;
-
-exports[`Test React with create-element input, create-element output Functional component folding Simple with multiple JSX spreads #2 1`] = `
-ReactStatistics {
-  "componentsEvaluated": 1,
-  "evaluatedRootNodes": Array [
-    Object {
-      "children": Array [],
-      "message": "",
-      "name": "App",
-      "status": "ROOT",
-    },
-  ],
-  "inlinedComponents": 0,
-  "optimizedNestedClosures": 0,
-  "optimizedTrees": 1,
-}
-`;
-
-exports[`Test React with create-element input, create-element output Functional component folding Simple with multiple JSX spreads #3 1`] = `
-ReactStatistics {
-  "componentsEvaluated": 1,
-  "evaluatedRootNodes": Array [
-    Object {
-      "children": Array [],
-      "message": "",
-      "name": "App",
-      "status": "ROOT",
-    },
-  ],
-  "inlinedComponents": 0,
-  "optimizedNestedClosures": 0,
-  "optimizedTrees": 1,
-}
-`;
-
-exports[`Test React with create-element input, create-element output Functional component folding Simple with multiple JSX spreads #4 1`] = `
-ReactStatistics {
-  "componentsEvaluated": 1,
-  "evaluatedRootNodes": Array [
-    Object {
-      "children": Array [],
-      "message": "",
-      "name": "App",
-      "status": "ROOT",
-    },
-  ],
-  "inlinedComponents": 0,
-  "optimizedNestedClosures": 0,
-  "optimizedTrees": 1,
-}
-`;
-
-exports[`Test React with create-element input, create-element output Functional component folding Simple with multiple JSX spreads #5 1`] = `
-ReactStatistics {
-  "componentsEvaluated": 1,
-  "evaluatedRootNodes": Array [
-    Object {
-      "children": Array [],
-      "message": "",
-      "name": "App",
-      "status": "ROOT",
-    },
-  ],
-  "inlinedComponents": 0,
-  "optimizedNestedClosures": 0,
-  "optimizedTrees": 1,
-}
-`;
-
-exports[`Test React with create-element input, create-element output Functional component folding Simple with multiple JSX spreads #6 1`] = `
-ReactStatistics {
-  "componentsEvaluated": 1,
-  "evaluatedRootNodes": Array [
-    Object {
-      "children": Array [],
-      "message": "",
-      "name": "App",
-      "status": "ROOT",
-    },
-  ],
-  "inlinedComponents": 0,
-  "optimizedNestedClosures": 0,
-  "optimizedTrees": 1,
-}
-`;
-
-exports[`Test React with create-element input, create-element output Functional component folding Simple with multiple JSX spreads 1`] = `
-ReactStatistics {
-  "componentsEvaluated": 1,
-  "evaluatedRootNodes": Array [
-    Object {
-      "children": Array [],
-      "message": "",
-      "name": "App",
-      "status": "ROOT",
-    },
-  ],
-  "inlinedComponents": 0,
-  "optimizedNestedClosures": 0,
-  "optimizedTrees": 1,
-}
-`;
-
-exports[`Test React with create-element input, create-element output Functional component folding Simple with new expression 1`] = `
-ReactStatistics {
-  "componentsEvaluated": 1,
-  "evaluatedRootNodes": Array [
-    Object {
-      "children": Array [],
-      "message": "",
-      "name": "App",
-      "status": "ROOT",
-    },
-  ],
-  "inlinedComponents": 0,
-  "optimizedNestedClosures": 0,
-  "optimizedTrees": 1,
-}
-`;
-
-exports[`Test React with create-element input, create-element output Functional component folding Simple with unary expressions 1`] = `
-ReactStatistics {
-  "componentsEvaluated": 2,
-  "evaluatedRootNodes": Array [
-    Object {
-      "children": Array [
-        Object {
-          "children": Array [],
-          "message": "",
-          "name": "Child",
-          "status": "INLINED",
-        },
-      ],
-      "message": "",
-      "name": "App",
-      "status": "ROOT",
-    },
-  ],
-  "inlinedComponents": 1,
-  "optimizedNestedClosures": 0,
-  "optimizedTrees": 1,
-}
-`;
-
-exports[`Test React with create-element input, create-element output Render props React Context 1`] = `
-ReactStatistics {
-  "componentsEvaluated": 3,
-  "evaluatedRootNodes": Array [
-    Object {
-      "children": Array [
-        Object {
-          "children": Array [
-            Object {
-              "children": Array [
-                Object {
-                  "children": Array [],
-                  "message": "",
-                  "name": "Context.Consumer",
-                  "status": "RENDER_PROPS",
-                },
-              ],
-              "message": "",
-              "name": "Child",
-              "status": "INLINED",
-            },
-          ],
-          "message": "",
-          "name": "Context.Provider",
-          "status": "NORMAL",
-        },
-      ],
-      "message": "",
-      "name": "App",
-      "status": "ROOT",
-    },
-  ],
-  "inlinedComponents": 1,
-  "optimizedNestedClosures": 1,
-  "optimizedTrees": 1,
-}
-`;
-
-exports[`Test React with create-element input, create-element output Render props React Context 2 1`] = `
-ReactStatistics {
-  "componentsEvaluated": 3,
-  "evaluatedRootNodes": Array [
-    Object {
-      "children": Array [
-        Object {
-          "children": Array [
-            Object {
-              "children": Array [
-                Object {
-                  "children": Array [],
-                  "message": "",
-                  "name": "Context.Consumer",
-                  "status": "RENDER_PROPS",
-                },
-              ],
-              "message": "",
-              "name": "Child",
-              "status": "INLINED",
-            },
-          ],
-          "message": "",
-          "name": "Context.Provider",
-          "status": "NORMAL",
-        },
-      ],
-      "message": "",
-      "name": "App",
-      "status": "ROOT",
-    },
-  ],
-  "inlinedComponents": 1,
-  "optimizedNestedClosures": 1,
-  "optimizedTrees": 1,
-}
-`;
-
-exports[`Test React with create-element input, create-element output Render props React Context 3 1`] = `
-ReactStatistics {
-  "componentsEvaluated": 2,
-  "evaluatedRootNodes": Array [
-    Object {
-      "children": Array [
-        Object {
-          "children": Array [
-            Object {
-              "children": Array [],
-              "message": "",
-              "name": "Context.Consumer",
-              "status": "RENDER_PROPS",
-            },
-          ],
-          "message": "",
-          "name": "Child",
-          "status": "INLINED",
-        },
-      ],
-      "message": "",
-      "name": "App",
-      "status": "ROOT",
-    },
-  ],
-  "inlinedComponents": 1,
-  "optimizedNestedClosures": 1,
-  "optimizedTrees": 1,
-}
-`;
-
-exports[`Test React with create-element input, create-element output Render props React Context 4 1`] = `
-ReactStatistics {
-  "componentsEvaluated": 5,
-  "evaluatedRootNodes": Array [
-    Object {
-      "children": Array [
-        Object {
-          "children": Array [
-            Object {
-              "children": Array [
-                Object {
-                  "children": Array [
-                    Object {
-                      "children": Array [],
-                      "message": "",
-                      "name": "Context.Consumer",
-                      "status": "RENDER_PROPS",
-                    },
-                  ],
-                  "message": "",
-                  "name": "Child",
-                  "status": "INLINED",
-                },
-              ],
-              "message": "",
-              "name": "Context.Provider",
-              "status": "NORMAL",
-            },
-            Object {
-              "children": Array [
-                Object {
-                  "children": Array [],
-                  "message": "",
-                  "name": "Context.Consumer",
-                  "status": "RENDER_PROPS",
-                },
-              ],
-              "message": "",
-              "name": "Child",
-              "status": "INLINED",
-            },
-          ],
-          "message": "",
-          "name": "Context.Provider",
-          "status": "NORMAL",
-        },
-      ],
-      "message": "",
-      "name": "App",
-      "status": "ROOT",
-    },
-  ],
-  "inlinedComponents": 2,
-  "optimizedNestedClosures": 2,
-  "optimizedTrees": 1,
-}
-`;
-
-exports[`Test React with create-element input, create-element output Render props React Context 5 1`] = `
-ReactStatistics {
-  "componentsEvaluated": 4,
-  "evaluatedRootNodes": Array [
-    Object {
-      "children": Array [
-        Object {
-          "children": Array [
-            Object {
-              "children": Array [
-                Object {
-                  "children": Array [],
-                  "message": "",
-                  "name": "Context.Consumer",
-                  "status": "RENDER_PROPS",
-                },
-              ],
-              "message": "",
-              "name": "Child",
-              "status": "INLINED",
-            },
-          ],
-          "message": "",
-          "name": "Context.Provider",
-          "status": "NORMAL",
-        },
-        Object {
-          "children": Array [
-            Object {
-              "children": Array [],
-              "message": "",
-              "name": "Context.Consumer",
-              "status": "RENDER_PROPS",
-            },
-          ],
-          "message": "",
-          "name": "Child",
-          "status": "INLINED",
-        },
-      ],
-      "message": "",
-      "name": "App",
-      "status": "ROOT",
-    },
-  ],
-  "inlinedComponents": 2,
-  "optimizedNestedClosures": 2,
-  "optimizedTrees": 1,
-}
-`;
-
-exports[`Test React with create-element input, create-element output Render props React Context 6 1`] = `
-ReactStatistics {
-  "componentsEvaluated": 3,
-  "evaluatedRootNodes": Array [
-    Object {
-      "children": Array [
-        Object {
-          "children": Array [
-            Object {
-              "children": Array [
-                Object {
-                  "children": Array [],
-                  "message": "",
-                  "name": "Context.Consumer",
-                  "status": "RENDER_PROPS",
-                },
-              ],
-              "message": "",
-              "name": "Child",
-              "status": "INLINED",
-            },
-          ],
-          "message": "",
-          "name": "Context.Provider",
-          "status": "NORMAL",
-        },
-      ],
-      "message": "",
-      "name": "App",
-      "status": "ROOT",
-    },
-  ],
-  "inlinedComponents": 1,
-  "optimizedNestedClosures": 1,
-  "optimizedTrees": 1,
-}
-`;
-
-exports[`Test React with create-element input, create-element output Render props Relay QueryRenderer 1`] = `
-ReactStatistics {
-  "componentsEvaluated": 1,
-  "evaluatedRootNodes": Array [
-    Object {
-      "children": Array [
-        Object {
-          "children": Array [],
-          "message": "",
-          "name": "QueryRenderer",
-          "status": "RENDER_PROPS",
-        },
-      ],
-      "message": "",
-      "name": "App",
-      "status": "ROOT",
-    },
-  ],
-  "inlinedComponents": 0,
-  "optimizedNestedClosures": 1,
-  "optimizedTrees": 1,
-}
-`;
-
-exports[`Test React with create-element input, create-element output Render props Relay QueryRenderer 2 1`] = `
-ReactStatistics {
-  "componentsEvaluated": 1,
-  "evaluatedRootNodes": Array [
-    Object {
-      "children": Array [
-        Object {
-          "children": Array [],
-          "message": "",
-          "name": "QueryRenderer",
-          "status": "RENDER_PROPS",
-        },
-      ],
-      "message": "",
-      "name": "App",
-      "status": "ROOT",
-    },
-  ],
-  "inlinedComponents": 0,
-  "optimizedNestedClosures": 1,
-  "optimizedTrees": 1,
-}
-`;
-
-exports[`Test React with create-element input, create-element output Render props Relay QueryRenderer 3 1`] = `
-ReactStatistics {
-  "componentsEvaluated": 3,
-  "evaluatedRootNodes": Array [
-    Object {
-      "children": Array [
-        Object {
-          "children": Array [
-            Object {
-              "children": Array [],
-              "message": "",
-              "name": "SomeClassThatShouldNotMakeRootAClass",
-              "status": "NEW_TREE",
-            },
-          ],
-          "message": "",
-          "name": "QueryRenderer",
-          "status": "RENDER_PROPS",
-        },
-      ],
-      "message": "",
-      "name": "App",
-      "status": "ROOT",
-    },
-  ],
-  "inlinedComponents": 0,
-  "optimizedNestedClosures": 1,
-  "optimizedTrees": 2,
-}
-`;
-
-exports[`Test React with create-element input, create-element output fb-www mocks Function bind 1`] = `
-ReactStatistics {
-  "componentsEvaluated": 2,
-  "evaluatedRootNodes": Array [
-    Object {
-      "children": Array [
-        Object {
-          "children": Array [],
-          "message": "",
-          "name": "Middle",
-          "status": "INLINED",
-        },
-      ],
-      "message": "",
-      "name": "App",
-      "status": "ROOT",
-    },
-  ],
-  "inlinedComponents": 1,
-  "optimizedNestedClosures": 0,
-  "optimizedTrees": 1,
-}
-`;
-
-exports[`Test React with create-element input, create-element output fb-www mocks Hacker News app 1`] = `
-ReactStatistics {
-  "componentsEvaluated": 5,
-  "evaluatedRootNodes": Array [
-    Object {
-      "children": Array [
-        Object {
-          "children": Array [
-            Object {
-              "children": Array [
-                Object {
-                  "children": Array [],
-                  "message": "",
-                  "name": "HeaderBar",
-                  "status": "INLINED",
-                },
-                Object {
-                  "children": Array [],
-                  "message": "",
-                  "name": "StoryList",
-                  "status": "INLINED",
-                },
-              ],
-              "message": "",
-              "name": "React.Fragment",
-              "status": "NORMAL",
-            },
-          ],
-          "message": "",
-          "name": "AppBody",
-          "status": "INLINED",
-        },
-      ],
-      "message": "",
-      "name": "App",
-      "status": "ROOT",
-    },
-  ],
-  "inlinedComponents": 3,
-  "optimizedNestedClosures": 0,
-  "optimizedTrees": 1,
-}
-`;
-
-exports[`Test React with create-element input, create-element output fb-www mocks fb-www 1`] = `
-ReactStatistics {
-  "componentsEvaluated": 1,
-  "evaluatedRootNodes": Array [
-    Object {
-      "children": Array [
-        Object {
-          "children": Array [],
-          "message": "",
-          "name": "QueryRenderer",
-          "status": "RENDER_PROPS",
-        },
-      ],
-      "message": "",
-      "name": "App",
-      "status": "ROOT",
-    },
-  ],
-  "inlinedComponents": 0,
-  "optimizedNestedClosures": 1,
-  "optimizedTrees": 1,
-}
-`;
-
-exports[`Test React with create-element input, create-element output fb-www mocks fb-www 2 1`] = `
-ReactStatistics {
-  "componentsEvaluated": 1,
-  "evaluatedRootNodes": Array [
-    Object {
-      "children": Array [],
-      "message": "",
-      "name": "Hello",
-      "status": "ROOT",
-    },
-  ],
-  "inlinedComponents": 0,
-  "optimizedNestedClosures": 0,
-  "optimizedTrees": 1,
-}
-`;
-
-exports[`Test React with create-element input, create-element output fb-www mocks fb-www 3 1`] = `
-ReactStatistics {
-  "componentsEvaluated": 0,
-  "evaluatedRootNodes": Array [],
-  "inlinedComponents": 0,
-  "optimizedNestedClosures": 0,
-  "optimizedTrees": 0,
-}
-`;
-
-exports[`Test React with create-element input, create-element output fb-www mocks fb-www 4 1`] = `
-ReactStatistics {
-  "componentsEvaluated": 0,
-  "evaluatedRootNodes": Array [],
-  "inlinedComponents": 0,
-  "optimizedNestedClosures": 0,
-  "optimizedTrees": 0,
-}
-`;
-
-exports[`Test React with create-element input, create-element output fb-www mocks fb-www 5 1`] = `
-ReactStatistics {
-  "componentsEvaluated": 0,
-  "evaluatedRootNodes": Array [],
-  "inlinedComponents": 0,
-  "optimizedNestedClosures": 0,
-  "optimizedTrees": 0,
-}
-`;
-
-exports[`Test React with create-element input, create-element output fb-www mocks fb-www 6 1`] = `
-ReactStatistics {
-  "componentsEvaluated": 0,
-  "evaluatedRootNodes": Array [],
-  "inlinedComponents": 0,
-  "optimizedNestedClosures": 0,
-  "optimizedTrees": 0,
-}
-`;
-
-exports[`Test React with create-element input, create-element output fb-www mocks fb-www 7 1`] = `
-ReactStatistics {
-  "componentsEvaluated": 1,
-  "evaluatedRootNodes": Array [
-    Object {
-      "children": Array [],
-      "message": "",
-      "name": "App",
-      "status": "ROOT",
-    },
-  ],
-  "inlinedComponents": 0,
-  "optimizedNestedClosures": 0,
-  "optimizedTrees": 1,
-}
-`;
-
-exports[`Test React with create-element input, create-element output fb-www mocks fb-www 8 1`] = `
-ReactStatistics {
-  "componentsEvaluated": 3,
-  "evaluatedRootNodes": Array [
-    Object {
-      "children": Array [
-        Object {
-          "children": Array [],
-          "message": "RelayContainer",
-          "name": "WrappedApp",
-          "status": "NEW_TREE",
-        },
-      ],
-      "message": "",
-      "name": "App",
-      "status": "ROOT",
-    },
-  ],
-  "inlinedComponents": 0,
-  "optimizedNestedClosures": 0,
-  "optimizedTrees": 2,
-}
-`;
-
-exports[`Test React with create-element input, create-element output fb-www mocks fb-www 9 1`] = `
-ReactStatistics {
-  "componentsEvaluated": 9,
-  "evaluatedRootNodes": Array [
-    Object {
-      "children": Array [
-        Object {
-          "children": Array [
-            Object {
-              "children": Array [
-                Object {
-                  "children": Array [],
-                  "message": "",
-                  "name": "B",
-                  "status": "INLINED",
-                },
-                Object {
-                  "children": Array [],
-                  "message": "",
-                  "name": "C",
-                  "status": "INLINED",
-                },
-              ],
-              "message": "",
-              "name": "React.Fragment",
-              "status": "NORMAL",
-            },
-          ],
-          "message": "",
-          "name": "A",
-          "status": "INLINED",
-        },
-        Object {
-          "children": Array [
-            Object {
-              "children": Array [
-                Object {
-                  "children": Array [],
-                  "message": "",
-                  "name": "B",
-                  "status": "INLINED",
-                },
-                Object {
-                  "children": Array [],
-                  "message": "",
-                  "name": "C",
-                  "status": "INLINED",
-                },
-              ],
-              "message": "",
-              "name": "React.Fragment",
-              "status": "NORMAL",
-            },
-          ],
-          "message": "",
-          "name": "A",
-          "status": "INLINED",
-        },
-      ],
-      "message": "",
-      "name": "App",
-      "status": "ROOT",
-    },
-  ],
-  "inlinedComponents": 6,
-  "optimizedNestedClosures": 0,
-  "optimizedTrees": 1,
-}
-`;
-
-exports[`Test React with create-element input, create-element output fb-www mocks fb-www 10 1`] = `
-ReactStatistics {
-  "componentsEvaluated": 5,
-  "evaluatedRootNodes": Array [
-    Object {
-      "children": Array [
-        Object {
-          "children": Array [
-            Object {
-              "children": Array [
-                Object {
-                  "children": Array [],
-                  "message": "",
-                  "name": "B",
-                  "status": "INLINED",
-                },
-                Object {
-                  "children": Array [],
-                  "message": "",
-                  "name": "C",
-                  "status": "INLINED",
-                },
-              ],
-              "message": "",
-              "name": "React.Fragment",
-              "status": "NORMAL",
-            },
-          ],
-          "message": "",
-          "name": "A",
-          "status": "INLINED",
-        },
-      ],
-      "message": "",
-      "name": "App",
-      "status": "ROOT",
-    },
-  ],
-  "inlinedComponents": 3,
-  "optimizedNestedClosures": 0,
-  "optimizedTrees": 1,
-}
-`;
-
-exports[`Test React with create-element input, create-element output fb-www mocks fb-www 11 1`] = `
-ReactStatistics {
-  "componentsEvaluated": 13,
-  "evaluatedRootNodes": Array [
-    Object {
-      "children": Array [
-        Object {
-          "children": Array [
-            Object {
-              "children": Array [
-                Object {
-                  "children": Array [],
-                  "message": "",
-                  "name": "B",
-                  "status": "INLINED",
-                },
-                Object {
-                  "children": Array [],
-                  "message": "",
-                  "name": "C",
-                  "status": "INLINED",
-                },
-              ],
-              "message": "",
-              "name": "React.Fragment",
-              "status": "NORMAL",
-            },
-          ],
-          "message": "",
-          "name": "A",
-          "status": "INLINED",
-        },
-        Object {
-          "children": Array [
-            Object {
-              "children": Array [
-                Object {
-                  "children": Array [],
-                  "message": "",
-                  "name": "B",
-                  "status": "INLINED",
-                },
-                Object {
-                  "children": Array [],
-                  "message": "",
-                  "name": "C",
-                  "status": "INLINED",
-                },
-              ],
-              "message": "",
-              "name": "React.Fragment",
-              "status": "NORMAL",
-            },
-          ],
-          "message": "",
-          "name": "A",
-          "status": "INLINED",
-        },
-        Object {
-          "children": Array [
-            Object {
-              "children": Array [
-                Object {
-                  "children": Array [],
-                  "message": "",
-                  "name": "B",
-                  "status": "INLINED",
-                },
-                Object {
-                  "children": Array [],
-                  "message": "",
-                  "name": "C",
-                  "status": "INLINED",
-                },
-              ],
-              "message": "",
-              "name": "React.Fragment",
-              "status": "NORMAL",
-            },
-          ],
-          "message": "",
-          "name": "A",
-          "status": "INLINED",
-        },
-      ],
-      "message": "",
-      "name": "App",
-      "status": "ROOT",
-    },
-  ],
-  "inlinedComponents": 9,
-  "optimizedNestedClosures": 0,
-  "optimizedTrees": 1,
-}
-`;
-
-exports[`Test React with create-element input, create-element output fb-www mocks fb-www 13 1`] = `
-ReactStatistics {
-  "componentsEvaluated": 0,
-  "evaluatedRootNodes": Array [],
-  "inlinedComponents": 0,
-  "optimizedNestedClosures": 0,
-  "optimizedTrees": 0,
-}
-`;
-
-exports[`Test React with create-element input, create-element output fb-www mocks fb-www 14 1`] = `
-ReactStatistics {
-  "componentsEvaluated": 4,
-  "evaluatedRootNodes": Array [
-    Object {
-      "children": Array [
-        Object {
-          "children": Array [
-            Object {
-              "children": Array [],
-              "message": "",
-              "name": "Child",
-              "status": "INLINED",
-            },
-          ],
-          "message": "RelayContainer",
-          "name": "WrappedApp",
-          "status": "INLINED",
-        },
-      ],
-      "message": "",
-      "name": "App",
-      "status": "ROOT",
-    },
-  ],
-  "inlinedComponents": 2,
-  "optimizedNestedClosures": 0,
-  "optimizedTrees": 1,
-}
-`;
-
-exports[`Test React with create-element input, create-element output fb-www mocks fb-www 15 1`] = `
-ReactStatistics {
-  "componentsEvaluated": 4,
-  "evaluatedRootNodes": Array [
-    Object {
-      "children": Array [
-        Object {
-          "children": Array [],
-          "message": "evaluation failed",
-          "name": "Inner",
-          "status": "BAIL-OUT",
-        },
-        Object {
-          "children": Array [],
-          "message": "evaluation failed",
-          "name": "Inner",
-          "status": "BAIL-OUT",
-        },
-      ],
-      "message": "",
-      "name": "Outer",
-      "status": "ROOT",
-    },
-  ],
-  "inlinedComponents": 0,
-  "optimizedNestedClosures": 0,
-  "optimizedTrees": 2,
-}
-`;
-
-<<<<<<< HEAD
-exports[`Test React with create-element input, create-element output fb-www mocks fb-www 18 1`] = `
-ReactStatistics {
-  "componentsEvaluated": 1,
-  "evaluatedRootNodes": Array [
-    Object {
-      "children": Array [],
-=======
-exports[`Test React with create-element input, create-element output fb-www mocks fb-www 17 1`] = `
-ReactStatistics {
-  "componentsEvaluated": 4,
-  "evaluatedRootNodes": Array [
-    Object {
-      "children": Array [
-        Object {
-          "children": Array [
-            Object {
-              "children": Array [
-                Object {
-                  "children": Array [],
-                  "message": "",
-                  "name": "Inner",
-                  "status": "INLINED",
-                },
-              ],
-              "message": "",
-              "name": "Middle",
-              "status": "INLINED",
-            },
-          ],
-          "message": "",
-          "name": "Outer",
-          "status": "INLINED",
-        },
-      ],
->>>>>>> fb6d352f
-      "message": "",
-      "name": "App",
-      "status": "ROOT",
-    },
-  ],
-<<<<<<< HEAD
-  "inlinedComponents": 0,
-=======
-  "inlinedComponents": 3,
->>>>>>> fb6d352f
-  "optimizedNestedClosures": 0,
-  "optimizedTrees": 1,
-}
-`;
-
-exports[`Test React with create-element input, create-element output fb-www mocks repl example 1`] = `
-ReactStatistics {
-  "componentsEvaluated": 7,
-  "evaluatedRootNodes": Array [
-    Object {
-      "children": Array [
-        Object {
-          "children": Array [
-            Object {
-              "children": Array [],
-              "message": "",
-              "name": "Yar",
-              "status": "INLINED",
-            },
-          ],
-          "message": "",
-          "name": "Bar",
-          "status": "INLINED",
-        },
-        Object {
-          "children": Array [
-            Object {
-              "children": Array [],
-              "message": "",
-              "name": "Yar",
-              "status": "INLINED",
-            },
-          ],
-          "message": "",
-          "name": "Bar",
-          "status": "INLINED",
-        },
-        Object {
-          "children": Array [
-            Object {
-              "children": Array [],
-              "message": "",
-              "name": "Yar",
-              "status": "INLINED",
-            },
-          ],
-          "message": "",
-          "name": "Bar",
-          "status": "INLINED",
-        },
-      ],
-      "message": "",
-      "name": "Foo",
-      "status": "ROOT",
-    },
-  ],
-  "inlinedComponents": 6,
-  "optimizedNestedClosures": 0,
-  "optimizedTrees": 1,
-}
 `;