--- conflicted
+++ resolved
@@ -336,48 +336,55 @@
 }
 `;
 
-<<<<<<< HEAD
+exports[`Test React with JSX input, JSX output First render only Class component as root with refs 1`] = `
+ReactStatistics {
+  "componentsEvaluated": 3,
+  "evaluatedRootNodes": Array [
+    Object {
+      "children": Array [
+        Object {
+          "children": Array [
+            Object {
+              "children": Array [],
+              "message": "",
+              "name": "SubChild",
+              "status": "INLINED",
+            },
+          ],
+          "message": "",
+          "name": "Child",
+          "status": "INLINED",
+        },
+      ],
+      "message": "",
+      "name": "App",
+      "status": "ROOT",
+    },
+  ],
+  "inlinedComponents": 2,
+  "optimizedTrees": 1,
+}
+`;
+
 exports[`Test React with JSX input, JSX output First render only Simple #2 1`] = `
 ReactStatistics {
   "componentsEvaluated": 2,
-=======
-exports[`Test React with JSX input, JSX output First render only Class component as root with refs 1`] = `
-ReactStatistics {
-  "componentsEvaluated": 3,
->>>>>>> fb2786d4
-  "evaluatedRootNodes": Array [
-    Object {
-      "children": Array [
-        Object {
-<<<<<<< HEAD
+  "evaluatedRootNodes": Array [
+    Object {
+      "children": Array [
+        Object {
           "children": Array [],
           "message": "",
           "name": "A",
-=======
-          "children": Array [
-            Object {
-              "children": Array [],
-              "message": "",
-              "name": "SubChild",
-              "status": "INLINED",
-            },
-          ],
-          "message": "",
-          "name": "Child",
->>>>>>> fb2786d4
-          "status": "INLINED",
-        },
-      ],
-      "message": "",
-      "name": "App",
-      "status": "ROOT",
-    },
-  ],
-<<<<<<< HEAD
+          "status": "INLINED",
+        },
+      ],
+      "message": "",
+      "name": "App",
+      "status": "ROOT",
+    },
+  ],
   "inlinedComponents": 1,
-=======
-  "inlinedComponents": 2,
->>>>>>> fb2786d4
   "optimizedTrees": 1,
 }
 `;
@@ -2512,48 +2519,55 @@
 }
 `;
 
-<<<<<<< HEAD
+exports[`Test React with JSX input, create-element output First render only Class component as root with refs 1`] = `
+ReactStatistics {
+  "componentsEvaluated": 3,
+  "evaluatedRootNodes": Array [
+    Object {
+      "children": Array [
+        Object {
+          "children": Array [
+            Object {
+              "children": Array [],
+              "message": "",
+              "name": "SubChild",
+              "status": "INLINED",
+            },
+          ],
+          "message": "",
+          "name": "Child",
+          "status": "INLINED",
+        },
+      ],
+      "message": "",
+      "name": "App",
+      "status": "ROOT",
+    },
+  ],
+  "inlinedComponents": 2,
+  "optimizedTrees": 1,
+}
+`;
+
 exports[`Test React with JSX input, create-element output First render only Simple #2 1`] = `
 ReactStatistics {
   "componentsEvaluated": 2,
-=======
-exports[`Test React with JSX input, create-element output First render only Class component as root with refs 1`] = `
-ReactStatistics {
-  "componentsEvaluated": 3,
->>>>>>> fb2786d4
-  "evaluatedRootNodes": Array [
-    Object {
-      "children": Array [
-        Object {
-<<<<<<< HEAD
+  "evaluatedRootNodes": Array [
+    Object {
+      "children": Array [
+        Object {
           "children": Array [],
           "message": "",
           "name": "A",
-=======
-          "children": Array [
-            Object {
-              "children": Array [],
-              "message": "",
-              "name": "SubChild",
-              "status": "INLINED",
-            },
-          ],
-          "message": "",
-          "name": "Child",
->>>>>>> fb2786d4
-          "status": "INLINED",
-        },
-      ],
-      "message": "",
-      "name": "App",
-      "status": "ROOT",
-    },
-  ],
-<<<<<<< HEAD
+          "status": "INLINED",
+        },
+      ],
+      "message": "",
+      "name": "App",
+      "status": "ROOT",
+    },
+  ],
   "inlinedComponents": 1,
-=======
-  "inlinedComponents": 2,
->>>>>>> fb2786d4
   "optimizedTrees": 1,
 }
 `;
@@ -4688,48 +4702,55 @@
 }
 `;
 
-<<<<<<< HEAD
+exports[`Test React with create-element input, JSX output First render only Class component as root with refs 1`] = `
+ReactStatistics {
+  "componentsEvaluated": 3,
+  "evaluatedRootNodes": Array [
+    Object {
+      "children": Array [
+        Object {
+          "children": Array [
+            Object {
+              "children": Array [],
+              "message": "",
+              "name": "SubChild",
+              "status": "INLINED",
+            },
+          ],
+          "message": "",
+          "name": "Child",
+          "status": "INLINED",
+        },
+      ],
+      "message": "",
+      "name": "App",
+      "status": "ROOT",
+    },
+  ],
+  "inlinedComponents": 2,
+  "optimizedTrees": 1,
+}
+`;
+
 exports[`Test React with create-element input, JSX output First render only Simple #2 1`] = `
 ReactStatistics {
   "componentsEvaluated": 2,
-=======
-exports[`Test React with create-element input, JSX output First render only Class component as root with refs 1`] = `
-ReactStatistics {
-  "componentsEvaluated": 3,
->>>>>>> fb2786d4
-  "evaluatedRootNodes": Array [
-    Object {
-      "children": Array [
-        Object {
-<<<<<<< HEAD
+  "evaluatedRootNodes": Array [
+    Object {
+      "children": Array [
+        Object {
           "children": Array [],
           "message": "",
           "name": "A",
-=======
-          "children": Array [
-            Object {
-              "children": Array [],
-              "message": "",
-              "name": "SubChild",
-              "status": "INLINED",
-            },
-          ],
-          "message": "",
-          "name": "Child",
->>>>>>> fb2786d4
-          "status": "INLINED",
-        },
-      ],
-      "message": "",
-      "name": "App",
-      "status": "ROOT",
-    },
-  ],
-<<<<<<< HEAD
+          "status": "INLINED",
+        },
+      ],
+      "message": "",
+      "name": "App",
+      "status": "ROOT",
+    },
+  ],
   "inlinedComponents": 1,
-=======
-  "inlinedComponents": 2,
->>>>>>> fb2786d4
   "optimizedTrees": 1,
 }
 `;
@@ -6829,48 +6850,55 @@
 }
 `;
 
-<<<<<<< HEAD
+exports[`Test React with create-element input, create-element output First render only Class component as root with refs 1`] = `
+ReactStatistics {
+  "componentsEvaluated": 3,
+  "evaluatedRootNodes": Array [
+    Object {
+      "children": Array [
+        Object {
+          "children": Array [
+            Object {
+              "children": Array [],
+              "message": "",
+              "name": "SubChild",
+              "status": "INLINED",
+            },
+          ],
+          "message": "",
+          "name": "Child",
+          "status": "INLINED",
+        },
+      ],
+      "message": "",
+      "name": "App",
+      "status": "ROOT",
+    },
+  ],
+  "inlinedComponents": 2,
+  "optimizedTrees": 1,
+}
+`;
+
 exports[`Test React with create-element input, create-element output First render only Simple #2 1`] = `
 ReactStatistics {
   "componentsEvaluated": 2,
-=======
-exports[`Test React with create-element input, create-element output First render only Class component as root with refs 1`] = `
-ReactStatistics {
-  "componentsEvaluated": 3,
->>>>>>> fb2786d4
-  "evaluatedRootNodes": Array [
-    Object {
-      "children": Array [
-        Object {
-<<<<<<< HEAD
+  "evaluatedRootNodes": Array [
+    Object {
+      "children": Array [
+        Object {
           "children": Array [],
           "message": "",
           "name": "A",
-=======
-          "children": Array [
-            Object {
-              "children": Array [],
-              "message": "",
-              "name": "SubChild",
-              "status": "INLINED",
-            },
-          ],
-          "message": "",
-          "name": "Child",
->>>>>>> fb2786d4
-          "status": "INLINED",
-        },
-      ],
-      "message": "",
-      "name": "App",
-      "status": "ROOT",
-    },
-  ],
-<<<<<<< HEAD
+          "status": "INLINED",
+        },
+      ],
+      "message": "",
+      "name": "App",
+      "status": "ROOT",
+    },
+  ],
   "inlinedComponents": 1,
-=======
-  "inlinedComponents": 2,
->>>>>>> fb2786d4
   "optimizedTrees": 1,
 }
 `;
