--- conflicted
+++ resolved
@@ -2326,28 +2326,7 @@
 }
 `;
 
-<<<<<<< HEAD
 exports[`Test React with JSX input, JSX output Functional component folding Return undefined 1`] = `
-=======
-exports[`Test React with JSX input, JSX output Functional component folding Simple 17 1`] = `
-ReactStatistics {
-  "componentsEvaluated": 1,
-  "evaluatedRootNodes": Array [
-    Object {
-      "children": Array [],
-      "message": "",
-      "name": "App",
-      "status": "ROOT",
-    },
-  ],
-  "inlinedComponents": 0,
-  "optimizedNestedClosures": 0,
-  "optimizedTrees": 1,
-}
-`;
-
-exports[`Test React with JSX input, JSX output Functional component folding Simple children 1`] = `
->>>>>>> bd29f451
 ReactStatistics {
   "componentsEvaluated": 2,
   "evaluatedRootNodes": Array [
@@ -2620,6 +2599,23 @@
 `;
 
 exports[`Test React with JSX input, JSX output Functional component folding Simple 16 1`] = `
+ReactStatistics {
+  "componentsEvaluated": 1,
+  "evaluatedRootNodes": Array [
+    Object {
+      "children": Array [],
+      "message": "",
+      "name": "App",
+      "status": "ROOT",
+    },
+  ],
+  "inlinedComponents": 0,
+  "optimizedNestedClosures": 0,
+  "optimizedTrees": 1,
+}
+`;
+
+exports[`Test React with JSX input, JSX output Functional component folding Simple 17 1`] = `
 ReactStatistics {
   "componentsEvaluated": 1,
   "evaluatedRootNodes": Array [
