--- conflicted
+++ resolved
@@ -189,8 +189,6 @@
     it("Class component as root with props", async () => {
       await runTest(directory, "class-root-with-props.js");
     });
-<<<<<<< HEAD
-=======
 
     it("Class component as root with state", async () => {
       await runTest(directory, "class-root-with-state.js");
@@ -199,6 +197,5 @@
     it("Class component as root with instance variables", async () => {
       await runTest(directory, "class-root-with-instance-vars.js");
     });
->>>>>>> 07a3d361
   });
 });