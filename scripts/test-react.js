/**
 * Copyright (c) 2017-present, Facebook, Inc.
 * All rights reserved.
 *
 * This source code is licensed under the BSD-style license found in the
 * LICENSE file in the root directory of this source tree. An additional grant
 * of patent rights can be found in the PATENTS file in the same directory.
 */

/* @flow */

let fs = require("fs");
let path = require("path");
let { prepackSources } = require("../lib/prepack-node.js");
let babel = require("babel-core");
let React = require("react");
let ReactTestRenderer = require("react-test-renderer");
let { mergeAdacentJSONTextNodes } = require("../lib/utils/json.js");
/* eslint-disable no-undef */
let { expect, describe, it } = global;

function runTestSuite(outputJsx) {
  let reactTestRoot = path.join(__dirname, "../test/react/");
  let prepackOptions = {
    compatibility: "react-mocks",
    internalDebug: true,
    serialize: true,
    uniqueSuffix: "",
    maxStackDepth: 100,
    reactEnabled: true,
    reactOutput: outputJsx ? "jsx" : "create-element",
    inlineExpressions: true,
    simpleClosures: true,
    omitInvariants: true,
  };

  function compileSourceWithPrepack(source) {
    let code = `(function(){${source}})()`;
    let serialized = prepackSources([{ filePath: "", fileContents: code, sourceMapContents: "" }], prepackOptions);
    if (serialized == null || serialized.reactStatistics == null) {
      throw new Error("React test runner failed during serialization");
    }
    return {
      compiledSource: serialized.code,
      statistics: serialized.reactStatistics,
    };
  }

  function runSource(source) {
    let transformedSource = babel.transform(source, {
      presets: ["babel-preset-react"],
      plugins: ["transform-object-rest-spread"],
    }).code;
    /* eslint-disable no-new-func */
    let fn = new Function("require", "module", transformedSource);
    let moduleShim = { exports: null };
    let requireShim = name => {
      switch (name) {
        case "react":
          return React;
        default:
          throw new Error(`Unrecognized import: "${name}".`);
      }
    };
    try {
      // $FlowFixMe flow doesn't new Function
      fn(requireShim, moduleShim);
    } catch (e) {
      console.error(transformedSource);
      throw e;
    }
    return moduleShim.exports;
  }

<<<<<<< HEAD
async function runTest(directory, name) {
  let source = fs.readFileSync(path.join(reactTestRoot, directory, name)).toString();
  let compiledSource = compileSourceWithPrepack(source).compiledSource;
=======
  async function runTest(directory, name) {
    let source = fs.readFileSync(path.join(reactTestRoot, directory, name)).toString();
    let { compiledSource } = compileSourceWithPrepack(source);
>>>>>>> 6731457e

    let A = runSource(source);
    expect(typeof A).toBe("function");
    let B = runSource(compiledSource);
    expect(typeof B).toBe("function");

    let rendererA = ReactTestRenderer.create(null);
    let rendererB = ReactTestRenderer.create(null);

    if (A == null || B == null) {
      throw new Error("React test runner issue");
    }
    // // Use the original version of the test in case transforming messes it up.
    let { getTrials } = A;
    // // Run tests that assert the rendered output matches.
    let resultA = getTrials(rendererA, A);
    let resultB = getTrials(rendererB, B);

    // // the test has returned many values for us to check
    for (let i = 0; i < resultA.length; i++) {
      let [nameA, valueA] = resultA[i];
      let [nameB, valueB] = resultB[i];
      expect(mergeAdacentJSONTextNodes(valueB)).toEqual(mergeAdacentJSONTextNodes(valueA));
      expect(nameB).toEqual(nameA);
    }
  }

  // Jest tests
  let originalConsoleError = console.error;

  describe(`Test React (${outputJsx ? "JSX" : "create-element"})`, () => {
    describe("Functional component folding", () => {
      let directory = "functional-components";

      it("Simple", async () => {
        await runTest(directory, "simple.js");
      });

      it("Simple children", async () => {
        await runTest(directory, "simple-children.js");
      });

      it("Simple refs", async () => {
        await runTest(directory, "simple-refs.js");
      });

      it("Conditional", async () => {
        await runTest(directory, "conditional.js");
      });

      it("Key nesting", async () => {
        await runTest(directory, "key-nesting.js");
      });

      it("Key nesting 2", async () => {
        await runTest(directory, "key-nesting-2.js");
      });

      it("Key nesting 3", async () => {
        await runTest(directory, "key-nesting-3.js");
      });

      it("Key change", async () => {
        await runTest(directory, "key-change.js");
      });

      it("Component type change", async () => {
        await runTest(directory, "type-change.js");
      });

      it("Component type same", async () => {
        await runTest(directory, "type-same.js");
      });

      it("Dynamic props", async () => {
        await runTest(directory, "dynamic-props.js");
      });

      it("Dynamic context", async () => {
        await runTest(directory, "dynamic-context.js");
      });

      it("React.cloneElement", async () => {
        await runTest(directory, "clone-element.js");
      });

      it("Return text", async () => {
        await runTest(directory, "return-text.js");
      });

      it("Return undefined", async () => {
        // this test will cause a React console.error to show
        // we monkey patch it to stop it polluting the test output
        // with a false-negative error
        global.console.error = () => {};
        try {
          await runTest(directory, "return-undefined.js");
        } finally {
          global.console.error = originalConsoleError;
        }
      });

      it("Class component as root", async () => {
        await runTest(directory, "class-root.js");
      });

      it("Class component as root with multiple render methods", async () => {
        await runTest(directory, "class-root-with-render-methods.js");
      });

      it("Class component as root with props", async () => {
        await runTest(directory, "class-root-with-props.js");
      });

      it("Class component as root with state", async () => {
        await runTest(directory, "class-root-with-state.js");
      });

      it("Class component as root with refs", async () => {
        await runTest(directory, "class-root-with-refs.js");
      });

      it("Class component as root with instance variables", async () => {
        await runTest(directory, "class-root-with-instance-vars.js");
      });

      it("Class component as root with instance variables #2", async () => {
        await runTest(directory, "class-root-with-instance-vars-2.js");
      });
    });

    describe("Class component folding", () => {
      let directory = "class-components";

      it("Simple classes", async () => {
        await runTest(directory, "simple-classes.js");
      });
    });
  });
}

runTestSuite(true);
runTestSuite(false);<|MERGE_RESOLUTION|>--- conflicted
+++ resolved
@@ -72,15 +72,9 @@
     return moduleShim.exports;
   }
 
-<<<<<<< HEAD
-async function runTest(directory, name) {
-  let source = fs.readFileSync(path.join(reactTestRoot, directory, name)).toString();
-  let compiledSource = compileSourceWithPrepack(source).compiledSource;
-=======
   async function runTest(directory, name) {
     let source = fs.readFileSync(path.join(reactTestRoot, directory, name)).toString();
     let { compiledSource } = compileSourceWithPrepack(source);
->>>>>>> 6731457e
 
     let A = runSource(source);
     expect(typeof A).toBe("function");
