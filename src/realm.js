--- conflicted
+++ resolved
@@ -691,33 +691,24 @@
   ) {
     let saved_reportSideEffectCallback = this.reportSideEffectCallback;
     let shouldClearCreatedObjectsTrackedForLeaks = false;
-<<<<<<< HEAD
-=======
     // Only create a tracked objects set if we haven't already got one
     // otherwise, we'll end up creating a new set for nested evalautePure
     // calls.
->>>>>>> 1d7611cb
     if (this.createdObjectsTrackedForLeaks === undefined) {
       // Track all objects (including function closures) created during
       // this call. This will be used to make the assumption that every
       // *other* object is unchanged (pure). These objects are marked
       // as leaked if they're passed to abstract functions.
       this.createdObjectsTrackedForLeaks = new Set();
-<<<<<<< HEAD
-=======
       // Ensure we set this flag so we clear the set once finished with
       // this root evalutePure call
->>>>>>> 1d7611cb
       shouldClearCreatedObjectsTrackedForLeaks = true;
     }
     this.reportSideEffectCallback = (...args) => {
       if (reportSideEffectFunc !== undefined) {
         reportSideEffectFunc(...args);
       }
-<<<<<<< HEAD
-=======
       // Ensure we call any previously nested side-effect callbacks
->>>>>>> 1d7611cb
       if (saved_reportSideEffectCallback !== undefined) {
         saved_reportSideEffectCallback(...args);
       }
