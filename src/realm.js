--- conflicted
+++ resolved
@@ -1359,11 +1359,7 @@
     }
   }
 
-<<<<<<< HEAD
-  outputToConsole(method: "log" | "warn" | "error" | "time" | "timeEnd", args: Array<string | ConcreteValue>): void {
-=======
   outputToConsole(method: ConsoleMethodTypes, args: Array<string | ConcreteValue>): void {
->>>>>>> ea0624b1
     if (this.isReadOnly) {
       // This only happens during speculative execution and is reported elsewhere
       throw new FatalError("Trying to create console output in read-only realm");
