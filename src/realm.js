/**
 * Copyright (c) 2017-present, Facebook, Inc.
 * All rights reserved.
 *
 * This source code is licensed under the BSD-style license found in the
 * LICENSE file in the root directory of this source tree. An additional grant
 * of patent rights can be found in the PATENTS file in the same directory.
 */

/* @flow */

import type {
  ArgModel,
  ClassComponentMetadata,
  ConsoleMethodTypes,
  DebugReproManagerType,
  DebugServerType,
  Descriptor,
  DisplayResult,
  Intrinsics,
  OptionallyInlineFunctionCallsLossyConfig,
  OptionallyInlineFunctionCallsType,
  PathConditions,
  PropertyBinding,
  ReactHint,
} from "./types.js";
import { RealmStatistics } from "./statistics.js";
import {
  CompilerDiagnostic,
  type ErrorHandlerResult,
  type ErrorHandler,
  FatalError,
  InfeasiblePathError,
} from "./errors.js";
import {
  AbstractObjectValue,
  AbstractValue,
  ArrayValue,
  BoundFunctionValue,
  ConcreteValue,
  ECMAScriptSourceFunctionValue,
  FunctionValue,
  NativeFunctionValue,
  ObjectValue,
  ProxyValue,
  StringValue,
  SymbolValue,
  UndefinedValue,
  Value,
} from "./values/index.js";
import { TypesDomain, ValuesDomain } from "./domains/index.js";
import {
  LexicalEnvironment,
  Reference,
  GlobalEnvironmentRecord,
  FunctionEnvironmentRecord,
  DeclarativeEnvironmentRecord,
} from "./environment.js";
import type { Binding } from "./environment.js";
import { Construct } from "./methods/index.js";
import {
  AbruptCompletion,
  Completion,
  JoinedAbruptCompletions,
  JoinedNormalAndAbruptCompletions,
  NormalCompletion,
  SimpleNormalCompletion,
  ThrowCompletion,
} from "./completions.js";
import type { Compatibility, RealmOptions, ReactOutputTypes, InvariantModeTypes } from "./options.js";
import invariant from "./invariant.js";
import seedrandom from "seedrandom";
import { createOperationDescriptor, Generator, type TemporalOperationEntry } from "./utils/generator.js";
import { PreludeGenerator } from "./utils/PreludeGenerator.js";
import {
  createPathConditions,
  Environment,
  Functions,
  Join,
  Path,
  Properties,
  To,
  Utils,
  Widen,
} from "./singletons.js";
import type { ReactSymbolTypes } from "./react/utils.js";
import {
  cloneDescriptor,
  AbstractJoinedDescriptor,
  InternalSlotDescriptor,
  PropertyDescriptor,
} from "./descriptors.js";
import type { BabelNode, BabelNodeSourceLocation, BabelNodeLVal } from "@babel/types";
export type BindingEntry = { hasLeaked: boolean, value: void | Value };
export type Bindings = Map<Binding, BindingEntry>;
export type EvaluationResult = Completion | Reference;
export type PropertyBindings = Map<PropertyBinding, void | Descriptor>;

export type CreatedObjects = Set<ObjectValue>;
export type CreatedAbstracts = Set<AbstractValue>;

export type SideEffectType = "MODIFIED_BINDING" | "MODIFIED_PROPERTY" | "MODIFIED_GLOBAL";

export type SideEffectCallback = (
  sideEffectType: SideEffectType,
  binding: void | Binding | PropertyBinding,
  expressionLocation: any
) => void;

let effects_uid = 0;

export class Effects {
  constructor(
    result: Completion,
    generator: Generator,
    bindings: Bindings,
    propertyBindings: PropertyBindings,
    createdObjects: CreatedObjects,
    createdAbstracts: CreatedAbstracts
  ) {
    this.result = result;
    this.generator = generator;
    this.modifiedBindings = bindings;
    this.modifiedProperties = propertyBindings;
    this.createdObjects = createdObjects;
    this.createdAbstracts = createdAbstracts;

    this.canBeApplied = true;
    this._id = effects_uid++;
  }

  result: Completion;
  generator: Generator;
  modifiedBindings: Bindings;
  modifiedProperties: PropertyBindings;
  createdObjects: CreatedObjects;
  createdAbstracts: CreatedAbstracts;
  canBeApplied: boolean;
  _id: number;

  shallowCloneWithResult(result: Completion): Effects {
    return new Effects(
      result,
      this.generator,
      this.modifiedBindings,
      this.modifiedProperties,
      this.createdObjects,
      this.createdAbstracts
    );
  }

  toDisplayString(): string {
    return Utils.jsonToDisplayString(this, 10);
  }

  toDisplayJson(depth: number = 1): DisplayResult {
    if (depth <= 0) return `Effects ${this._id}`;
    return Utils.verboseToDisplayJson(this, depth);
  }
}

export class Tracer {
  beginEvaluateForEffects(state: any): void {}
  endEvaluateForEffects(state: any, effects: void | Effects): void {}
  detourCall(
    F: FunctionValue,
    thisArgument: void | Value,
    argumentsList: Array<Value>,
    newTarget: void | ObjectValue,
    performCall: () => Value
  ): void | Value {}
  beforeCall(
    F: FunctionValue,
    thisArgument: void | Value,
    argumentsList: Array<Value>,
    newTarget: void | ObjectValue
  ): void {}
  afterCall(
    F: FunctionValue,
    thisArgument: void | Value,
    argumentsList: Array<Value>,
    newTarget: void | ObjectValue,
    result: void | Reference | Value | AbruptCompletion
  ): void {}
  beginOptimizingFunction(optimizedFunctionId: number, functionValue: FunctionValue): void {}
  endOptimizingFunction(optimizedFunctionId: number): void {}
}

export class ExecutionContext {
  function: ?FunctionValue;
  caller: ?ExecutionContext;
  loc: ?BabelNodeSourceLocation;
  ScriptOrModule: any;
  realm: Realm;
  variableEnvironment: LexicalEnvironment;
  lexicalEnvironment: LexicalEnvironment;
  isReadOnly: boolean;
  isStrict: boolean;

  setCaller(context: ExecutionContext): void {
    this.caller = context;
  }

  setFunction(F: null | FunctionValue): void {
    if (F instanceof ECMAScriptSourceFunctionValue) this.isStrict = F.$Strict;
    this.function = F;
  }

  setLocation(loc: null | BabelNodeSourceLocation): void {
    if (!loc) return;
    this.loc = loc;
  }

  setRealm(realm: Realm): void {
    this.realm = realm;
  }

  /*
   Read-only envs disallow:
   - creating bindings in their scope
   - creating or modifying objects when they are current running context
  */
  setReadOnly(value: boolean): boolean {
    let oldReadOnly = this.isReadOnly;
    if (this.variableEnvironment) this.variableEnvironment.environmentRecord.isReadOnly = value;
    if (this.lexicalEnvironment) this.lexicalEnvironment.environmentRecord.isReadOnly = value;
    this.isReadOnly = value;
    return oldReadOnly;
  }

  suspend(): void {
    // TODO #712: suspend
  }

  resume(): Value {
    // TODO #712: resume
    return this.realm.intrinsics.undefined;
  }
}

export function construct_empty_effects(
  realm: Realm,
  c: Completion = new SimpleNormalCompletion(realm.intrinsics.empty)
): Effects {
  return new Effects(
    c,
    new Generator(realm, "construct_empty_effects", realm.pathConditions),
    new Map(),
    new Map(),
    new Set(),
    new Set()
  );
}

export class Realm {
  constructor(opts: RealmOptions, statistics: RealmStatistics) {
    this.statistics = statistics;
    this.isReadOnly = false;
    this.useAbstractInterpretation = opts.serialize === true || Array.isArray(opts.check);
    this.ignoreLeakLogic = false;
    this.isInPureTryStatement = false;
    if (opts.mathRandomSeed !== undefined) {
      this.mathRandomGenerator = seedrandom(opts.mathRandomSeed);
    }
    this.strictlyMonotonicDateNow = !!opts.strictlyMonotonicDateNow;

    // 0 = disabled
    this.abstractValueImpliesMax = opts.abstractValueImpliesMax !== undefined ? opts.abstractValueImpliesMax : 0;
    this.abstractValueImpliesCounter = 0;
    this.inSimplificationPath = false;

    this.timeout = opts.timeout;
    if (this.timeout !== undefined) {
      // We'll call Date.now for every this.timeoutCounterThreshold'th AST node.
      // The threshold is there to reduce the cost of the surprisingly expensive Date.now call.
      this.timeoutCounter = this.timeoutCounterThreshold = 1024;
    }

    this.start = Date.now();
    this.compatibility = opts.compatibility !== undefined ? opts.compatibility : "browser";
    this.remainingCalls = opts.maxStackDepth || 112;
    this.invariantLevel = opts.invariantLevel || 0;
    this.invariantMode = opts.invariantMode || "throw";
    this.emitConcreteModel = !!opts.emitConcreteModel;

    this.$TemplateMap = [];
    this.pathConditions = createPathConditions();

    if (this.useAbstractInterpretation) {
      this.preludeGenerator = new PreludeGenerator(opts.debugNames, opts.uniqueSuffix);
      ObjectValue.setupTrackedPropertyAccessors(ObjectValue.trackedPropertyNames);
      ObjectValue.setupTrackedPropertyAccessors(NativeFunctionValue.trackedPropertyNames);
      ObjectValue.setupTrackedPropertyAccessors(ProxyValue.trackedPropertyNames);
    }

    this.collectedNestedOptimizedFunctionEffects = new Map();
    this.tracers = [];

    // These get initialized in construct_realm to avoid the dependency
    this.intrinsics = ({}: any);
    this.$GlobalObject = (({}: any): ObjectValue);
    this.evaluators = (Object.create(null): any);
    this.$GlobalEnv = ((undefined: any): LexicalEnvironment);

    this.derivedIds = new Map();
    this.temporalEntryArgToEntries = new Map();
    this.temporalEntryCounter = 0;

    this.instantRender = {
      enabled: opts.instantRender || false,
    };

    this.react = {
      abstractHints: new WeakMap(),
      activeReconciler: undefined,
      classComponentMetadata: new Map(),
      currentOwner: undefined,
      defaultPropsHelper: undefined,
      emptyArray: undefined,
      emptyObject: undefined,
      enabled: opts.reactEnabled || false,
      failOnUnsupportedSideEffects: opts.reactFailOnUnsupportedSideEffects === false ? false : true,
      hoistableFunctions: new WeakMap(),
      hoistableReactElements: new WeakMap(),
      noopFunction: undefined,
      optimizeNestedFunctions: opts.reactOptimizeNestedFunctions || false,
      output: opts.reactOutput || "create-element",
      propsWithNoPartialKeyOrRef: new WeakSet(),
      reactElements: new WeakMap(),
      reactElementStringTypeReferences: new Map(),
      reactProps: new WeakSet(),
      symbols: new Map(),
      usedReactElementKeys: new Set(),
      verbose: opts.reactVerbose || false,
    };

<<<<<<< HEAD
    this.optionallyInlineFunctionCalls = opts.optionallyInlineFunctionCalls || "DISABLED";
    this.optionallyInlineFunctionCallsLossyConfig = opts.optionallyInlineFunctionCallsLossyConfig;
    this.optionallyInlinedDerivedValues = new Map();
    this.optionallyInlinedDerivedPropertyDependencies = new Map();
    this.reportSideEffectCallbacks = new Set();

=======
>>>>>>> 048876ea
    this.alreadyDescribedLocations = new WeakMap();
    this.stripFlow = opts.stripFlow || false;

    this.fbLibraries = {
      other: new Map(),
      react: undefined,
      reactDom: undefined,
      reactDomServer: undefined,
      reactNative: undefined,
      reactRelay: undefined,
    };

    this.errorHandler = opts.errorHandler;

    this.globalSymbolRegistry = [];
    this.activeLexicalEnvironments = new Set();
    this._abstractValuesDefined = new Set(); // A set of nameStrings to ensure abstract values have unique names
    this.debugNames = opts.debugNames;
    this._checkedObjectIds = new Map();
    this.optimizedFunctions = new Map();
    this.arrayNestedOptimizedFunctionsEnabled =
      opts.arrayNestedOptimizedFunctionsEnabled || opts.instantRender || false;
  }

  statistics: RealmStatistics;
  start: number;
  isReadOnly: boolean;
  isStrict: boolean;
  useAbstractInterpretation: boolean;
  debugNames: void | boolean;
  isInPureTryStatement: boolean; // TODO(1264): Remove this once we implement proper exception handling in abstract calls.
  timeout: void | number;
  mathRandomGenerator: void | (() => number);
  strictlyMonotonicDateNow: boolean;
  remainingCalls: number;
  invariantLevel: number;
  invariantMode: InvariantModeTypes;
  ignoreLeakLogic: boolean;
  emitConcreteModel: boolean;

  abstractValueImpliesMax: number;
  abstractValueImpliesCounter: number;
  impliesCounterOverflowed: boolean;
  inSimplificationPath: boolean;

  optionallyInlineFunctionCalls: OptionallyInlineFunctionCallsType;
  optionallyInlineFunctionCallsLossyConfig: void | OptionallyInlineFunctionCallsLossyConfig;
  optionallyInlinedDerivedValues: Map<Value, Set<Value>>;
  optionallyInlinedDerivedPropertyDependencies: Map<Value, Value>;

  modifiedBindings: void | Bindings;
  modifiedProperties: void | PropertyBindings;
  createdObjects: void | CreatedObjects;
  createdObjectsTrackedForLeaks: void | CreatedObjects;
  createdAbstracts: void | CreatedAbstracts;
  pureScopeEnv: void | LexicalEnvironment;
  reportObjectGetOwnProperties: void | ((ObjectValue | AbstractObjectValue) => void);
  reportPropertyAccess: void | ((PropertyBinding, boolean) => void);
  savedCompletion: void | JoinedNormalAndAbruptCompletions;

  activeLexicalEnvironments: Set<LexicalEnvironment>;

  // A set of abstract conditions that are known to be true in the current execution path.
  // For example, the abstract condition of an if statement is known to be true inside its true branch.
  pathConditions: PathConditions;

  currentLocation: ?BabelNodeSourceLocation;
  nextContextLocation: ?BabelNodeSourceLocation;
  contextStack: Array<ExecutionContext> = [];
  $GlobalEnv: LexicalEnvironment;
  intrinsics: Intrinsics;

  derivedIds: Map<string, TemporalOperationEntry>;
  temporalEntryArgToEntries: Map<Value, Set<TemporalOperationEntry>>;
  temporalEntryCounter: number;

  instantRender: {
    enabled: boolean,
  };
  react: {
    // reactHints are generated to help improve the effeciency of the React reconciler when
    // operating on a tree of React components. We can use reactHint to mark AbstractValues
    // with extra data that helps us traverse through the tree that would otherwise not be possible
    // (for example, when we use Relay's React containers with "fb-www" – which are AbstractObjectValues,
    // we need to know what React component was passed to this AbstractObjectValue so we can visit it next)
    abstractHints: WeakMap<AbstractValue | ObjectValue, ReactHint>,
    activeReconciler: any, // inentionally "any", importing the React reconciler class increases Flow's cylic count
    classComponentMetadata: Map<ECMAScriptSourceFunctionValue | BoundFunctionValue, ClassComponentMetadata>,
    currentOwner?: ObjectValue,
    defaultPropsHelper?: ECMAScriptSourceFunctionValue,
    emptyArray: void | ArrayValue,
    emptyObject: void | ObjectValue,
    enabled: boolean,
    failOnUnsupportedSideEffects: boolean,
    hoistableFunctions: WeakMap<FunctionValue, boolean>,
    hoistableReactElements: WeakMap<ObjectValue, boolean>,
    noopFunction: void | ECMAScriptSourceFunctionValue,
    optimizeNestedFunctions: boolean,
    output?: ReactOutputTypes,
    propsWithNoPartialKeyOrRef: WeakSet<ObjectValue | AbstractObjectValue>,
    reactElements: WeakMap<ObjectValue, { createdDuringReconcilation: boolean, firstRenderOnly: boolean }>,
    reactElementStringTypeReferences: Map<string, AbstractValue>,
    reactProps: WeakSet<ObjectValue>,
    symbols: Map<ReactSymbolTypes, SymbolValue>,
    usedReactElementKeys: Set<string>,
    verbose: boolean,
  };
  alreadyDescribedLocations: WeakMap<FunctionValue | BabelNodeSourceLocation, string | void>;
  stripFlow: boolean;

  fbLibraries: {
    other: Map<string, AbstractValue>,
    react: void | ObjectValue,
    reactDom: void | ObjectValue,
    reactDomServer: void | ObjectValue,
    reactNative: void | ObjectValue,
    reactRelay: void | ObjectValue,
  };

  $GlobalObject: ObjectValue | AbstractObjectValue;
  compatibility: Compatibility;

  $TemplateMap: Array<{ $Strings: Array<string>, $Array: ObjectValue }>;

  generator: void | Generator;
  preludeGenerator: void | PreludeGenerator;
  timeoutCounter: number;
  timeoutCounterThreshold: number;
  evaluators: {
    [key: string]: (
      ast: BabelNode,
      strictCode: boolean,
      env: LexicalEnvironment,
      realm: Realm,
      metadata?: any
    ) => Value | Reference,
  };
  simplifyAndRefineAbstractValue: AbstractValue => Value;
  simplifyAndRefineAbstractCondition: AbstractValue => Value;

  collectedNestedOptimizedFunctionEffects: Map<ECMAScriptSourceFunctionValue, Effects>;
  tracers: Array<Tracer>;

  MOBILE_JSC_VERSION = "jsc-600-1-4-17";

  errorHandler: ?ErrorHandler;
  suppressDiagnostics = false;
  objectCount = 0;
  symbolCount = 867501803871088;
  // Unique tag for identifying function body ast node. It is neeeded
  // instead of ast node itself because we may perform ast tree deep clone
  // during serialization which changes the ast identity.
  functionBodyUniqueTagSeed = 1;

  globalSymbolRegistry: Array<{ $Key: string, $Symbol: SymbolValue }>;

  debuggerInstance: DebugServerType | void;
  debugReproManager: DebugReproManagerType | void;

  nextGeneratorId: number = 0;
  _abstractValuesDefined: Set<string>;
  _checkedObjectIds: Map<ObjectValue | AbstractObjectValue, number>;

  optimizedFunctions: Map<FunctionValue | AbstractValue, ArgModel | void>;
  arrayNestedOptimizedFunctionsEnabled: boolean;
  currentOptimizedFunction: FunctionValue | void;

  eagerlyRequireModuleDependencies: void | boolean;

  // to force flow to type the annotations
  isCompatibleWith(compatibility: Compatibility): boolean {
    return compatibility === this.compatibility;
  }

  // Checks if there is a let binding at global scope with the given name
  // returning it if so
  getGlobalLetBinding(key: string): void | Value {
    let globrec = this.$GlobalEnv.environmentRecord;
    // GlobalEnv should have a GlobalEnvironmentRecord
    invariant(globrec instanceof GlobalEnvironmentRecord);
    let dclrec = globrec.$DeclarativeRecord;

    try {
      return dclrec.HasBinding(key) ? dclrec.GetBindingValue(key, false) : undefined;
    } catch (e) {
      if (e instanceof FatalError) return undefined;
      throw e;
    }
  }

  /*
   Read only realms disallow:
   - using console.log
   - creating bindings in any existing scopes
   - modifying object properties in any existing scopes
   Setting a realm read-only sets all contained environments to read-only, but
   all new environments (e.g. new ExecutionContexts) will be writeable.
   */
  setReadOnly(readOnlyValue: boolean): boolean {
    let oldReadOnly = this.isReadOnly;
    this.isReadOnly = readOnlyValue;
    this.$GlobalEnv.environmentRecord.isReadOnly = readOnlyValue;
    this.contextStack.forEach(ctx => {
      ctx.setReadOnly(readOnlyValue);
    });
    return oldReadOnly;
  }

  testTimeout(): void {
    let timeout = this.timeout;
    if (timeout !== undefined && !--this.timeoutCounter) {
      this.timeoutCounter = this.timeoutCounterThreshold;
      let total = Date.now() - this.start;
      if (total > timeout) {
        let error = new CompilerDiagnostic(
          `total time has exceeded the timeout time: ${timeout}`,
          this.currentLocation,
          "PP0036",
          "FatalError"
        );
        this.handleError(error);
        throw new FatalError("Timed out");
      }
    }
  }

  hasRunningContext(): boolean {
    return this.contextStack.length !== 0;
  }

  getRunningContext(): ExecutionContext {
    let context = this.contextStack[this.contextStack.length - 1];
    invariant(context, "There's no running execution context");
    return context;
  }

  clearBlockBindings(modifiedBindings: void | Bindings, environmentRecord: DeclarativeEnvironmentRecord): void {
    if (modifiedBindings === undefined) return;
    for (let b of modifiedBindings.keys()) {
      if (b.mightHaveBeenCaptured) continue;
      if (environmentRecord.bindings[b.name] && environmentRecord.bindings[b.name] === b) modifiedBindings.delete(b);
    }
  }

  // Call when a scope falls out of scope and should be destroyed.
  // Clears the Bindings corresponding to the disappearing Scope from ModifiedBindings
  onDestroyScope(lexicalEnvironment: LexicalEnvironment): void {
    invariant(this.activeLexicalEnvironments.has(lexicalEnvironment));
    let modifiedBindings = this.modifiedBindings;
    if (modifiedBindings) {
      // Don't undo things to global scope because it's needed past its destruction point (for serialization)
      let environmentRecord = lexicalEnvironment.environmentRecord;
      if (environmentRecord instanceof DeclarativeEnvironmentRecord) {
        this.clearBlockBindings(modifiedBindings, environmentRecord);
      }
    }

    // Ensures if we call onDestroyScope too early, there will be a failure.
    this.activeLexicalEnvironments.delete(lexicalEnvironment);
    lexicalEnvironment.destroy();
  }

  startCall() {
    if (this.remainingCalls === 0) {
      let error = new CompilerDiagnostic("Maximum stack depth exceeded", this.currentLocation, "PP0045", "FatalError");
      this.handleError(error);
      throw new FatalError();
    }
    this.remainingCalls--;
  }

  endCall() {
    this.remainingCalls++;
  }

  pushContext(context: ExecutionContext): void {
    this.contextStack.push(context);
  }

  markVisibleLocalBindingsAsPotentiallyCaptured(): void {
    let context = this.getRunningContext();
    if (context.function === undefined) return;
    let lexEnv = context.lexicalEnvironment;
    while (lexEnv != null) {
      let envRec = lexEnv.environmentRecord;
      if (envRec instanceof DeclarativeEnvironmentRecord) {
        let bindings = envRec.bindings;
        for (let name in bindings) {
          let binding = bindings[name];
          binding.mightHaveBeenCaptured = true;
        }
      }
      lexEnv = lexEnv.parent;
    }
  }

  clearFunctionBindings(modifiedBindings: void | Bindings, funcVal: FunctionValue): void {
    if (modifiedBindings === undefined) return;
    for (let b of modifiedBindings.keys()) {
      if (b.mightHaveBeenCaptured) continue;
      if (b.environment instanceof FunctionEnvironmentRecord && b.environment.$FunctionObject === funcVal)
        modifiedBindings.delete(b);
    }
  }

  popContext(context: ExecutionContext): void {
    let funcVal = context.function;
    if (funcVal) {
      this.clearFunctionBindings(this.modifiedBindings, funcVal);
    }
    let c = this.contextStack.pop();
    invariant(c === context);
  }

  wrapInGlobalEnv<T>(callback: () => T): T {
    let context = new ExecutionContext();
    context.isStrict = this.isStrict;
    context.lexicalEnvironment = this.$GlobalEnv;
    context.variableEnvironment = this.$GlobalEnv;
    context.realm = this;

    this.pushContext(context);
    try {
      return callback();
    } finally {
      this.popContext(context);
    }
  }

  assignToGlobal(name: BabelNodeLVal, value: Value): void {
    this.wrapInGlobalEnv(() => this.$GlobalEnv.assignToGlobal(name, value));
  }

  deleteGlobalBinding(name: string): void {
    this.$GlobalEnv.environmentRecord.DeleteBinding(name);
  }

  neverCheckProperty(object: ObjectValue | AbstractObjectValue, P: string): boolean {
    return (
      P.startsWith("__") ||
      (object === this.$GlobalObject && P === "global") ||
      (object.intrinsicName !== undefined && object.intrinsicName.startsWith("__"))
    );
  }

  _getCheckedBindings(): ObjectValue {
    let globalObject = this.$GlobalObject;
    invariant(globalObject instanceof ObjectValue);
    let binding = globalObject.properties.get("__checkedBindings");
    invariant(binding !== undefined);
    let checkedBindingsObject = binding.descriptor && binding.descriptor.throwIfNotConcrete(this).value;
    invariant(checkedBindingsObject instanceof ObjectValue);
    return checkedBindingsObject;
  }

  markPropertyAsChecked(object: ObjectValue | AbstractObjectValue, P: string): void {
    invariant(!this.neverCheckProperty(object, P));
    let objectId = this._checkedObjectIds.get(object);
    if (objectId === undefined) this._checkedObjectIds.set(object, (objectId = this._checkedObjectIds.size));
    let id = `__propertyHasBeenChecked__${objectId}:${P}`;
    let checkedBindings = this._getCheckedBindings();
    checkedBindings.$Set(id, this.intrinsics.true, checkedBindings);
  }

  hasBindingBeenChecked(object: ObjectValue | AbstractObjectValue, P: string): void | boolean {
    if (this.neverCheckProperty(object, P)) return true;
    let objectId = this._checkedObjectIds.get(object);
    if (objectId === undefined) return false;
    let id = `__propertyHasBeenChecked__${objectId}:${P}`;
    let binding = this._getCheckedBindings().properties.get(id);
    if (binding === undefined) return false;
    let value = binding.descriptor && binding.descriptor.throwIfNotConcrete(this).value;
    return value instanceof Value && !value.mightNotBeTrue();
  }

  // Evaluate a context as if it won't have any side-effects outside of any objects
  // that it created itself. This promises that any abstract functions inside of it
  // also won't have effects on any objects or bindings that weren't created in this
  // call.
<<<<<<< HEAD
  evaluatePure<T>(
    f: () => T,
    pureScopeEnv: LexicalEnvironment,
    bubbleSideEffectReports: boolean,
    reportSideEffectFunc:
      | null
      | ((
          sideEffectType: SideEffectType,
          binding: void | Binding | PropertyBinding,
          location: ?BabelNodeSourceLocation
        ) => void)
  ): T {
    let saved_createdObjectsTrackedForLeaks = this.createdObjectsTrackedForLeaks;
    let saved_reportSideEffectCallbacks;
    let saved_pureScopeEnv = this.pureScopeEnv;
    this.pureScopeEnv = pureScopeEnv;
    // Track all objects (including function closures) created during
    // this call. This will be used to make the assumption that every
    // *other* object is unchanged (pure). These objects are marked
    // as leaked if they're passed to abstract functions.
=======
  evaluateWithPureScope<T>(f: () => T): T {
    invariant(
      this.createdObjectsTrackedForLeaks === undefined,
      "evaluateWithPureScope cannot have nested evalautePure scopes"
    );
    let saved_createdObjectsTrackedForLeaks = this.createdObjectsTrackedForLeaks;
>>>>>>> 048876ea
    this.createdObjectsTrackedForLeaks = new Set();
    try {
      return f();
    } finally {
      this.pureScopeEnv = saved_pureScopeEnv;
      if (saved_createdObjectsTrackedForLeaks === undefined) {
        this.createdObjectsTrackedForLeaks = undefined;
      } else {
        this.createdObjectsTrackedForLeaks = saved_createdObjectsTrackedForLeaks;
      }
    }
  }

  isInPureScope(): boolean {
    return !!this.createdObjectsTrackedForLeaks;
  }

  evaluateWithoutLeakLogic(f: () => Value): Value {
    invariant(!this.ignoreLeakLogic, "Nesting evaluateWithoutLeakLogic() calls is not supported.");
    this.ignoreLeakLogic = true;
    try {
      return f();
    } finally {
      this.ignoreLeakLogic = false;
    }
  }

  // Evaluate some code that might generate temporal values knowing that it might end in an abrupt
  // completion. We only need to support ThrowCompletion for now but this can be expanded to support other
  // abrupt completions.
  evaluateWithPossibleThrowCompletion(f: () => Value, thrownTypes: TypesDomain, thrownValues: ValuesDomain): Value {
    // The cases when we need this are only when we might invoke unknown code such as abstract
    // funtions, getters, custom coercion etc. It is possible we can use this in other cases
    // where something might throw a built-in error but can never issue arbitrary code such as
    // calling something that might not be a function. For now we only use it in pure functions.
    invariant(this.isInPureScope(), "only abstract abrupt completion in pure functions");

    // TODO(1264): We should create a new generator for this scope and wrap it in a try/catch.
    // We could use the outcome of that as the join condition for a JoinedNormalAndAbruptCompletions.
    // We should then compose that with the saved completion and move on to the normal route.
    // Currently we just issue a recoverable error instead if this might matter.
    let value = f();
    if (this.isInPureTryStatement) {
      let diag = new CompilerDiagnostic(
        "Possible throw inside try/catch is not yet supported",
        this.currentLocation,
        "PP0021",
        "RecoverableError"
      );
      if (this.handleError(diag) !== "Recover") throw new FatalError();
    }
    return value;
  }

  // Evaluate the given ast in a sandbox and return the evaluation results
  // in the form of a completion, a code generator, a map of changed variable
  // bindings and a map of changed property bindings.
  evaluateNodeForEffects(
    ast: BabelNode,
    strictCode: boolean,
    env: LexicalEnvironment,
    state?: any,
    generatorName?: string = "evaluateNodeForEffects"
  ): Effects {
    return this.evaluateForEffects(() => env.evaluateCompletionDeref(ast, strictCode), state, generatorName);
  }

  evaluateForEffectsInGlobalEnv(
    func: () => Value,
    state?: any,
    generatorName?: string = "evaluateForEffectsInGlobalEnv"
  ): Effects {
    return this.wrapInGlobalEnv(() => this.evaluateForEffects(func, state, generatorName));
  }

  evaluateFunctionForPureEffectsInGlobalEnv(
    func: FunctionValue,
    f: () => Value,
    sideEffectCallback: SideEffectCallback,
    state?: any,
    generatorName?: string = "evaluateFunctionForPureEffectsInGlobalEnv"
  ): Effects {
    return this.wrapInGlobalEnv(() =>
      this.evaluateFunctionForPureEffects(func, f, state, generatorName, sideEffectCallback)
    );
  }

  // NB: does not apply generators because there's no way to cleanly revert them.
  // func should not return undefined
  withEffectsAppliedInGlobalEnv<T>(func: Effects => T, effects: Effects): T {
    let result: T;
    this.evaluateForEffectsInGlobalEnv(() => {
      try {
        this.applyEffects(effects, "", false);
        result = func(effects);
        return this.intrinsics.undefined;
      } finally {
        this.restoreBindings(effects.modifiedBindings);
        this.restoreProperties(effects.modifiedProperties);
        invariant(!effects.canBeApplied);
        effects.canBeApplied = true;
      }
    });
    invariant(result !== undefined, "If we get here, func must have returned undefined.");
    return result;
  }

  withNewOptimizedFunction<T>(func: () => T, optimizedFunction: FunctionValue): T {
    let result: T;
    let previousOptimizedFunction = this.currentOptimizedFunction;
    this.currentOptimizedFunction = optimizedFunction;
    try {
      result = func();
    } finally {
      this.currentOptimizedFunction = previousOptimizedFunction;
    }
    return result;
  }

  evaluateNodeForEffectsInGlobalEnv(node: BabelNode, state?: any, generatorName?: string): Effects {
    return this.wrapInGlobalEnv(() => this.evaluateNodeForEffects(node, false, this.$GlobalEnv, state, generatorName));
  }

  // Use this to evaluate code for internal purposes, so that the tracked state does not get polluted
  evaluateWithoutEffects<T>(f: () => T): T {
    // Save old state and set up undefined state
    let savedGenerator = this.generator;
    let savedBindings = this.modifiedBindings;
    let savedProperties = this.modifiedProperties;
    let savedCreatedObjects = this.createdObjects;
    let saved_completion = this.savedCompletion;
    try {
      this.generator = new Generator(this, "evaluateIgnoringEffects", this.pathConditions);
      this.modifiedBindings = undefined;
      this.modifiedProperties = undefined;
      this.createdObjects = undefined;
      this.savedCompletion = undefined;
      return f();
    } finally {
      this.generator = savedGenerator;
      this.modifiedBindings = savedBindings;
      this.modifiedProperties = savedProperties;
      this.createdObjects = savedCreatedObjects;
      this.savedCompletion = saved_completion;
    }
  }

  evaluateFunctionForPureEffects(
    func: FunctionValue,
    f: () => Completion | Value,
    state: any,
    generatorName: string,
    sideEffectCallback: SideEffectCallback
  ): Effects {
    let effects = this.evaluateForEffects(f, state, generatorName);
    Utils.reportSideEffectsFromEffects(this, effects, func, sideEffectCallback);
    return effects;
  }

  evaluateForEffects(f: () => Completion | Value, state: any, generatorName: string): Effects {
    // Save old state and set up empty state
    let [savedBindings, savedProperties] = this.getAndResetModifiedMaps();
    let saved_generator = this.generator;
    let saved_createdObjects = this.createdObjects;
    let saved_createdAbstracts = this.createdAbstracts;
    let saved_completion = this.savedCompletion;
    let saved_abstractValuesDefined = this._abstractValuesDefined;
    this.generator = new Generator(this, generatorName, this.pathConditions);
    this.createdObjects = new Set();
    this.createdAbstracts = new Set();
    this.savedCompletion = undefined; // while in this call, we only explore the normal path.
    this._abstractValuesDefined = new Set(saved_abstractValuesDefined);

    let result;
    try {
      for (let t1 of this.tracers) t1.beginEvaluateForEffects(state);

      let c;
      try {
        try {
          c = f();
          if (c instanceof Reference) c = Environment.GetValue(this, c);
          else if (c instanceof SimpleNormalCompletion) c = c.value;
        } catch (e) {
          if (e instanceof AbruptCompletion) c = e;
          else throw e;
        }
        // This is a join point for any normal completions inside realm.savedCompletion
        c = Functions.incorporateSavedCompletion(this, c);
        invariant(c !== undefined);

        invariant(this.generator !== undefined);
        invariant(this.modifiedBindings !== undefined);
        invariant(this.modifiedProperties !== undefined);
        invariant(this.createdObjects !== undefined);
        let astGenerator = this.generator;
        let astBindings = this.modifiedBindings;
        let astProperties = this.modifiedProperties;
        let astCreatedObjects = this.createdObjects;
        let astCreatedAbstracts = this.createdAbstracts;

        /* TODO #1615: The following invariant should hold.

        // Check invariant that modified bindings to not refer to environment record belonging to
        // newly created closure objects.
        for (let binding of astBindings.keys())
          if (binding.environment instanceof FunctionEnvironmentRecord)
            invariant(!astCreatedObjects.has(binding.environment.$FunctionObject));
        */

        // Return the captured state changes and evaluation result
        if (c instanceof Value) c = new SimpleNormalCompletion(c);
        invariant(astCreatedAbstracts !== undefined);
        result = new Effects(c, astGenerator, astBindings, astProperties, astCreatedObjects, astCreatedAbstracts);
        return result;
      } finally {
        // Roll back the state changes
        if (result !== undefined) {
          this.restoreBindings(result.modifiedBindings);
          this.restoreProperties(result.modifiedProperties);
        } else {
          this.restoreBindings(this.modifiedBindings);
          this.restoreProperties(this.modifiedProperties);
          let completion = this.savedCompletion;
          while (completion !== undefined) {
            const { savedEffects } = completion;
            if (savedEffects !== undefined) {
              this.restoreBindings(savedEffects.modifiedBindings);
              this.restoreProperties(savedEffects.modifiedProperties);
            }
            completion = completion.composedWith;
          }
        }
        this.generator = saved_generator;
        this.modifiedBindings = savedBindings;
        this.modifiedProperties = savedProperties;
        this.createdObjects = saved_createdObjects;
        this.createdAbstracts = saved_createdAbstracts;
        this.savedCompletion = saved_completion;
        this._abstractValuesDefined = saved_abstractValuesDefined;
      }
    } finally {
      for (let t2 of this.tracers) t2.endEvaluateForEffects(state, result);
    }
  }

  evaluateWithUndo(f: () => Value, defaultValue: Value = this.intrinsics.undefined): Value {
    if (!this.useAbstractInterpretation) return f();
    let oldErrorHandler = this.errorHandler;
    this.errorHandler = d => {
      if (d.severity === "Information" || d.severity === "Warning") return "Recover";
      return "Fail";
    };
    try {
      let effects = this.evaluateForEffects(
        () => {
          try {
            return f();
          } catch (e) {
            if (e instanceof Completion) {
              return defaultValue;
            } else if (e instanceof FatalError) {
              return defaultValue;
            } else {
              throw e;
            }
          }
        },
        undefined,
        "evaluateWithUndo"
      );
      return effects.result instanceof SimpleNormalCompletion ? effects.result.value : defaultValue;
    } finally {
      this.errorHandler = oldErrorHandler;
    }
  }

  evaluateWithUndoForDiagnostic(f: () => Value): CompilerDiagnostic | Value {
    if (!this.useAbstractInterpretation) return f();
    let savedHandler = this.errorHandler;
    let diagnostic;
    try {
      this.errorHandler = d => {
        diagnostic = d;
        return "Fail";
      };
      let effects = this.evaluateForEffects(f, undefined, "evaluateWithUndoForDiagnostic");
      this.applyEffects(effects);
      let resultVal = effects.result;
      if (resultVal instanceof AbruptCompletion) throw resultVal;
      return resultVal.value;
    } catch (e) {
      if (diagnostic !== undefined) return diagnostic;
      throw e;
    } finally {
      this.errorHandler = savedHandler;
    }
  }

  evaluateForFixpointEffects(iteration: () => [Value, EvaluationResult]): void | [Effects, Effects, AbstractValue] {
    try {
      let test;
      let f = () => {
        let result;
        [test, result] = iteration();
        if (!(test instanceof AbstractValue)) throw new FatalError("loop terminates before fixed point");
        invariant(result instanceof Completion);
        return result;
      };
      let effects1 = this.evaluateForEffects(f, undefined, "evaluateForFixpointEffects/1");
      while (true) {
        this.restoreBindings(effects1.modifiedBindings);
        this.restoreProperties(effects1.modifiedProperties);
        let effects2 = this.evaluateForEffects(f, undefined, "evaluateForFixpointEffects/2");
        this.restoreBindings(effects1.modifiedBindings);
        this.restoreProperties(effects1.modifiedProperties);
        if (Widen.containsEffects(effects1, effects2)) {
          // effects1 includes every value present in effects2, so doing another iteration using effects2 will not
          // result in any more values being added to abstract domains and hence a fixpoint has been reached.
          // Generate code using effects2 because its expressions have not been widened away.
          const e2 = effects2;
          this._applyPropertiesToNewlyCreatedObjects(e2.modifiedProperties, e2.createdObjects);
          this._emitPropertyAssignments(e2.generator, e2.modifiedProperties, e2.createdObjects);
          this._emitLocalAssignments(e2.generator, e2.modifiedBindings, e2.createdObjects);
          invariant(test instanceof AbstractValue);
          let cond = e2.generator.deriveAbstract(
            test.types,
            test.values,
            [test],
            createOperationDescriptor("SINGLE_ARG"),
            { skipInvariant: true }
          );
          return [effects1, effects2, cond];
        }
        effects1 = Widen.widenEffects(this, effects1, effects2);
      }
    } catch (e) {
      if (e instanceof FatalError) return undefined;
      throw e;
    }
  }

  evaluateWithAbstractConditional(
    condValue: Value,
    consequentEffectsFunc: () => Effects,
    alternateEffectsFunc: () => Effects
  ): Value {
    let effects;
    if (Path.implies(condValue)) {
      effects = consequentEffectsFunc();
    } else if (Path.impliesNot(condValue)) {
      effects = alternateEffectsFunc();
    } else {
      // Join effects
      let effects1;
      try {
        effects1 = Path.withCondition(condValue, consequentEffectsFunc);
      } catch (e) {
        if (!(e instanceof InfeasiblePathError)) throw e;
      }

      let effects2;
      try {
        effects2 = Path.withInverseCondition(condValue, alternateEffectsFunc);
      } catch (e) {
        if (!(e instanceof InfeasiblePathError)) throw e;
      }

      if (effects1 === undefined || effects2 === undefined) {
        if (effects1 === undefined && effects2 === undefined) throw new InfeasiblePathError();
        effects = effects1 || effects2;
        invariant(effects !== undefined);
      } else {
        // Join the effects, creating an abstract view of what happened, regardless
        // of the actual value of condValue.
        effects = Join.joinEffects(condValue, effects1, effects2);
      }
    }
    this.applyEffects(effects);

    return condValue.$Realm.returnOrThrowCompletion(effects.result);
  }

  _applyPropertiesToNewlyCreatedObjects(
    modifiedProperties: void | PropertyBindings,
    newlyCreatedObjects: CreatedObjects
  ): void {
    if (modifiedProperties === undefined) return;
    modifiedProperties.forEach((desc, propertyBinding, m) => {
      if (newlyCreatedObjects.has(propertyBinding.object)) {
        propertyBinding.descriptor = desc;
      }
    });
  }

  // populate the loop body generator with assignments that will update the phiNodes
  _emitLocalAssignments(gen: Generator, bindings: Bindings, newlyCreatedObjects: CreatedObjects): void {
    let tvalFor: Map<any, AbstractValue> = new Map();
    bindings.forEach((binding, key, map) => {
      let val = binding.value;
      if (val instanceof AbstractValue) {
        invariant(val.operationDescriptor !== undefined);
        let tval = gen.deriveAbstract(val.types, val.values, [val], createOperationDescriptor("SINGLE_ARG"));
        tvalFor.set(key, tval);
      }
    });
    bindings.forEach((binding, key, map) => {
      let val = binding.value;
      if (val instanceof AbstractValue) {
        let phiNode = key.phiNode;
        let tval = tvalFor.get(key);
        invariant(tval !== undefined);
        gen.emitStatement([tval], createOperationDescriptor("LOCAL_ASSIGNMENT", { value: phiNode }));
      }

      if (val instanceof ObjectValue && newlyCreatedObjects.has(val)) {
        let phiNode = key.phiNode;
        gen.emitStatement([val], createOperationDescriptor("LOCAL_ASSIGNMENT", { value: phiNode }));
      }
    });
  }

  // populate the loop body generator with assignments that will update properties modified inside the loop
  _emitPropertyAssignments(gen: Generator, pbindings: PropertyBindings, newlyCreatedObjects: CreatedObjects): void {
    let tvalFor: Map<any, AbstractValue> = new Map();
    pbindings.forEach((val, key, map) => {
      if (newlyCreatedObjects.has(key.object) || key.object.refuseSerialization) {
        return;
      }
      let value = val && val.throwIfNotConcrete(this).value;
      if (value instanceof AbstractValue) {
        invariant(value.operationDescriptor !== undefined);
        let tval = gen.deriveAbstract(
          value.types,
          value.values,
          [key.object, value],
          createOperationDescriptor("LOGICAL_PROPERTY_ASSIGNMENT", { propertyBinding: key, value }),
          {
            skipInvariant: true,
          }
        );
        tvalFor.set(key, tval);
      }
    });
    pbindings.forEach((val, key, map) => {
      if (newlyCreatedObjects.has(key.object) || key.object.refuseSerialization) {
        return;
      }
      let path = key.pathNode;
      let tval = tvalFor.get(key);
      invariant(val !== undefined);
      let value = val.throwIfNotConcrete(this).value;
      invariant(value instanceof Value);
      let keyKey = key.key;
      if (typeof keyKey === "string") {
        if (path !== undefined) {
          gen.emitStatement(
            [key.object, tval || value, this.intrinsics.empty, new StringValue(this, keyKey)],
            createOperationDescriptor("CONDITIONAL_PROPERTY_ASSIGNMENT", { path, value })
          );
        } else {
          // RH value was not widened, so it must have been a constant. We don't need to assign that inside the loop.
          // Note, however, that if the LH side is a property of an intrinsic object, then an assignment will
          // have been emitted to the generator.
        }
      } else {
        // TODO: What if keyKey is undefined?
        invariant(keyKey instanceof Value);
        gen.emitStatement(
          [key.object, keyKey, tval || value, this.intrinsics.empty],
          createOperationDescriptor("PROPERTY_ASSIGNMENT", { path })
        );
      }
    });
  }

  returnOrThrowCompletion(completion: Completion | Value): Value {
    if (completion instanceof Value) completion = new SimpleNormalCompletion(completion);
    if (completion instanceof AbruptCompletion) {
      let c = Functions.incorporateSavedCompletion(this, completion);
      invariant(c instanceof Completion);
      completion = c;
    }
    let cc = this.composeWithSavedCompletion(completion);
    if (cc instanceof AbruptCompletion) throw cc;
    return cc.value;
  }

  composeWithSavedCompletion(completion: Completion): Completion {
    if (this.savedCompletion === undefined) {
      if (completion instanceof JoinedNormalAndAbruptCompletions) {
        this.savedCompletion = completion;
        this.pushPathConditionsLeadingToNormalCompletions(completion);
        this.captureEffects(completion);
      }
      return completion;
    } else {
      let cc = Join.composeCompletions(this.savedCompletion, completion);
      if (cc instanceof JoinedNormalAndAbruptCompletions) {
        this.savedCompletion = cc;
        this.pushPathConditionsLeadingToNormalCompletions(completion);
        if (cc.savedEffects === undefined) this.captureEffects(cc);
      } else {
        this.savedCompletion = undefined;
      }
      return cc;
    }
  }

  pushPathConditionsLeadingToNormalCompletions(completion: Completion): void {
    let realm = this;
    let bottomValue = realm.intrinsics.__bottomValue;
    // Note that if a completion of type CompletionType has a value is that is bottom, that completion is unreachable
    // and pushing its corresponding path condition would cause an InfeasiblePathError to be thrown.
    if (completion instanceof JoinedNormalAndAbruptCompletions && completion.composedWith !== undefined)
      this.pushPathConditionsLeadingToNormalCompletions(completion.composedWith);
    if (completion instanceof JoinedAbruptCompletions || completion instanceof JoinedNormalAndAbruptCompletions) {
      let jc = completion.joinCondition;
      if (completion.consequent.value === bottomValue || allPathsAreOfType(AbruptCompletion, completion.consequent)) {
        if (completion.alternate.value === bottomValue || allPathsAreOfType(AbruptCompletion, completion.alternate))
          return;
        Path.pushInverseAndRefine(completion.joinCondition);
        this.pushPathConditionsLeadingToNormalCompletions(completion.alternate);
      } else if (
        completion.alternate.value === bottomValue ||
        allPathsAreOfType(AbruptCompletion, completion.alternate)
      ) {
        if (completion.consequent.value === bottomValue) return;
        Path.pushAndRefine(completion.joinCondition);
        this.pushPathConditionsLeadingToNormalCompletions(completion.consequent);
      } else if (allPathsAreOfType(NormalCompletion, completion.consequent)) {
        if (!allPathsAreOfType(NormalCompletion, completion.alternate)) {
          let alternatePC = getNormalPathConditions(completion.alternate);
          let disjunct = AbstractValue.createFromLogicalOp(realm, "||", jc, alternatePC, undefined, true, true);
          Path.pushAndRefine(disjunct);
        }
      } else if (allPathsAreOfType(NormalCompletion, completion.alternate)) {
        let consequentPC = getNormalPathConditions(completion.consequent);
        let inverse = AbstractValue.createFromUnaryOp(realm, "!", jc, true, undefined, true, true);
        let disjunct = AbstractValue.createFromLogicalOp(realm, "||", inverse, consequentPC, undefined, true, true);
        Path.pushAndRefine(disjunct);
      } else {
        let cpc = AbstractValue.createFromLogicalOp(
          realm,
          "&&",
          jc,
          getNormalPathConditions(completion.consequent),
          undefined,
          true,
          true
        );
        let ijc = AbstractValue.createFromUnaryOp(realm, "!", jc, true, undefined, true, true);
        let apc = AbstractValue.createFromLogicalOp(
          realm,
          "&&",
          ijc,
          getNormalPathConditions(completion.alternate),
          undefined,
          true,
          true
        );
        let disjunct = AbstractValue.createFromLogicalOp(realm, "||", cpc, apc, undefined, true, true);
        Path.pushAndRefine(disjunct);
      }
    }
    return;

    function allPathsAreOfType(CompletionType: typeof Completion, c: Completion): boolean {
      if (c instanceof JoinedNormalAndAbruptCompletions) {
        if (c.composedWith !== undefined && !allPathsAreOfType(CompletionType, c.composedWith)) return false;
        return allPathsAreOfType(CompletionType, c.consequent) && allPathsAreOfType(CompletionType, c.alternate);
      } else if (c instanceof JoinedAbruptCompletions) {
        return allPathsAreOfType(CompletionType, c.consequent) && allPathsAreOfType(CompletionType, c.alternate);
      } else {
        return c instanceof CompletionType;
      }
    }

    function getNormalPathConditions(c: Completion): Value {
      let pathCondToComposeWith;
      if (c instanceof JoinedNormalAndAbruptCompletions && c.composedWith !== undefined)
        pathCondToComposeWith = getNormalPathConditions(c.composedWith);
      if (!(c instanceof JoinedAbruptCompletions || c instanceof JoinedNormalAndAbruptCompletions)) {
        return c instanceof AbruptCompletion ? realm.intrinsics.false : realm.intrinsics.true;
      }
      let pathCond;
      if (c.consequent.value === bottomValue || allPathsAreOfType(AbruptCompletion, c.consequent)) {
        if (!allPathsAreOfType(AbruptCompletion, c.alternate)) {
          let inverse = AbstractValue.createFromUnaryOp(realm, "!", c.joinCondition, true, undefined, true, true);
          if (allPathsAreOfType(NormalCompletion, c.alternate)) pathCond = inverse;
          else
            pathCond = AbstractValue.createFromLogicalOp(
              realm,
              "&&",
              inverse,
              getNormalPathConditions(c.alternate),
              undefined,
              true,
              true
            );
        }
      } else if (c.alternate.value === bottomValue || allPathsAreOfType(AbruptCompletion, c.alternate)) {
        if (!allPathsAreOfType(AbruptCompletion, c.consequent)) {
          if (allPathsAreOfType(NormalCompletion, c.consequent)) {
            pathCond = c.joinCondition;
          } else {
            let jc = c.joinCondition;
            pathCond = AbstractValue.createFromLogicalOp(
              realm,
              "&&",
              jc,
              getNormalPathConditions(c.consequent),
              undefined,
              true,
              true
            );
          }
        }
      } else {
        let jc = c.joinCondition;
        let consequentPC = AbstractValue.createFromLogicalOp(
          realm,
          "&&",
          jc,
          getNormalPathConditions(c.consequent),
          undefined,
          true,
          true
        );
        let ijc = AbstractValue.createFromUnaryOp(realm, "!", jc, true, undefined, true, true);
        let alternatePC = AbstractValue.createFromLogicalOp(
          realm,
          "&&",
          ijc,
          getNormalPathConditions(c.alternate),
          undefined,
          true,
          true
        );
        pathCond = AbstractValue.createFromLogicalOp(realm, "||", consequentPC, alternatePC, undefined, true, true);
      }
      if (pathCondToComposeWith === undefined && pathCond === undefined) return realm.intrinsics.false;
      if (pathCondToComposeWith === undefined) {
        invariant(pathCond !== undefined);
        return pathCond;
      }
      if (pathCond === undefined) return pathCondToComposeWith;
      return AbstractValue.createFromLogicalOp(realm, "&&", pathCondToComposeWith, pathCond, undefined, true, true);
    }
  }

  captureEffects(completion: JoinedNormalAndAbruptCompletions): void {
    invariant(completion.savedEffects === undefined);
    completion.savedEffects = new Effects(
      new SimpleNormalCompletion(this.intrinsics.undefined),
      (this.generator: any),
      (this.modifiedBindings: any),
      (this.modifiedProperties: any),
      (this.createdObjects: any),
      (this.createdAbstracts: any)
    );
    this.generator = new Generator(this, "captured", this.pathConditions);
    this.modifiedBindings = new Map();
    this.modifiedProperties = new Map();
    this.createdObjects = new Set();
    this.createdAbstracts = new Set();
  }

  getCapturedEffects(v?: Completion | Value = this.intrinsics.undefined): Effects {
    invariant(this.generator !== undefined);
    invariant(this.modifiedBindings !== undefined);
    invariant(this.modifiedProperties !== undefined);
    invariant(this.createdObjects !== undefined);
    invariant(this.createdAbstracts !== undefined);
    return new Effects(
      v instanceof Completion ? v : new SimpleNormalCompletion(v),
      this.generator,
      this.modifiedBindings,
      this.modifiedProperties,
      this.createdObjects,
      this.createdAbstracts
    );
  }

  stopEffectCaptureAndUndoEffects(completion: JoinedNormalAndAbruptCompletions): void {
    // Roll back the state changes
    this.restoreBindings(this.modifiedBindings);
    this.restoreProperties(this.modifiedProperties);

    // Restore saved state
    if (completion.savedEffects !== undefined) {
      const savedEffects = completion.savedEffects;
      completion.savedEffects = undefined;
      this.generator = savedEffects.generator;
      this.modifiedBindings = savedEffects.modifiedBindings;
      this.modifiedProperties = savedEffects.modifiedProperties;
      this.createdObjects = savedEffects.createdObjects;
      this.createdAbstracts = savedEffects.createdAbstracts;
    } else {
      invariant(false);
    }
  }

  // Apply the given effects to the global state
  applyEffects(effects: Effects, leadingComment: string = "", appendGenerator: boolean = true): void {
    invariant(
      effects.canBeApplied,
      "Effects have been applied and not properly reverted. It is not safe to apply them a second time."
    );
    effects.canBeApplied = false;
    let { generator, modifiedBindings, modifiedProperties, createdObjects, createdAbstracts } = effects;

    // Add generated code for property modifications
    if (appendGenerator) this.appendGenerator(generator, leadingComment);

    // Restore modifiedBindings
    this.restoreBindings(modifiedBindings);
    this.restoreProperties(modifiedProperties);

    // track modifiedBindings
    let realmModifiedBindings = this.modifiedBindings;
    if (realmModifiedBindings !== undefined) {
      modifiedBindings.forEach((val, key, m) => {
        invariant(realmModifiedBindings !== undefined);
        if (!realmModifiedBindings.has(key)) {
          realmModifiedBindings.set(key, val);
        }
      });
    }
    let realmModifiedProperties = this.modifiedProperties;
    if (realmModifiedProperties !== undefined) {
      modifiedProperties.forEach((desc, propertyBinding, m) => {
        invariant(realmModifiedProperties !== undefined);
        if (!realmModifiedProperties.has(propertyBinding)) {
          realmModifiedProperties.set(propertyBinding, desc);
        }
      });
    }

    // add created objects
    if (createdObjects.size > 0) {
      let realmCreatedObjects = this.createdObjects;
      if (realmCreatedObjects === undefined) this.createdObjects = new Set(createdObjects);
      else {
        createdObjects.forEach((ob, a) => {
          invariant(realmCreatedObjects !== undefined);
          realmCreatedObjects.add(ob);
        });
      }
    }

    // add created abstracts
    if (createdAbstracts.size > 0) {
      let realmCreatedAbstracts = this.createdAbstracts;
      if (realmCreatedAbstracts === undefined) this.createdAbstracts = new Set(createdAbstracts);
      else {
        createdAbstracts.forEach((ob, a) => {
          invariant(realmCreatedAbstracts !== undefined);
          realmCreatedAbstracts.add(ob);
        });
      }
    }
  }

  outputToConsole(method: ConsoleMethodTypes, args: Array<string | ConcreteValue>): void {
    if (this.isReadOnly) {
      // This only happens during speculative execution and is reported elsewhere
      throw new FatalError("Trying to create console output in read-only realm");
    }
    if (this.useAbstractInterpretation) {
      invariant(this.generator !== undefined);
      this.generator.emitConsoleLog(method, args);
    } else {
      // $FlowFixMe: Flow doesn't have type data for all the console methods yet
      console[method](getString(this, args));
    }

    function getString(realm: Realm, values: Array<string | ConcreteValue>) {
      let res = "";
      while (values.length) {
        let next = values.shift();
        let nextString = To.ToString(realm, next);
        res += nextString;
      }
      return res;
    }
  }

  // Record the current value of binding in this.modifiedBindings unless
  // there is already an entry for binding.
  recordModifiedBinding(binding: Binding, value?: Value): Binding {
<<<<<<< HEAD
    const isDefinedInsidePureFn = targetEnv => {
      let context = this.getRunningContext();
      let pureScopeEnv = this.pureScopeEnv;
      let env = context.lexicalEnvironment;
      while (env !== null) {
        // If we reach a destroyed env, then it's outside of the pure running context.
        // Furthermore, if we reach the pure scope env, we're also out of scope.
        if (env === pureScopeEnv || env.destroyed) {
          return false;
        } else if (env.environmentRecord === targetEnv) {
          return true;
        }
        env = env.parent;
      }
      return false;
    };

    if (
      this.modifiedBindings !== undefined &&
      !this.modifiedBindings.has(binding) &&
      value !== undefined &&
      this.isInPureScope()
    ) {
      let env = binding.environment;

      if (
        !(env instanceof DeclarativeEnvironmentRecord) ||
        (env instanceof DeclarativeEnvironmentRecord && !isDefinedInsidePureFn(env))
      ) {
        for (let callback of this.reportSideEffectCallbacks) {
          callback("MODIFIED_BINDING", binding, value.expressionLocation);
        }
      }
    }

=======
>>>>>>> 048876ea
    if (binding.environment.isReadOnly) {
      // This only happens during speculative execution and is reported elsewhere
      throw new FatalError("Trying to modify a binding in read-only realm");
    }

    if (this.modifiedBindings !== undefined && !this.modifiedBindings.has(binding)) {
      this.modifiedBindings.set(binding, {
        hasLeaked: binding.hasLeaked,
        value: binding.value,
      });
    }
    return binding;
  }

  callReportObjectGetOwnProperties(ob: ObjectValue | AbstractObjectValue): void {
    if (this.reportObjectGetOwnProperties !== undefined) {
      this.reportObjectGetOwnProperties(ob);
    }
  }

  callReportPropertyAccess(binding: PropertyBinding, isWrite: boolean): void {
    if (this.reportPropertyAccess !== undefined) {
      this.reportPropertyAccess(binding, isWrite);
    }
  }

  // Record the current value of binding in this.modifiedProperties unless
  // there is already an entry for binding.
  recordModifiedProperty(binding: void | PropertyBinding): void {
    if (binding === undefined) return;
    if (this.isReadOnly && (this.getRunningContext().isReadOnly || !this.isNewObject(binding.object))) {
      // This only happens during speculative execution and is reported elsewhere
      throw new FatalError("Trying to modify a property in read-only realm");
    }
    this.callReportPropertyAccess(binding, true);
    if (this.modifiedProperties !== undefined && !this.modifiedProperties.has(binding)) {
      let clone;
      let desc = binding.descriptor;
      if (desc === undefined) {
        clone = undefined;
      } else if (desc instanceof AbstractJoinedDescriptor) {
        clone = new AbstractJoinedDescriptor(desc.joinCondition, desc.descriptor1, desc.descriptor2);
      } else if (desc instanceof PropertyDescriptor) {
        clone = cloneDescriptor(desc);
      } else if (desc instanceof InternalSlotDescriptor) {
        clone = new InternalSlotDescriptor(desc.value);
      } else {
        invariant(false, "unknown descriptor");
      }
      this.modifiedProperties.set(binding, clone);
    }
  }

  isNewObject(object: AbstractObjectValue | ObjectValue): boolean {
    if (object instanceof AbstractObjectValue) return false;
    return this.createdObjects === undefined || this.createdObjects.has(object);
  }

  recordNewObject(object: ObjectValue): void {
    if (this.createdObjects !== undefined) {
      this.createdObjects.add(object);
    }
    if (this.createdObjectsTrackedForLeaks !== undefined) {
      this.createdObjectsTrackedForLeaks.add(object);
    }
  }

  recordNewAbstract(abstract: AbstractValue): void {
    if (this.createdAbstracts !== undefined) {
      this.createdAbstracts.add(abstract);
    }
  }

  // Returns the current values of modifiedBindings and modifiedProperties
  // and then assigns new empty maps to them.
  getAndResetModifiedMaps(): [void | Bindings, void | PropertyBindings] {
    let result = [this.modifiedBindings, this.modifiedProperties];
    this.modifiedBindings = new Map();
    this.modifiedProperties = new Map();
    return result;
  }

  // Restores each Binding in the given map to the value it
  // had when it was entered into the map and updates the map to record
  // the value the Binding had just before the call to this method.
  restoreBindings(modifiedBindings: void | Bindings) {
    if (modifiedBindings === undefined) return;
    modifiedBindings.forEach(({ hasLeaked, value }, binding, m) => {
      let l = binding.hasLeaked;
      let v = binding.value;
      binding.hasLeaked = hasLeaked;
      binding.value = value;
      m.set(binding, { hasLeaked: l, value: v });
    });
  }

  // Restores each PropertyBinding in the given map to the value it
  // had when it was entered into the map and updates the map to record
  // the value the Binding had just before the call to this method.
  restoreProperties(modifiedProperties: void | PropertyBindings): void {
    if (modifiedProperties === undefined) return;
    modifiedProperties.forEach((desc, propertyBinding, m) => {
      let d = propertyBinding.descriptor;
      propertyBinding.descriptor = desc;
      m.set(propertyBinding, d);
    });
  }

  // Provide the realm with maps in which to track modifications.
  // A map can be set to undefined if no tracking is required.
  setModifiedMaps(modifiedBindings: void | Bindings, modifiedProperties: void | PropertyBindings): void {
    this.modifiedBindings = modifiedBindings;
    this.modifiedProperties = modifiedProperties;
  }

  rebuildObjectProperty(object: Value, key: string, propertyValue: Value, path: string): void {
    if (!(propertyValue instanceof AbstractValue)) return;
    if (propertyValue.kind === "abstractConcreteUnion") {
      invariant(propertyValue.args.length >= 2);
      let absVal = propertyValue.args[0];
      invariant(absVal instanceof AbstractValue);
      propertyValue = absVal;
    }
    if (!propertyValue.isIntrinsic()) {
      propertyValue.intrinsicName = `${path}.${key}`;
      propertyValue.kind = "rebuiltProperty";
      propertyValue.args = [object, new StringValue(this, key)];
      propertyValue.operationDescriptor = createOperationDescriptor("REBUILT_OBJECT");
      let intrinsicName = propertyValue.intrinsicName;
      invariant(intrinsicName !== undefined);
      this.rebuildNestedProperties(propertyValue, intrinsicName);
    }
  }

  rebuildNestedProperties(abstractValue: AbstractValue | UndefinedValue, path: string): void {
    if (!(abstractValue instanceof AbstractObjectValue)) return;
    if (abstractValue.values.isTop()) return;
    let template = abstractValue.getTemplate();
    invariant(!template.intrinsicName || template.intrinsicName === path);
    template.intrinsicName = path;
    template.intrinsicNameGenerated = true;
    for (let [key, binding] of template.properties) {
      if (binding === undefined || binding.descriptor === undefined) continue; // deleted
      invariant(binding.descriptor !== undefined);
      let desc = binding.descriptor.throwIfNotConcrete(this);
      let value = desc.value;
      Properties.ThrowIfMightHaveBeenDeleted(desc);
      if (value === undefined) {
        AbstractValue.reportIntrospectionError(abstractValue, key);
        throw new FatalError();
      }
      invariant(value instanceof Value);
      this.rebuildObjectProperty(abstractValue, key, value, path);
    }
  }

  createExecutionContext(): ExecutionContext {
    let context = new ExecutionContext();
    let loc = this.nextContextLocation;
    if (loc) {
      context.setLocation(loc);
      this.nextContextLocation = null;
    }
    return context;
  }

  setNextExecutionContextLocation(loc: ?BabelNodeSourceLocation): ?BabelNodeSourceLocation {
    let previousValue = this.nextContextLocation;
    this.nextContextLocation = loc;
    return previousValue;
  }

  /* Since it makes strong assumptions, Instant Render is likely to have a large
  number of unsupported scenarios. We group all associated compiler diagnostics here. */
  instantRenderBailout(message: string, loc: ?BabelNodeSourceLocation) {
    if (loc === undefined) loc = this.currentLocation;
    let error = new CompilerDiagnostic(message, loc, "PP0039", "RecoverableError");
    if (this.handleError(error) === "Fail") throw new FatalError();
  }

  reportIntrospectionError(message?: void | string | StringValue): void {
    if (message === undefined) message = "";
    if (typeof message === "string") message = new StringValue(this, message);
    invariant(message instanceof StringValue);
    this.nextContextLocation = this.currentLocation;
    let error = new CompilerDiagnostic(message.value, this.currentLocation, "PP0001", "FatalError");
    this.handleError(error);
  }

  createErrorThrowCompletion(type: NativeFunctionValue, message?: void | string | StringValue): ThrowCompletion {
    invariant(type !== this.intrinsics.__IntrospectionError);
    if (message === undefined) message = "";
    if (typeof message === "string") message = new StringValue(this, message);
    invariant(message instanceof StringValue);
    this.nextContextLocation = this.currentLocation;
    return new ThrowCompletion(Construct(this, type, [message]), this.currentLocation);
  }

  appendGenerator(generator: Generator, leadingComment: string = ""): void {
    let realmGenerator = this.generator;
    if (realmGenerator === undefined) {
      invariant(generator.empty());
      return;
    }
    realmGenerator.appendGenerator(generator, leadingComment);
  }

  // This function gets the evaluated effects with a collection of
  // prior nested affects applied (and their canBeApplied flag reset)
  // We can safely do this as we've wrapped the effects in evaluated
  // effects, meaning all the effects applied to Realm get restored
  evaluateForEffectsWithPriorEffects(
    priorEffects: Array<Effects>,
    f: () => AbruptCompletion | Value,
    generatorName: string
  ): Effects {
    return this.evaluateForEffects(
      () => {
        for (let priorEffect of priorEffects) this.applyEffects(priorEffect);
        try {
          return f();
        } finally {
          for (let priorEffect of priorEffects) {
            invariant(!priorEffect.canBeApplied);
            priorEffect.canBeApplied = true;
          }
        }
      },
      undefined,
      generatorName
    );
  }

  evaluateWithIncreasedMaxStackDepth<T>(increaseRemainingCallsBy: number, f: () => T): T {
    invariant(increaseRemainingCallsBy > 0);
    this.remainingCalls += increaseRemainingCallsBy;
    try {
      return f();
    } finally {
      this.remainingCalls -= increaseRemainingCallsBy;
    }
  }

  // Pass the error to the realm's error-handler
  // Return value indicates whether the caller should try to recover from the error or not.
  handleError(diagnostic: CompilerDiagnostic): ErrorHandlerResult {
    if (!diagnostic.callStack && this.contextStack.length > 0) {
      let error = this.evaluateWithIncreasedMaxStackDepth(1, () =>
        this.evaluateWithoutEffects(() => Construct(this, this.intrinsics.Error).throwIfNotConcreteObject())
      );
      let stack = error._SafeGetDataPropertyValue("stack");
      if (stack instanceof StringValue) diagnostic.callStack = stack.value;
    }

    // If debugger is attached, give it a first crack so that it can
    // stop execution for debugging before PP exits.
    if (this.debuggerInstance && this.debuggerInstance.shouldStopForSeverity(diagnostic.severity)) {
      this.debuggerInstance.handlePrepackError(diagnostic);
    }

    // If we're creating a DebugRepro, attach the sourceFile names to the error that is returned.
    if (this.debugReproManager !== undefined) {
      let manager = this.debugReproManager;
      let sourcePaths = {
        sourceFiles: manager.getSourceFilePaths(),
        sourceMaps: manager.getSourceMapPaths(),
      };
      diagnostic.sourceFilePaths = sourcePaths;
    }

    // Default behaviour is to bail on the first error
    let errorHandler = this.errorHandler;
    if (!errorHandler) {
      let msg = `${diagnostic.errorCode}: ${diagnostic.message}`;
      if (diagnostic.location) {
        let loc_start = diagnostic.location.start;
        let loc_end = diagnostic.location.end;
        msg += ` at ${loc_start.line}:${loc_start.column} to ${loc_end.line}:${loc_end.column}`;
      }
      switch (diagnostic.severity) {
        case "Information":
          console.log(`Info: ${msg}`);
          console.log(diagnostic.callStack);
          return "Recover";
        case "Warning":
          console.warn(`Warn: ${msg}`);
          console.warn(diagnostic.callStack);
          return "Recover";
        case "RecoverableError":
          console.error(`Error: ${msg}`);
          console.error(diagnostic.callStack);
          return "Fail";
        case "FatalError":
          console.error(`Fatal Error: ${msg}`);
          console.error(diagnostic.callStack);
          return "Fail";
        default:
          invariant(false, "Unexpected error type");
      }
    }
    return errorHandler(diagnostic, this.suppressDiagnostics);
  }

  saveNameString(nameString: string): void {
    this._abstractValuesDefined.add(nameString);
  }

  isNameStringUnique(nameString: string): boolean {
    return !this._abstractValuesDefined.has(nameString);
  }

  getTemporalOperationEntryFromDerivedValue(value: Value): void | TemporalOperationEntry {
    let name = value.intrinsicName;
    if (!name) {
      return undefined;
    }
    let temporalOperationEntry = value.$Realm.derivedIds.get(name);
    return temporalOperationEntry;
  }

  getTemporalGeneratorEntriesReferencingArg(arg: AbstractValue | ObjectValue): void | Set<TemporalOperationEntry> {
    return this.temporalEntryArgToEntries.get(arg);
  }

  saveTemporalGeneratorEntryArgs(temporalOperationEntry: TemporalOperationEntry): void {
    let args = temporalOperationEntry.args;
    for (let arg of args) {
      let temporalEntries = this.temporalEntryArgToEntries.get(arg);

      if (temporalEntries === undefined) {
        temporalEntries = new Set();
        this.temporalEntryArgToEntries.set(arg, temporalEntries);
      }
      temporalEntries.add(temporalOperationEntry);
    }
  }
}<|MERGE_RESOLUTION|>--- conflicted
+++ resolved
@@ -334,15 +334,11 @@
       verbose: opts.reactVerbose || false,
     };
 
-<<<<<<< HEAD
     this.optionallyInlineFunctionCalls = opts.optionallyInlineFunctionCalls || "DISABLED";
     this.optionallyInlineFunctionCallsLossyConfig = opts.optionallyInlineFunctionCallsLossyConfig;
     this.optionallyInlinedDerivedValues = new Map();
     this.optionallyInlinedDerivedPropertyDependencies = new Map();
-    this.reportSideEffectCallbacks = new Set();
-
-=======
->>>>>>> 048876ea
+
     this.alreadyDescribedLocations = new WeakMap();
     this.stripFlow = opts.stripFlow || false;
 
@@ -398,7 +394,6 @@
   createdObjects: void | CreatedObjects;
   createdObjectsTrackedForLeaks: void | CreatedObjects;
   createdAbstracts: void | CreatedAbstracts;
-  pureScopeEnv: void | LexicalEnvironment;
   reportObjectGetOwnProperties: void | ((ObjectValue | AbstractObjectValue) => void);
   reportPropertyAccess: void | ((PropertyBinding, boolean) => void);
   savedCompletion: void | JoinedNormalAndAbruptCompletions;
@@ -722,40 +717,16 @@
   // that it created itself. This promises that any abstract functions inside of it
   // also won't have effects on any objects or bindings that weren't created in this
   // call.
-<<<<<<< HEAD
-  evaluatePure<T>(
-    f: () => T,
-    pureScopeEnv: LexicalEnvironment,
-    bubbleSideEffectReports: boolean,
-    reportSideEffectFunc:
-      | null
-      | ((
-          sideEffectType: SideEffectType,
-          binding: void | Binding | PropertyBinding,
-          location: ?BabelNodeSourceLocation
-        ) => void)
-  ): T {
-    let saved_createdObjectsTrackedForLeaks = this.createdObjectsTrackedForLeaks;
-    let saved_reportSideEffectCallbacks;
-    let saved_pureScopeEnv = this.pureScopeEnv;
-    this.pureScopeEnv = pureScopeEnv;
-    // Track all objects (including function closures) created during
-    // this call. This will be used to make the assumption that every
-    // *other* object is unchanged (pure). These objects are marked
-    // as leaked if they're passed to abstract functions.
-=======
   evaluateWithPureScope<T>(f: () => T): T {
     invariant(
       this.createdObjectsTrackedForLeaks === undefined,
       "evaluateWithPureScope cannot have nested evalautePure scopes"
     );
     let saved_createdObjectsTrackedForLeaks = this.createdObjectsTrackedForLeaks;
->>>>>>> 048876ea
     this.createdObjectsTrackedForLeaks = new Set();
     try {
       return f();
     } finally {
-      this.pureScopeEnv = saved_pureScopeEnv;
       if (saved_createdObjectsTrackedForLeaks === undefined) {
         this.createdObjectsTrackedForLeaks = undefined;
       } else {
@@ -1542,44 +1513,6 @@
   // Record the current value of binding in this.modifiedBindings unless
   // there is already an entry for binding.
   recordModifiedBinding(binding: Binding, value?: Value): Binding {
-<<<<<<< HEAD
-    const isDefinedInsidePureFn = targetEnv => {
-      let context = this.getRunningContext();
-      let pureScopeEnv = this.pureScopeEnv;
-      let env = context.lexicalEnvironment;
-      while (env !== null) {
-        // If we reach a destroyed env, then it's outside of the pure running context.
-        // Furthermore, if we reach the pure scope env, we're also out of scope.
-        if (env === pureScopeEnv || env.destroyed) {
-          return false;
-        } else if (env.environmentRecord === targetEnv) {
-          return true;
-        }
-        env = env.parent;
-      }
-      return false;
-    };
-
-    if (
-      this.modifiedBindings !== undefined &&
-      !this.modifiedBindings.has(binding) &&
-      value !== undefined &&
-      this.isInPureScope()
-    ) {
-      let env = binding.environment;
-
-      if (
-        !(env instanceof DeclarativeEnvironmentRecord) ||
-        (env instanceof DeclarativeEnvironmentRecord && !isDefinedInsidePureFn(env))
-      ) {
-        for (let callback of this.reportSideEffectCallbacks) {
-          callback("MODIFIED_BINDING", binding, value.expressionLocation);
-        }
-      }
-    }
-
-=======
->>>>>>> 048876ea
     if (binding.environment.isReadOnly) {
       // This only happens during speculative execution and is reported elsewhere
       throw new FatalError("Trying to modify a binding in read-only realm");
