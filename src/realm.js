--- conflicted
+++ resolved
@@ -377,11 +377,8 @@
   modifiedProperties: void | PropertyBindings;
   createdObjects: void | CreatedObjects;
   createdObjectsTrackedForLeaks: void | CreatedObjects;
-<<<<<<< HEAD
   pureScopeEnv: void | LexicalEnvironment;
-=======
   createdAbstracts: void | CreatedAbstracts;
->>>>>>> 224ca4a0
   reportObjectGetOwnProperties: void | ((ObjectValue | AbstractObjectValue) => void);
   reportSideEffectCallbacks: Set<
     (sideEffectType: SideEffectType, binding: void | Binding | PropertyBinding, expressionLocation: any) => void
