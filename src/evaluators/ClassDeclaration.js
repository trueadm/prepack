--- conflicted
+++ resolved
@@ -150,46 +150,15 @@
     // 7. Let proto be ObjectCreate(protoParent).
     let proto = Create.ObjectCreate(realm, protoParent);
 
-<<<<<<< HEAD
-  // Provide a hint that this prototype is that of a class
-  proto.$IsClassPrototype = true;
-
-  // react. Check the Flow class paramater annotations, stored in "superTypeParameters"
-  if (realm.react.enabled && realm.react.flowRequired && ast.superTypeParameters) {
-    proto.$SuperTypeParameters = ast.superTypeParameters;
-  }
-  let constructor;
-  let emptyConstructor = false;
-  let ClassBody: Array<BabelNodeClassMethod> = [];
-  for (let elem of ast.body.body) {
-    if (elem.type === "ClassMethod") {
-      ClassBody.push(elem);
-    }
-  }
-  // 8. If ClassBody opt is not present, let constructor be empty.
-  if (ClassBody.length === 0) {
-    constructor = realm.intrinsics.empty;
-  } else {
-    // 9. Else, let constructor be ConstructorMethod of ClassBody.
-    constructor = ConstructorMethod(realm, ClassBody);
-  }
-
-  // 10. If constructor is empty, then,
-  if (constructor instanceof EmptyValue) {
-    emptyConstructor = true;
-    let constructorFile;
-    // a. If ClassHeritage opt is present, then
-    if (ast.superClass) {
-      // i. Let constructor be the result of parsing the source text
-      //     constructor(... args){ super (...args);}
-      // using the syntactic grammar with the goal symbol MethodDefinition.
-      constructorFile = parse(realm, "class NeedClassForParsing { constructor(... args){ super (...args);} }", "");
-=======
+    // Provide a hint that this prototype is that of a class
+    proto.$IsClassPrototype = true;
+
     // react. Check the Flow class paramater annotations, stored in "superTypeParameters"
     if (realm.react.enabled && realm.react.flowRequired && ast.superTypeParameters) {
       proto.$SuperTypeParameters = ast.superTypeParameters;
     }
     let constructor;
+    let emptyConstructor = false;
     let ClassBody: Array<BabelNodeClassMethod> = [];
     for (let elem of ast.body.body) {
       if (elem.type === "ClassMethod") {
@@ -198,8 +167,8 @@
     }
     // 8. If ClassBody opt is not present, let constructor be empty.
     if (ClassBody.length === 0) {
+      emptyConstructor = true;
       constructor = realm.intrinsics.empty;
->>>>>>> 6b926d2a
     } else {
       // 9. Else, let constructor be ConstructorMethod of ClassBody.
       constructor = ConstructorMethod(realm, ClassBody);
@@ -241,18 +210,13 @@
       // 14. Let F be constructorInfo.[[closure]]
       F = constructorInfo.$Closure;
 
-<<<<<<< HEAD
-    // Assign the empty constructor boolean
-    F.$HasEmptyConstructor = emptyConstructor;
-
-    // 16. Perform MakeConstructor(F, false, proto).
-    MakeConstructor(realm, F, false, proto);
-=======
+      // Assign the empty constructor boolean
+      F.$HasEmptyConstructor = emptyConstructor;
+
       // 15. If ClassHeritage opt is present, set F’s [[ConstructorKind]] internal slot to "derived".
       if (ast.superClass) {
         F.$ConstructorKind = "derived";
       }
->>>>>>> 6b926d2a
 
       // 16. Perform MakeConstructor(F, false, proto).
       MakeConstructor(realm, F, false, proto);
