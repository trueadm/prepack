/**
 * Copyright (c) 2017-present, Facebook, Inc.
 * All rights reserved.
 *
 * This source code is licensed under the BSD-style license found in the
 * LICENSE file in the root directory of this source tree. An additional grant
 * of patent rights can be found in the PATENTS file in the same directory.
 */

/* @flow */

import { AbruptCompletion } from "../completions.js";
import type { Realm } from "../realm.js";
import { construct_empty_effects } from "../realm.js";
import type { LexicalEnvironment } from "../environment.js";
import { AbstractValue, ConcreteValue, Value } from "../values/index.js";
import { Reference } from "../environment.js";
import { UpdateEmpty } from "../methods/index.js";
import type { BabelNode, BabelNodeIfStatement } from "babel-types";
import invariant from "../invariant.js";
import { Environment, To } from "../singletons.js";

export function evaluate(ast: BabelNodeIfStatement, strictCode: boolean, env: LexicalEnvironment, realm: Realm): Value {
  // 1. Let exprRef be the result of evaluating Expression
  let exprRef = env.evaluate(ast.test, strictCode);
  // 2. Let exprValue be ToBoolean(? GetValue(exprRef))
  let exprValue: Value = Environment.GetConditionValue(realm, exprRef);

  if (exprValue instanceof ConcreteValue) {
    let stmtCompletion;
    if (To.ToBoolean(realm, exprValue)) {
      // 3.a. Let stmtCompletion be the result of evaluating the first Statement
      stmtCompletion = env.evaluateCompletion(ast.consequent, strictCode);
    } else {
      if (ast.alternate) {
        // 4.a. Let stmtCompletion be the result of evaluating the second Statement
        stmtCompletion = env.evaluateCompletion(ast.alternate, strictCode);
      } else {
        // 3 (of the if only statement). Return NormalCompletion(undefined)
        stmtCompletion = realm.intrinsics.undefined;
      }
    }
    // 5. Return Completion(UpdateEmpty(stmtCompletion, undefined)
    //if (stmtCompletion instanceof Reference) return stmtCompletion;
    invariant(!(stmtCompletion instanceof Reference));
    stmtCompletion = UpdateEmpty(realm, stmtCompletion, realm.intrinsics.undefined);
    if (stmtCompletion instanceof AbruptCompletion) {
      throw stmtCompletion;
    }
    invariant(stmtCompletion instanceof Value);
    return stmtCompletion;
  }
  invariant(exprValue instanceof AbstractValue);

  if (!exprValue.mightNotBeTrue()) {
    let stmtCompletion = env.evaluate(ast.consequent, strictCode);
    invariant(!(stmtCompletion instanceof Reference));
    stmtCompletion = UpdateEmpty(realm, stmtCompletion, realm.intrinsics.undefined);
    if (stmtCompletion instanceof AbruptCompletion) {
      throw stmtCompletion;
    }
    invariant(stmtCompletion instanceof Value);
    return stmtCompletion;
  } else if (!exprValue.mightNotBeFalse()) {
    let stmtCompletion;
    if (ast.alternate) stmtCompletion = env.evaluate(ast.alternate, strictCode);
    else stmtCompletion = realm.intrinsics.undefined;
    invariant(!(stmtCompletion instanceof Reference));
    stmtCompletion = UpdateEmpty(realm, stmtCompletion, realm.intrinsics.undefined);
    if (stmtCompletion instanceof AbruptCompletion) {
      throw stmtCompletion;
    }
    invariant(stmtCompletion instanceof Value);
    return stmtCompletion;
  } else {
    invariant(exprValue instanceof AbstractValue);
    return evaluateWithAbstractConditional(exprValue, ast.consequent, ast.alternate, strictCode, env, realm);
  }
}

export function evaluateWithAbstractConditional(
  condValue: AbstractValue,
  consequent: BabelNode,
  alternate: ?BabelNode,
  strictCode: boolean,
  env: LexicalEnvironment,
  realm: Realm
): Value {
  return AbstractValue.evaluateWithAbstractConditional(
    realm,
    condValue,
    () => {
      return realm.evaluateNodeForEffects(consequent, strictCode, env);
    },
    () => {
      let stmtCompletion;
      if (alternate) {
        // 4.a. Let stmtCompletion be the result of evaluating the second Statement
        stmtCompletion = env.evaluateCompletion(alternate, strictCode);
      } else {
        // 3 (of the if only statement). Return NormalCompletion(undefined)
        stmtCompletion = realm.intrinsics.undefined;
      }
      invariant(!(stmtCompletion instanceof Reference));
      stmtCompletion = UpdateEmpty(realm, stmtCompletion, realm.intrinsics.undefined);
      if (stmtCompletion instanceof AbruptCompletion) {
        throw stmtCompletion;
      }
      invariant(stmtCompletion instanceof Value);
      return stmtCompletion;
    },
    () => {
      return alternate ? realm.evaluateNodeForEffects(alternate, strictCode, env) : construct_empty_effects(realm);
    },
    () => {
      let stmtCompletion = env.evaluate(consequent, strictCode);
      invariant(!(stmtCompletion instanceof Reference));
      stmtCompletion = UpdateEmpty(realm, stmtCompletion, realm.intrinsics.undefined);
      if (stmtCompletion instanceof AbruptCompletion) {
        throw stmtCompletion;
      }
      invariant(stmtCompletion instanceof Value);
      return stmtCompletion;
    }
  );
<<<<<<< HEAD
  let completion = joinedEffects.result;
  if (completion instanceof PossiblyNormalCompletion) {
    // in this case one of the branches may complete abruptly, which means that
    // not all control flow branches join into one flow at this point.
    // Consequently we have to continue tracking changes until the point where
    // all the branches come together into one.
    completion = realm.composeWithSavedCompletion(completion);
  }
  // Note that the effects of (non joining) abrupt branches are not included
  // in joinedEffects, but are tracked separately inside completion.
  realm.applyEffects(joinedEffects, "evaluateWithAbstractConditional");

  // return or throw completion
  if (completion instanceof AbruptCompletion) throw completion;
  invariant(completion instanceof Value);
  return completion;
=======
>>>>>>> 30054524
}<|MERGE_RESOLUTION|>--- conflicted
+++ resolved
@@ -123,23 +123,4 @@
       return stmtCompletion;
     }
   );
-<<<<<<< HEAD
-  let completion = joinedEffects.result;
-  if (completion instanceof PossiblyNormalCompletion) {
-    // in this case one of the branches may complete abruptly, which means that
-    // not all control flow branches join into one flow at this point.
-    // Consequently we have to continue tracking changes until the point where
-    // all the branches come together into one.
-    completion = realm.composeWithSavedCompletion(completion);
-  }
-  // Note that the effects of (non joining) abrupt branches are not included
-  // in joinedEffects, but are tracked separately inside completion.
-  realm.applyEffects(joinedEffects, "evaluateWithAbstractConditional");
-
-  // return or throw completion
-  if (completion instanceof AbruptCompletion) throw completion;
-  invariant(completion instanceof Value);
-  return completion;
-=======
->>>>>>> 30054524
 }