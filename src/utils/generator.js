--- conflicted
+++ resolved
@@ -66,24 +66,14 @@
     mightHaveBeenDeleted: boolean,
     deleteIfMightHaveBeenDeleted: boolean
   ) => BabelNodeStatement,
-<<<<<<< HEAD
-  serializeGenerator: (Generator, Set<Value>) => Array<BabelNodeStatement>,
-=======
   serializeGenerator: (Generator, Set<AbstractValue | ObjectValue>) => Array<BabelNodeStatement>,
->>>>>>> e6802486
   initGenerator: Generator => void,
   finalizeGenerator: Generator => void,
   emitDefinePropertyBody: (ObjectValue, string | SymbolValue, Descriptor) => BabelNodeStatement,
   emit: BabelNodeStatement => void,
-<<<<<<< HEAD
-  processValues: (Set<Value>) => void,
-  canOmit: Value => boolean,
-  declare: Value => void,
-=======
   processValues: (Set<AbstractValue | ObjectValue>) => void,
   canOmit: Value => boolean,
   declare: (AbstractValue | ObjectValue) => void,
->>>>>>> e6802486
   emitPropertyModification: PropertyBinding => void,
   options: SerializerOptions,
 |};
@@ -92,11 +82,7 @@
   visitEquivalentValue: Value => Value,
   visitGenerator: (Generator, Generator) => void,
   canOmit: Value => boolean,
-<<<<<<< HEAD
-  recordDeclaration: Value => void,
-=======
   recordDeclaration: (AbstractValue | ObjectValue) => void,
->>>>>>> e6802486
   recordDelayedEntry: (Generator, GeneratorEntry) => void,
   updateEntryInPlace: (TemporalBuildNodeEntry, TemporalBuildNodeEntry) => void,
   visitModifiedObjectProperty: PropertyBinding => void,
@@ -109,21 +95,13 @@
 export type DerivedExpressionBuildNodeFunction = (
   Array<BabelNodeExpression>,
   SerializationContext,
-<<<<<<< HEAD
-  Set<Value>
-=======
   Set<AbstractValue | ObjectValue>
->>>>>>> e6802486
 ) => BabelNodeExpression;
 
 export type GeneratorBuildNodeFunction = (
   Array<BabelNodeExpression>,
   SerializationContext,
-<<<<<<< HEAD
-  Set<Value>
-=======
   Set<AbstractValue | ObjectValue>
->>>>>>> e6802486
 ) => BabelNodeStatement;
 
 export class GeneratorEntry {
@@ -161,11 +139,7 @@
 }
 
 export type TemporalBuildNodeEntryArgs = {
-<<<<<<< HEAD
-  declared?: Value,
-=======
   declared?: AbstractValue | ObjectValue,
->>>>>>> e6802486
   args: Array<Value>,
   // If we're just trying to add roots for the serializer to notice, we don't need a buildNode.
   buildNode?: GeneratorBuildNodeFunction,
@@ -187,11 +161,7 @@
     }
   }
 
-<<<<<<< HEAD
-  declared: void | Value;
-=======
   declared: void | AbstractValue | ObjectValue;
->>>>>>> e6802486
   args: Array<Value>;
   // If we're just trying to add roots for the serializer to notice, we don't need a buildNode.
   buildNode: void | GeneratorBuildNodeFunction;
@@ -498,11 +468,7 @@
 function serializeBody(
   generator: Generator,
   context: SerializationContext,
-<<<<<<< HEAD
-  valuesToProcess: Set<Value>
-=======
   valuesToProcess: Set<AbstractValue | ObjectValue>
->>>>>>> e6802486
 ): BabelNodeBlockStatement {
   let statements = context.serializeGenerator(generator, valuesToProcess);
   if (statements.length === 1 && statements[0].type === "BlockStatement") return (statements[0]: any);
