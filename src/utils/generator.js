/**
 * Copyright (c) 2017-present, Facebook, Inc.
 * All rights reserved.
 *
 * This source code is licensed under the BSD-style license found in the
 * LICENSE file in the root directory of this source tree. An additional grant
 * of patent rights can be found in the PATENTS file in the same directory.
 */

/* @flow */

import type { Effects, Realm } from "../realm.js";
import type {
  ConsoleMethodTypes,
  Descriptor,
  DisplayResult,
  PropertyBinding,
  SupportedGraphQLGetters,
} from "../types.js";
import type { BaseValue, Binding, ReferenceName } from "../environment.js";
import {
  AbstractObjectValue,
  AbstractValue,
  type AbstractValueKind,
  BooleanValue,
  ConcreteValue,
  EmptyValue,
  FunctionValue,
  NullValue,
  NumberValue,
  IntegralValue,
  ObjectValue,
  StringValue,
  SymbolValue,
  UndefinedValue,
  Value,
} from "../values/index.js";
import { CompilerDiagnostic } from "../errors.js";
import { TypesDomain, ValuesDomain } from "../domains/index.js";
import invariant from "../invariant.js";
import { JoinedNormalAndAbruptCompletions, SimpleNormalCompletion, ThrowCompletion } from "../completions.js";
import type {
  BabelNodeExpression,
  BabelNodeIdentifier,
  BabelNodeMemberExpression,
  BabelNodeStatement,
  BabelNodeVariableDeclaration,
  BabelNodeBlockStatement,
  BabelNodeLVal,
  BabelUnaryOperator,
  BabelBinaryOperator,
  BabelLogicalOperator,
  BabelNodeTemplateElement,
} from "@babel/types";
import { concretize, Join, Utils } from "../singletons.js";
import type { SerializerOptions } from "../options.js";
import type { PathConditions, ShapeInformationInterface } from "../types.js";
import { PreludeGenerator } from "./PreludeGenerator.js";
import { PropertyDescriptor } from "../descriptors.js";

export type OperationDescriptorType =
  | "ABSTRACT_FROM_TEMPLATE"
  | "ABSTRACT_OBJECT_GET"
  | "ABSTRACT_OBJECT_GET_PARTIAL"
  | "ABSTRACT_OBJECT_GET_PROTO_OF"
  | "ABSTRACT_PROPERTY"
  | "ASSUME_CALL"
  | "BABEL_HELPERS_OBJECT_WITHOUT_PROPERTIES"
  | "BINARY_EXPRESSION"
  | "CALL_ABSTRACT_FUNC"
  | "CALL_ABSTRACT_FUNC_THIS"
  | "CALL_BAILOUT"
  | "CALL_OPTIONAL_INLINE"
  | "CANNOT_BECOME_OBJECT"
  | "COERCE_TO_STRING"
  | "CONCRETE_MODEL"
  | "CONDITIONAL_EXPRESSION"
  | "CONDITIONAL_PROPERTY_ASSIGNMENT"
  | "CONDITIONAL_THROW"
  | "CONSOLE_LOG"
  | "DEFINE_PROPERTY"
  | "DERIVED_ABSTRACT_INVARIANT"
  | "DIRECT_CALL_WITH_ARG_LIST"
  | "DO_WHILE"
  | "EMIT_CALL"
  | "EMIT_CALL_AND_CAPTURE_RESULT"
  | "EMIT_PROPERTY_ASSIGNMENT"
  | "FB_MOCKS_BOOTLOADER_LOAD_MODULES"
  | "FB_MOCKS_MAGIC_GLOBAL_FUNCTION"
  | "FOR_IN"
  | "FOR_STATEMENT_FUNC"
  | "FULL_INVARIANT"
  | "FULL_INVARIANT_ABSTRACT"
  | "FULL_INVARIANT_FUNCTION"
  | "GET_BINDING"
  | "GLOBAL_ASSIGNMENT"
  | "GLOBAL_DELETE"
  | "IDENTIFIER"
  | "INVARIANT"
  | "INVARIANT_APPEND"
  | "JOIN_GENERATORS"
  | "LOCAL_ASSIGNMENT"
  | "LOGICAL_EXPRESSION"
  | "LOGICAL_PROPERTY_ASSIGNMENT"
  | "MODULES_REQUIRE"
  | "NEW_EXPRESSION"
  | "NOOP"
  | "OBJECT_ASSIGN"
  | "OBJECT_GET_PARTIAL"
  | "OBJECT_PROTO_GET_OWN_PROPERTY_DESCRIPTOR"
  | "OBJECT_PROTO_HAS_OWN_PROPERTY"
  | "OBJECT_SET_PARTIAL"
  | "PROPERTY_ASSIGNMENT"
  | "PROPERTY_DELETE"
  | "PROPERTY_INVARIANT"
  | "REACT_CREATE_CONTEXT_PROVIDER"
  | "REACT_DEFAULT_PROPS_HELPER"
  | "REACT_NATIVE_STRING_LITERAL"
  | "REACT_RELAY_MOCK_CONTAINER"
  | "REACT_SSR_PREV_TEXT_NODE"
  | "REACT_SSR_REGEX_CONSTANT"
  | "REACT_SSR_RENDER_VALUE_HELPER"
  | "REACT_SSR_TEMPLATE_LITERAL"
  | "REACT_TEMPORAL_FUNC"
  | "REBUILT_OBJECT"
  | "RESIDUAL_CALL"
  | "SINGLE_ARG"
  | "THROW"
  | "UNARY_EXPRESSION"
  | "UNKNOWN_ARRAY_GET_PARTIAL"
  | "UNKNOWN_ARRAY_LENGTH"
  | "UNKNOWN_ARRAY_METHOD_CALL"
  | "UNKNOWN_ARRAY_METHOD_PROPERTY_CALL"
  | "UPDATE_INCREMENTOR"
  | "WIDEN_PROPERTY"
  | "WIDEN_PROPERTY_ASSIGNMENT"
  | "WIDENED_IDENTIFIER";

export type OperationDescriptor = {
  data: OperationDescriptorData,
  type: OperationDescriptorType,
};

// TODO: gradually remove all these, currently it's a random bag of values
// that should be in args or in other places rather than here.
export type OperationDescriptorData = {
  appendLastToInvariantOperationDescriptor?: OperationDescriptor, // used by INVARIANT
  binding?: Binding, // used by GET_BINDING
  propertyBinding?: PropertyBinding, // used by LOGICAL_PROPERTY_ASSIGNMENT
  boundName?: BabelNodeIdentifier, // used by FOR_IN
  callFunctionRef?: string, // used by EMIT_CALL and EMIT_CALL_AND_CAPTURE_RESULT
  concreteComparisons?: Array<Value>, // used by FULL_INVARIANT_ABSTRACT
  descriptor?: Descriptor, // used by DEFINE_PROPERTY
  generator?: Generator, // used by DO_WHILE
  generators?: Array<Generator>, // used by JOIN_GENERATORS
  id?: string, // used by IDENTIFIER
  lh?: BabelNodeVariableDeclaration, // used by FOR_IN
  unaryOperator?: BabelUnaryOperator, // used by UNARY_EXPRESSION
  binaryOperator?: BabelBinaryOperator, // used by BINARY_EXPRESSION
  logicalOperator?: BabelLogicalOperator, // used by LOGICAL_EXPRESSION
  incrementor?: "+" | "-", // used by UPDATE_INCREMENTOR
  prefix?: boolean, // used by UNARY_EXPRESSION
  path?: Value, // used by PROPERTY_ASSIGNMENT, CONDITIONAL_PROPERTY_ASSIGNMENT
  propertyGetter?: SupportedGraphQLGetters, // used by ABSTRACT_OBJECT_GET
  propRef?: ReferenceName | AbstractValue, // used by CALL_BAILOUT, and then only if string
  object?: ObjectValue, // used by DEFINE_PROPERTY
  quasis?: Array<BabelNodeTemplateElement>, // used by REACT_SSR_TEMPLATE_LITERAL
  state?: "MISSING" | "PRESENT" | "DEFINED", // used by PROPERTY_INVARIANT
  thisArg?: BaseValue | Value, // used by CALL_BAILOUT
  templateSource?: string, // used by ABSTRACT_FROM_TEMPLATE
  typeComparisons?: Set<typeof Value>, // used by FULL_INVARIANT_ABSTRACT
  usesThis?: boolean, // used by FOR_STATEMENT_FUNC and CALL_OPTIONAL_INLINE
  value?: Value, // used by DO_WHILE, CONDITIONAL_PROPERTY_ASSIGNMENT, LOGICAL_PROPERTY_ASSIGNMENT, LOCAL_ASSIGNMENT, CONDITIONAL_THROW, EMIT_PROPERTY_ASSIGNMENT
  violationConditionOperationDescriptor?: OperationDescriptor, // used by INVARIANT
};

export function createOperationDescriptor(
  type: OperationDescriptorType,
  data?: OperationDescriptorData = {}
): OperationDescriptor {
  return {
    data,
    type,
  };
}

export type SerializationContext = {|
  serializeOperationDescriptor: (
    OperationDescriptor,
    Array<BabelNodeExpression>,
    SerializationContext,
    Set<AbstractValue | ObjectValue>,
    void | string
  ) => BabelNodeStatement,
  serializeBinding: Binding => BabelNodeIdentifier | BabelNodeMemberExpression,
  serializeBindingAssignment: (Binding, Value) => BabelNodeStatement,
  serializeCondition: (Value, Generator, Generator, Set<AbstractValue | ObjectValue>) => BabelNodeStatement,
  serializeDebugScopeComment: (AbstractValue | ObjectValue) => BabelNodeStatement,
  serializeReturnValue: Value => BabelNodeStatement,
  serializeGenerator: (Generator, Set<AbstractValue | ObjectValue>) => Array<BabelNodeStatement>,
  serializeValue: Value => BabelNodeExpression,
  getPropertyAssignmentStatement: (
    location: BabelNodeLVal,
    value: Value,
    mightHaveBeenDeleted: boolean,
    deleteIfMightHaveBeenDeleted: boolean
  ) => BabelNodeStatement,
  initGenerator: Generator => void,
  finalizeGenerator: Generator => void,
  emitDefinePropertyBody: (ObjectValue, string | SymbolValue, Descriptor) => BabelNodeStatement,
  emit: BabelNodeStatement => void,
  processValues: (Set<AbstractValue | ObjectValue>) => void,
  canOmit: Value => boolean,
  declare: (AbstractValue | ObjectValue) => void,
  emitPropertyModification: PropertyBinding => void,
  emitBindingModification: Binding => void,
  options: SerializerOptions,
|};

export type VisitEntryCallbacks = {|
  visitEquivalentValue: Value => Value,
  visitGenerator: (Generator, Generator) => void,
  canOmit: Value => boolean,
  recordDeclaration: (AbstractValue | ObjectValue) => void,
  recordDelayedEntry: (Generator, GeneratorEntry) => void,
  visitModifiedProperty: PropertyBinding => void,
  visitModifiedBinding: Binding => void,
  visitBindingAssignment: (Binding, Value) => Value,
|};

export type CustomGeneratorEntryType = "MODIFIED_PROPERTY" | "MODIFIED_BINDING" | "RETURN" | "BINDING_ASSIGNMENT";

export interface Printer {
  printGeneratorEntry(
    declared: void | AbstractValue | ObjectValue,
    type: OperationDescriptorType | CustomGeneratorEntryType,
    args: Array<Value>,
    data: OperationDescriptorData,
    metadata: { isPure: boolean, mutatesOnly: void | Array<Value> }
  ): void;
  printGenerator(generator: Generator, label?: string): void;
}

export class GeneratorEntry {
  constructor(realm: Realm) {
    // We increment the index of every TemporalOperationEntry created.
    // This should match up as a form of timeline value due to the tree-like
    // structure we use to create entries during evaluation. For example,
    // if all AST nodes in a BlockStatement resulted in a temporal operation
    // for each AST node, then each would have a sequential index as to its
    // position of how it was evaluated in the BlockSstatement.
    this.index = realm.temporalEntryCounter++;
  }

  print(printer: Printer): void {
    invariant(false, "GeneratorEntry is an abstract base class");
  }

  visit(callbacks: VisitEntryCallbacks, containingGenerator: Generator): boolean {
    invariant(false, "GeneratorEntry is an abstract base class");
  }

  serialize(context: SerializationContext) {
    invariant(false, "GeneratorEntry is an abstract base class");
  }

  getDependencies(): void | Array<Generator> {
    invariant(false, "GeneratorEntry is an abstract base class");
  }

  notEqualToAndDoesNotHappenBefore(entry: GeneratorEntry): boolean {
    return this.index > entry.index;
  }

  notEqualToAndDoesNotHappenAfter(entry: GeneratorEntry): boolean {
    return this.index < entry.index;
  }

  index: number;
}

export type TemporalOperationEntryArgs = {
  declared?: AbstractValue | ObjectValue,
  args: Array<Value>,
  operationDescriptor: OperationDescriptor,
  isPure?: boolean,
  mutatesOnly?: Array<Value>,
};

export class TemporalOperationEntry extends GeneratorEntry {
  constructor(realm: Realm, args: TemporalOperationEntryArgs) {
    super(realm);
    Object.assign(this, args);
    if (this.mutatesOnly !== undefined) {
      invariant(!this.isPure);
      for (let arg of this.mutatesOnly) {
        invariant(this.args.includes(arg));
      }
    }
    invariant(this.operationDescriptor !== undefined);
  }

  declared: void | AbstractValue | ObjectValue;
  args: Array<Value>;
  operationDescriptor: OperationDescriptor;
  isPure: void | boolean;
  mutatesOnly: void | Array<Value>;

  print(printer: Printer): void {
    const operationDescriptor = this.operationDescriptor;
    printer.printGeneratorEntry(this.declared, operationDescriptor.type, this.args, this.operationDescriptor.data, {
      isPure: !!this.isPure,
      mutatesOnly: this.mutatesOnly,
    });
  }

  toDisplayJson(depth: number): DisplayResult {
    if (depth <= 0) return `TemporalOperation${this.index}`;
    let obj = { type: "TemporalOperation", ...this };
    delete obj.operationDescriptor;
    return Utils.verboseToDisplayJson(obj, depth);
  }

  visit(callbacks: VisitEntryCallbacks, containingGenerator: Generator): boolean {
    let omit = this.isPure && this.declared && callbacks.canOmit(this.declared);

    if (!omit && this.declared && this.mutatesOnly !== undefined) {
      omit = true;
      for (let arg of this.mutatesOnly) {
        if (!callbacks.canOmit(arg)) {
          omit = false;
        }
      }
    }
    if (omit) {
      callbacks.recordDelayedEntry(containingGenerator, this);
      return false;
    } else {
      if (this.declared) callbacks.recordDeclaration(this.declared);
      for (let i = 0, n = this.args.length; i < n; i++) {
        let originalArg = this.args[i];
        let visitedArg = callbacks.visitEquivalentValue(originalArg);
        this.args[i] = visitedArg;
        if (i === 0) {
          switch (this.operationDescriptor.type) {
            case "CALL_BAILOUT":
              if (originalArg === this.operationDescriptor.data.thisArg)
                this.operationDescriptor.data.thisArg = visitedArg;
              break;
            case "CONDITIONAL_THROW":
              this.operationDescriptor.data.value = visitedArg;
              break;
            default:
              break;
          }
        } else if (i === 1) {
          switch (this.operationDescriptor.type) {
            case "EMIT_PROPERTY_ASSIGNMENT":
            case "LOGICAL_PROPERTY_ASSIGNMENT":
              this.operationDescriptor.data.value = visitedArg;
              break;
            case "CONDITIONAL_PROPERTY_ASSIGNMENT":
              if (originalArg === this.operationDescriptor.data.value) this.operationDescriptor.data.value = visitedArg;
              break;
            case "DEFINE_PROPERTY":
              invariant(visitedArg instanceof ObjectValue);
              this.operationDescriptor.data.object = visitedArg;
              break;
            default:
              break;
          }
        }
      }
      let dependencies = this.getDependencies();
      if (dependencies !== undefined)
        for (let dependency of dependencies) callbacks.visitGenerator(dependency, containingGenerator);
      return true;
    }
  }

  serialize(context: SerializationContext): void {
    let omit = this.isPure && this.declared && context.canOmit(this.declared);

    if (!omit && this.declared && this.mutatesOnly !== undefined) {
      omit = true;
      for (let arg of this.mutatesOnly) {
        if (!context.canOmit(arg)) {
          omit = false;
        }
      }
    }
    if (!omit) {
      let nodes = this.args.map((boundArg, i) => context.serializeValue(boundArg));
      let valuesToProcess = new Set();
      let declaredId = this.declared !== undefined ? this.declared.intrinsicName : undefined;
      let node = context.serializeOperationDescriptor(
        this.operationDescriptor,
        nodes,
        context,
        valuesToProcess,
        declaredId
      );
      if (node.type === "BlockStatement") {
        let block: BabelNodeBlockStatement = (node: any);
        let statements = block.body;
        if (statements.length === 0) return;
        if (statements.length === 1) {
          node = statements[0];
        }
      }
      let declared = this.declared;
      if (declared !== undefined && context.options.debugScopes) {
        context.emit(context.serializeDebugScopeComment(declared));
      }
      context.emit(node);
      context.processValues(valuesToProcess);

      if (this.declared !== undefined) context.declare(this.declared);
    }
  }

  getDependencies(): void | Array<Generator> {
    const operationDescriptor = this.operationDescriptor;
    switch (operationDescriptor.type) {
      case "DO_WHILE":
        let generator = operationDescriptor.data.generator;
        invariant(generator !== undefined);
        return [generator];
      case "JOIN_GENERATORS":
        let generators = operationDescriptor.data.generators;
        invariant(generators !== undefined);
        return generators;
      default:
        return undefined;
    }
  }
}

export class TemporalObjectAssignEntry extends TemporalOperationEntry {
  visit(callbacks: VisitEntryCallbacks, containingGenerator: Generator): boolean {
    let declared = this.declared;
    if (!(declared instanceof AbstractObjectValue || declared instanceof ObjectValue)) {
      return false;
    }
    let realm = declared.$Realm;
    // The only optimization we attempt to do to Object.assign for now is merging of multiple entries
    // into a new generator entry.
    let result = attemptToMergeEquivalentObjectAssigns(realm, callbacks, this);

    if (result instanceof TemporalObjectAssignEntry) {
      let nextResult = result;
      while (nextResult instanceof TemporalObjectAssignEntry) {
        nextResult = attemptToMergeEquivalentObjectAssigns(realm, callbacks, result);
        // If we get back a TemporalObjectAssignEntry, then we have successfully merged a single
        // Object.assign, but we may be able to merge more. So repeat the process.
        if (nextResult instanceof TemporalObjectAssignEntry) {
          result = nextResult;
        }
      }
      // We have an optimized temporal entry, so replace the current temporal
      // entry and visit that entry instead.
      this.args = result.args;
    } else if (result === "POSSIBLE_OPTIMIZATION") {
      callbacks.recordDelayedEntry(containingGenerator, this);
      return false;
    }
    return super.visit(callbacks, containingGenerator);
  }
}

type ModifiedPropertyEntryArgs = {|
  propertyBinding: PropertyBinding,
  newDescriptor: void | Descriptor,
  containingGenerator: Generator,
|};

class ModifiedPropertyEntry extends GeneratorEntry {
  constructor(realm: Realm, args: ModifiedPropertyEntryArgs) {
    super(realm);
    Object.assign(this, args);
  }

  containingGenerator: Generator;
  propertyBinding: PropertyBinding;
  newDescriptor: void | Descriptor;

  print(printer: Printer): void {
    printer.printGeneratorEntry(
      undefined,
      "MODIFIED_PROPERTY",
      [],
      { descriptor: this.newDescriptor, propertyBinding: this.propertyBinding },
      { isPure: false, mutatesOnly: undefined }
    );
  }

  toDisplayString(): string {
    let propertyKey = this.propertyBinding.key;
    let propertyKeyString = propertyKey instanceof Value ? propertyKey.toDisplayString() : propertyKey;
    invariant(propertyKeyString !== undefined);
    return `[ModifiedProperty ${propertyKeyString}]`;
  }

  serialize(context: SerializationContext): void {
    let desc = this.propertyBinding.descriptor;
    invariant(desc === this.newDescriptor);
    context.emitPropertyModification(this.propertyBinding);
  }

  visit(context: VisitEntryCallbacks, containingGenerator: Generator): boolean {
    invariant(
      containingGenerator === this.containingGenerator,
      "This entry requires effects to be applied and may not be moved"
    );
    let desc = this.propertyBinding.descriptor;
    invariant(desc === this.newDescriptor);
    context.visitModifiedProperty(this.propertyBinding);
    return true;
  }

  getDependencies(): void | Array<Generator> {
    return undefined;
  }
}

type ModifiedBindingEntryArgs = {|
  modifiedBinding: Binding,
  containingGenerator: Generator,
|};

class ModifiedBindingEntry extends GeneratorEntry {
  constructor(realm: Realm, args: ModifiedBindingEntryArgs) {
    super(realm);
    Object.assign(this, args);
  }

  containingGenerator: Generator;
  modifiedBinding: Binding;

  print(printer: Printer): void {
    printer.printGeneratorEntry(
      undefined,
      "MODIFIED_BINDING",
      [],
      { binding: this.modifiedBinding, value: this.modifiedBinding.value },
      { isPure: false, mutatesOnly: undefined }
    );
  }

  toDisplayString(): string {
    return `[ModifiedBinding ${this.modifiedBinding.name}]`;
  }

  serialize(context: SerializationContext): void {
    context.emitBindingModification(this.modifiedBinding);
  }

  visit(context: VisitEntryCallbacks, containingGenerator: Generator): boolean {
    invariant(
      containingGenerator === this.containingGenerator,
      "This entry requires effects to be applied and may not be moved"
    );
    context.visitModifiedBinding(this.modifiedBinding);
    return true;
  }

  getDependencies(): void | Array<Generator> {
    return undefined;
  }
}

class ReturnValueEntry extends GeneratorEntry {
  constructor(realm: Realm, generator: Generator, returnValue: Value) {
    super(realm);
    this.returnValue = returnValue.promoteEmptyToUndefined();
    this.containingGenerator = generator;
  }

  returnValue: Value;
  containingGenerator: Generator;

  print(printer: Printer): void {
    printer.printGeneratorEntry(undefined, "RETURN", [this.returnValue], {}, { isPure: false, mutatesOnly: undefined });
  }

  toDisplayString(): string {
    return `[Return ${this.returnValue.toDisplayString()}]`;
  }

  visit(context: VisitEntryCallbacks, containingGenerator: Generator): boolean {
    invariant(
      containingGenerator === this.containingGenerator,
      "This entry requires effects to be applied and may not be moved"
    );
    this.returnValue = context.visitEquivalentValue(this.returnValue);
    return true;
  }

  serialize(context: SerializationContext): void {
    context.emit(context.serializeReturnValue(this.returnValue));
  }

  getDependencies(): void | Array<Generator> {
    return undefined;
  }
}

class BindingAssignmentEntry extends GeneratorEntry {
  constructor(realm: Realm, binding: Binding, value: Value) {
    super(realm);
    this.binding = binding;
    this.value = value;
  }

  binding: Binding;
  value: Value;

  print(printer: Printer): void {
    printer.printGeneratorEntry(
      undefined,
      "BINDING_ASSIGNMENT",
      [this.value],
      { binding: this.binding },
      { isPure: false, mutatesOnly: undefined }
    );
  }

  toDisplayString(): string {
    return `[BindingAssignment ${this.binding.name} = ${this.value.toDisplayString()}]`;
  }

  serialize(context: SerializationContext): void {
    context.emit(context.serializeBindingAssignment(this.binding, this.value));
  }

  visit(context: VisitEntryCallbacks, containingGenerator: Generator): boolean {
    this.value = context.visitBindingAssignment(this.binding, this.value);
    return true;
  }

  getDependencies(): void | Array<Generator> {
    return undefined;
  }
}

export class Generator {
  constructor(realm: Realm, name: string, pathConditions: PathConditions, effects?: Effects) {
    invariant(realm.useAbstractInterpretation);
    let realmPreludeGenerator = realm.preludeGenerator;
    invariant(realmPreludeGenerator);
    this.preludeGenerator = realmPreludeGenerator;
    this.realm = realm;
    this._entries = [];
    this.id = realm.nextGeneratorId++;
    this._name = name;
    this.effectsToApply = effects;
    this.pathConditions = pathConditions;
  }

  realm: Realm;
  _entries: Array<GeneratorEntry>;
  preludeGenerator: PreludeGenerator;
  effectsToApply: void | Effects;
  id: number;
  _name: string;
  pathConditions: PathConditions;

  print(printer: Printer): void {
    for (let entry of this._entries) entry.print(printer);
  }

  toDisplayString(): string {
    return Utils.jsonToDisplayString(this, 2);
  }

  toDisplayJson(depth: number): DisplayResult {
    if (depth <= 0) return `Generator${this.id}-${this._name}`;
    return Utils.verboseToDisplayJson(this, depth);
  }

  static _generatorOfEffects(
    realm: Realm,
    name: string,
    optimizedFunction: FunctionValue,
    effects: Effects
  ): Generator {
    let { result, generator, modifiedBindings, modifiedProperties, createdObjects } = effects;

    let output = new Generator(realm, name, generator.pathConditions, effects);
    output.appendGenerator(generator, generator._name);

    for (let propertyBinding of modifiedProperties.keys()) {
      let object = propertyBinding.object;
      invariant(object.isValid());
      if (createdObjects.has(object)) continue; // Created Object's binding
      if (ObjectValue.refuseSerializationOnPropertyBinding(propertyBinding)) continue; // modification to internal state
      // modifications to intrinsic objects are tracked in the generator
      if (object.isIntrinsic()) continue;
      output.emitPropertyModification(propertyBinding);
    }

<<<<<<< HEAD
    for (let [modifiedBinding] of modifiedBindings.entries()) {
      if (modifiedBinding.name === "componentRef") {
        debugger;
      }
      if (Utils.isBindingMutationOutsideFunction(modifiedBinding, effects, optimizedFunction)) {
=======
    for (let [modifiedBinding, previousValue] of modifiedBindings.entries()) {
      if (Utils.isBindingMutationOutsideFunction(modifiedBinding, previousValue, effects, optimizedFunction)) {
>>>>>>> 048876ea
        if (!modifiedBinding.hasLeaked) {
          invariant(modifiedBinding.value !== undefined);
          output.emitBindingModification(modifiedBinding);
        }
      }
    }

    if (result instanceof UndefinedValue) return output;
    if (result instanceof SimpleNormalCompletion) {
      output.emitReturnValue(result.value);
    } else if (result instanceof ThrowCompletion) {
      output.emitThrow(result.value);
    } else if (result instanceof JoinedNormalAndAbruptCompletions) {
      let selector = c =>
        c instanceof ThrowCompletion && c.value !== realm.intrinsics.__bottomValue && !(c.value instanceof EmptyValue);
      output.emitConditionalThrow(Join.joinValuesOfSelectedCompletions(selector, result, true));
      output.emitReturnValue(result.value);
    } else {
      invariant(false);
    }
    return output;
  }

  // Make sure to to fixup
  // how to apply things around sets of things
  static fromEffects(effects: Effects, realm: Realm, name: string, optimizedFunction: FunctionValue): Generator {
    return realm.withEffectsAppliedInGlobalEnv(
      this._generatorOfEffects.bind(this, realm, name, optimizedFunction),
      effects
    );
  }

  emitPropertyModification(propertyBinding: PropertyBinding): void {
    invariant(this.effectsToApply !== undefined);
    let desc = propertyBinding.descriptor;
    if (desc !== undefined && desc instanceof PropertyDescriptor) {
      let value = desc.value;
      if (value instanceof AbstractValue) {
        if (value.kind === "conditional") {
          let [c, x, y] = value.args;
          if (c instanceof AbstractValue && c.kind === "template for property name condition") {
            let ydesc = new PropertyDescriptor(Object.assign({}, (desc: any), { value: y }));
            let yprop = Object.assign({}, propertyBinding, { descriptor: ydesc });
            this.emitPropertyModification(yprop);
            let xdesc = new PropertyDescriptor(Object.assign({}, (desc: any), { value: x }));
            let key = c.args[0];
            invariant(key instanceof AbstractValue);
            let xprop = Object.assign({}, propertyBinding, { key, descriptor: xdesc });
            this.emitPropertyModification(xprop);
            return;
          }
        } else if (value.kind === "template for prototype member expression") {
          return;
        }
      }
    }
    this._entries.push(
      new ModifiedPropertyEntry(this.realm, {
        propertyBinding,
        newDescriptor: desc,
        containingGenerator: this,
      })
    );
  }

  emitBindingModification(modifiedBinding: Binding): void {
    invariant(this.effectsToApply !== undefined);
    this._entries.push(
      new ModifiedBindingEntry(this.realm, {
        modifiedBinding,
        containingGenerator: this,
      })
    );
  }

  emitReturnValue(result: Value): void {
    this._entries.push(new ReturnValueEntry(this.realm, this, result));
  }

  getName(): string {
    return `${this._name}(#${this.id})`;
  }

  empty(): boolean {
    return this._entries.length === 0;
  }

  emitGlobalDeclaration(key: string, value: Value): void {
    this.preludeGenerator.declaredGlobals.add(key);
    if (!(value instanceof UndefinedValue)) this.emitGlobalAssignment(key, value);
  }

  emitGlobalAssignment(key: string, value: Value): void {
    this._addEntry({
      args: [value, new StringValue(this.realm, key)],
      operationDescriptor: createOperationDescriptor("GLOBAL_ASSIGNMENT"),
    });
  }

  emitConcreteModel(key: string, value: Value): void {
    this._addEntry({
      args: [concretize(this.realm, value), new StringValue(this.realm, key)],
      operationDescriptor: createOperationDescriptor("CONCRETE_MODEL"),
    });
  }

  emitGlobalDelete(key: string): void {
    this._addEntry({
      args: [new StringValue(this.realm, key)],
      operationDescriptor: createOperationDescriptor("GLOBAL_DELETE"),
    });
  }

  emitBindingAssignment(binding: Binding, value: Value): void {
    this._entries.push(new BindingAssignmentEntry(this.realm, binding, value));
  }

  emitPropertyAssignment(object: Value, key: string | Value, value: Value): void {
    if (object instanceof ObjectValue && object.refuseSerialization) {
      return;
    }
    if (typeof key === "string") {
      key = new StringValue(this.realm, key);
    }
    this._addEntry({
      args: [object, value, key],
      operationDescriptor: createOperationDescriptor("EMIT_PROPERTY_ASSIGNMENT", { value }),
    });
  }

  emitDefineProperty(object: ObjectValue, key: string, desc: PropertyDescriptor, isDescChanged: boolean = true): void {
    if (object.refuseSerialization) return;
    if (desc.enumerable && desc.configurable && desc.writable && desc.value && !isDescChanged) {
      let descValue = desc.value;
      invariant(descValue instanceof Value);
      this.emitPropertyAssignment(object, key, descValue);
    } else {
      desc = new PropertyDescriptor(desc);
      let descValue = desc.value || object.$Realm.intrinsics.undefined;
      invariant(descValue instanceof Value);
      this._addEntry({
        args: [
          new StringValue(this.realm, key),
          object,
          descValue,
          desc.get || object.$Realm.intrinsics.undefined,
          desc.set || object.$Realm.intrinsics.undefined,
        ],
        operationDescriptor: createOperationDescriptor("DEFINE_PROPERTY", { object, descriptor: desc }),
      });
    }
  }

  emitPropertyDelete(object: ObjectValue, key: string): void {
    if (object.refuseSerialization) return;
    this._addEntry({
      args: [object, new StringValue(this.realm, key)],
      operationDescriptor: createOperationDescriptor("PROPERTY_DELETE"),
    });
  }

  emitCall(callFunctionRef: string, args: Array<Value>): void {
    this._addEntry({
      args,
      operationDescriptor: createOperationDescriptor("EMIT_CALL", { callFunctionRef }),
    });
  }

  emitConsoleLog(method: ConsoleMethodTypes, args: Array<string | ConcreteValue>): void {
    this._addEntry({
      args: [
        new StringValue(this.realm, method),
        ...args.map(v => (typeof v === "string" ? new StringValue(this.realm, v) : v)),
      ],
      operationDescriptor: createOperationDescriptor("CONSOLE_LOG"),
    });
  }

  // test must be a temporal value, which means that it must have a defined intrinsicName
  emitDoWhileStatement(test: AbstractValue, body: Generator): void {
    this._addEntry({
      args: [],
      operationDescriptor: createOperationDescriptor("DO_WHILE", { generator: body, value: test }),
    });
  }

  emitConditionalThrow(value: Value): void {
    if (value instanceof EmptyValue) return;
    this._issueThrowCompilerDiagnostic(value);
    this._addEntry({
      args: [value],
      operationDescriptor: createOperationDescriptor("CONDITIONAL_THROW", { value }),
    });
  }

  _issueThrowCompilerDiagnostic(value: Value): void {
    let message = "Program may terminate with exception";
    if (value instanceof ObjectValue) {
      let object = ((value: any): ObjectValue);
      let objectMessage = this.realm.evaluateWithUndo(() => object._SafeGetDataPropertyValue("message"));
      if (objectMessage instanceof StringValue) message += `: ${objectMessage.value}`;
      const objectStack = this.realm.evaluateWithUndo(() => object._SafeGetDataPropertyValue("stack"));
      if (objectStack instanceof StringValue)
        message += `
  ${objectStack.value}`;
    }
    const diagnostic = new CompilerDiagnostic(message, value.expressionLocation, "PP0023", "Warning");
    this.realm.handleError(diagnostic);
  }

  emitThrow(value: Value): void {
    this._issueThrowCompilerDiagnostic(value);
    this.emitStatement([value], createOperationDescriptor("THROW"));
  }

  // Checks the full set of possible concrete values as well as typeof
  // for any AbstractValues
  // e.g: (obj.property !== undefined && typeof obj.property !== "object")
  // NB: if the type of the AbstractValue is top, skips the invariant
  emitFullInvariant(object: ObjectValue | AbstractObjectValue, key: string, value: Value): void {
    if (object.refuseSerialization) return;
    if (value instanceof AbstractValue) {
      let isTop = false;
      let concreteComparisons = [];
      let typeComparisons = new Set();

      function populateComparisonsLists(absValue: AbstractValue) {
        if (absValue.kind === "abstractConcreteUnion") {
          // recurse
          for (let nestedValue of absValue.args)
            if (nestedValue instanceof ConcreteValue) {
              concreteComparisons.push(nestedValue);
            } else {
              invariant(nestedValue instanceof AbstractValue);
              populateComparisonsLists(nestedValue);
            }
        } else if (absValue.getType() === Value) {
          isTop = true;
        } else {
          typeComparisons.add(absValue.getType());
        }
      }
      populateComparisonsLists(value);

      // No point in doing the invariant if we don't know the type
      // of one of the nested abstract values
      if (isTop) {
        return;
      } else {
        this._emitInvariant(
          [new StringValue(this.realm, key), value, value],
          createOperationDescriptor("FULL_INVARIANT_ABSTRACT", { concreteComparisons, typeComparisons }),
          createOperationDescriptor("INVARIANT_APPEND")
        );
      }
    } else if (value instanceof FunctionValue) {
      // We do a special case for functions,
      // as we like to use concrete functions in the model to model abstract behaviors.
      // These concrete functions do not have the right identity.
      this._emitInvariant(
        [new StringValue(this.realm, key), object, value, object],
        createOperationDescriptor("FULL_INVARIANT_FUNCTION"),
        createOperationDescriptor("INVARIANT_APPEND")
      );
    } else {
      this._emitInvariant(
        [new StringValue(this.realm, key), object, value, object],
        createOperationDescriptor("FULL_INVARIANT"),
        createOperationDescriptor("INVARIANT_APPEND")
      );
    }
  }

  emitPropertyInvariant(
    object: ObjectValue | AbstractObjectValue,
    key: string,
    state: "MISSING" | "PRESENT" | "DEFINED"
  ): void {
    if (object.refuseSerialization) return;
    this._emitInvariant(
      [new StringValue(this.realm, key), object, object],
      createOperationDescriptor("PROPERTY_INVARIANT", { state }),
      createOperationDescriptor("INVARIANT_APPEND")
    );
  }

  _emitInvariant(
    args: Array<Value>,
    violationConditionOperationDescriptor: OperationDescriptor,
    appendLastToInvariantOperationDescriptor: OperationDescriptor
  ): void {
    invariant(this.realm.invariantLevel > 0);
    let invariantOperationDescriptor = createOperationDescriptor("INVARIANT", {
      appendLastToInvariantOperationDescriptor,
      violationConditionOperationDescriptor,
    });
    this._addEntry({
      args,
      operationDescriptor: invariantOperationDescriptor,
    });
  }

  emitCallAndCaptureResult(
    types: TypesDomain,
    values: ValuesDomain,
    callFunctionRef: string,
    args: Array<Value>,
    kind?: AbstractValueKind
  ): AbstractValue {
    return this.deriveAbstract(
      types,
      values,
      args,
      createOperationDescriptor("EMIT_CALL_AND_CAPTURE_RESULT", { callFunctionRef }),
      { kind }
    );
  }

  emitStatement(args: Array<Value>, operationDescriptor: OperationDescriptor): void {
    invariant(typeof operationDescriptor !== "function");
    this._addEntry({
      args,
      operationDescriptor,
    });
  }

  emitVoidExpression(
    types: TypesDomain,
    values: ValuesDomain,
    args: Array<Value>,
    operationDescriptor: OperationDescriptor
  ): UndefinedValue {
    this._addEntry({
      args,
      operationDescriptor,
    });
    return this.realm.intrinsics.undefined;
  }

  emitForInStatement(
    o: ObjectValue | AbstractObjectValue,
    lh: BabelNodeVariableDeclaration,
    sourceObject: ObjectValue,
    targetObject: ObjectValue,
    boundName: BabelNodeIdentifier
  ): void {
    this._addEntry({
      // duplicate args to ensure refcount > 1
      args: [o, targetObject, sourceObject, targetObject, sourceObject],
      operationDescriptor: createOperationDescriptor("FOR_IN", { boundName, lh }),
    });
  }

  deriveConcreteObjectFromBuildFunction(
    buildValue: (intrinsicName: string) => ObjectValue,
    args: Array<Value>,
    operationDescriptor: OperationDescriptor,
    optionalArgs?: {| isPure?: boolean |}
  ): ObjectValue {
    let id = this.preludeGenerator.nameGenerator.generate("derived");
    let value = buildValue(id);
    if (value instanceof ObjectValue) {
      value.intrinsicNameGenerated = true;
      value.isScopedTemplate = true; // because this object doesn't exist ahead of time, and the visitor would otherwise declare it in the common scope
    }
    invariant(value.intrinsicName === id);
    this._addDerivedEntry({
      isPure: optionalArgs ? optionalArgs.isPure : undefined,
      declared: value,
      args,
      operationDescriptor,
    });
    return value;
  }

  deriveAbstractFromBuildFunction(
    buildValue: (intrinsicName: string) => AbstractValue,
    args: Array<Value>,
    operationDescriptor: OperationDescriptor,
    optionalArgs?: {| isPure?: boolean |}
  ): AbstractValue {
    let id = this.preludeGenerator.nameGenerator.generate("derived");
    let value = buildValue(id);
    invariant(value instanceof AbstractValue);
    invariant(value.intrinsicName === id);
    this._addDerivedEntry({
      isPure: optionalArgs ? optionalArgs.isPure : undefined,
      declared: value,
      args,
      operationDescriptor,
    });
    return value;
  }

  deriveAbstract(
    types: TypesDomain,
    values: ValuesDomain,
    args: Array<Value>,
    operationDescriptor: OperationDescriptor,
    optionalArgs?: {|
      kind?: AbstractValueKind,
      isPure?: boolean,
      skipInvariant?: boolean,
      mutatesOnly?: Array<Value>,
      shape?: void | ShapeInformationInterface,
    |}
  ): AbstractValue {
    let id = this.preludeGenerator.nameGenerator.generate("derived");
    let options = {};
    if (optionalArgs && optionalArgs.kind !== undefined) options.kind = optionalArgs.kind;
    if (optionalArgs && optionalArgs.shape !== undefined) options.shape = optionalArgs.shape;
    let Constructor = Value.isTypeCompatibleWith(types.getType(), ObjectValue) ? AbstractObjectValue : AbstractValue;
    let res = new Constructor(
      this.realm,
      types,
      values,
      1735003607742176 + this.realm.derivedIds.size,
      [],
      createOperationDescriptor("IDENTIFIER", { id }),
      options
    );
    res.intrinsicName = id;
    this._addDerivedEntry({
      isPure: optionalArgs ? optionalArgs.isPure : undefined,
      declared: res,
      args,
      operationDescriptor,
      mutatesOnly: optionalArgs ? optionalArgs.mutatesOnly : undefined,
    });
    let type = types.getType();
    if (optionalArgs && optionalArgs.skipInvariant) return res;
    let typeofString;
    if (type instanceof FunctionValue) typeofString = "function";
    else if (type === UndefinedValue) invariant(false);
    else if (type === NullValue) invariant(false);
    else if (type === StringValue) typeofString = "string";
    else if (type === BooleanValue) typeofString = "boolean";
    else if (type === NumberValue) typeofString = "number";
    else if (type === IntegralValue) typeofString = "number";
    else if (type === SymbolValue) typeofString = "symbol";
    else if (type === ObjectValue) typeofString = "object";
    if (typeofString !== undefined && this.realm.invariantLevel >= 1) {
      // Verify that the types are as expected, a failure of this invariant
      // should mean the model is wrong.
      this._emitInvariant(
        [new StringValue(this.realm, typeofString), res, res],
        createOperationDescriptor("DERIVED_ABSTRACT_INVARIANT"),
        createOperationDescriptor("SINGLE_ARG")
      );
    }

    return res;
  }

  visit(callbacks: VisitEntryCallbacks): void {
    let visitFn = () => {
      for (let entry of this._entries) entry.visit(callbacks, this);
      return null;
    };
    if (this.effectsToApply) {
      this.realm.withEffectsAppliedInGlobalEnv(visitFn, this.effectsToApply);
    } else {
      visitFn();
    }
  }

  serialize(context: SerializationContext): void {
    let serializeFn = () => {
      context.initGenerator(this);
      for (let entry of this._entries) entry.serialize(context);
      context.finalizeGenerator(this);
      return null;
    };
    if (this.effectsToApply) {
      this.realm.withEffectsAppliedInGlobalEnv(serializeFn, this.effectsToApply);
    } else {
      serializeFn();
    }
  }

  getDependencies(): Array<Generator> {
    let res = [];
    for (let entry of this._entries) {
      let dependencies = entry.getDependencies();
      if (dependencies !== undefined) res.push(...dependencies);
    }
    return res;
  }

  _addEntry(entryArgs: TemporalOperationEntryArgs): TemporalOperationEntry {
    let entry;
    let operationDescriptor = entryArgs.operationDescriptor;
    if (operationDescriptor && operationDescriptor.type === "OBJECT_ASSIGN") {
      entry = new TemporalObjectAssignEntry(this.realm, entryArgs);
    } else {
      entry = new TemporalOperationEntry(this.realm, entryArgs);
    }
    this.realm.saveTemporalGeneratorEntryArgs(entry);
    this._entries.push(entry);
    return entry;
  }

  _addDerivedEntry(entryArgs: TemporalOperationEntryArgs): void {
    let declared = entryArgs.declared;
    invariant(declared !== undefined);
    let id = declared.intrinsicName;
    invariant(id !== undefined);
    let entry = this._addEntry(entryArgs);
    this.realm.derivedIds.set(id, entry);
  }

  appendGenerator(other: Generator, leadingComment: string): void {
    invariant(other !== this);
    invariant(other.realm === this.realm);
    invariant(other.preludeGenerator === this.preludeGenerator);
    invariant(other.effectsToApply === undefined);

    if (other.empty()) return;
    this._entries.push(...other._entries);
  }

  joinGenerators(joinCondition: AbstractValue, generator1: Generator, generator2: Generator): void {
    invariant(generator1 !== this && generator2 !== this && generator1 !== generator2);
    if (generator1.empty() && generator2.empty()) return;
    let generators = [generator1, generator2];
    this._addEntry({
      args: [joinCondition],
      operationDescriptor: createOperationDescriptor("JOIN_GENERATORS", { generators }),
    });
  }
}

type TemporalOperationEntryOptimizationStatus = "NO_OPTIMIZATION" | "POSSIBLE_OPTIMIZATION";

// This function attempts to optimize Object.assign calls, by merging mulitple
// calls into one another where possible. For example:
//
// var a = Object.assign({}, someAbstact);
// var b = Object.assign({}, a);
//
// Becomes:
// var b = Object.assign({}, someAbstract, a);
//
export function attemptToMergeEquivalentObjectAssigns(
  realm: Realm,
  callbacks: VisitEntryCallbacks,
  temporalOperationEntry: TemporalOperationEntry
): TemporalOperationEntryOptimizationStatus | TemporalObjectAssignEntry {
  let args = temporalOperationEntry.args;
  // If we are Object.assigning 2 or more args
  if (args.length < 2) {
    return "NO_OPTIMIZATION";
  }
  let to = args[0];
  // Then scan through the args after the "to" of this Object.assign, to see if any
  // other sources are the "to" of a previous Object.assign call
  loopThroughArgs: for (let i = 1; i < args.length; i++) {
    let possibleOtherObjectAssignTo = args[i];
    // Ensure that the "to" value can be omitted
    // Note: this check is still somewhat fragile and depends on the visiting order
    // but it's not a functional problem right now and can be better addressed at a
    // later point.
    if (!callbacks.canOmit(possibleOtherObjectAssignTo)) {
      continue;
    }
    // Check if the "to" was definitely an Object.assign, it should
    // be a snapshot AbstractObjectValue
    if (possibleOtherObjectAssignTo instanceof AbstractObjectValue) {
      let otherTemporalOperationEntry = realm.getTemporalOperationEntryFromDerivedValue(possibleOtherObjectAssignTo);
      if (!(otherTemporalOperationEntry instanceof TemporalObjectAssignEntry)) {
        continue;
      }
      let otherArgs = otherTemporalOperationEntry.args;
      // Object.assign has at least 1 arg
      if (otherArgs.length < 1) {
        continue;
      }
      let otherArgsToUse = [];
      for (let x = 1; x < otherArgs.length; x++) {
        let arg = otherArgs[x];
        // The arg might have been leaked, so ensure we do not continue in this case
        if (arg instanceof ObjectValue && arg.mightBeLeakedObject()) {
          continue loopThroughArgs;
        }
        if (arg instanceof ObjectValue || arg instanceof AbstractValue) {
          let temporalGeneratorEntries = realm.getTemporalGeneratorEntriesReferencingArg(arg);
          // We need to now check if there are any other temporal entries that exist
          // between the Object.assign TemporalObjectAssignEntry that we're trying to
          // merge and the current TemporalObjectAssignEntry we're going to merge into.
          if (temporalGeneratorEntries !== undefined) {
            for (let temporalGeneratorEntry of temporalGeneratorEntries) {
              // If the entry is that of another Object.assign, then
              // we know that this entry isn't going to cause issues
              // with merging the TemporalObjectAssignEntry.
              if (temporalGeneratorEntry instanceof TemporalObjectAssignEntry) {
                continue;
              }
              // TODO: what if the temporalGeneratorEntry can be omitted and not needed?

              // If the index of this entry exists between start and end indexes,
              // then we cannot optimize and merge the TemporalObjectAssignEntry
              // because another generator entry may have a dependency on the Object.assign
              // TemporalObjectAssignEntry we're trying to merge.
              if (
                temporalGeneratorEntry.notEqualToAndDoesNotHappenBefore(otherTemporalOperationEntry) &&
                temporalGeneratorEntry.notEqualToAndDoesNotHappenAfter(temporalOperationEntry)
              ) {
                continue loopThroughArgs;
              }
            }
          }
        }
        otherArgsToUse.push(arg);
      }
      // If we cannot omit the "to" value that means it's being used, so we shall not try to
      // optimize this Object.assign.
      if (!callbacks.canOmit(to)) {
        // our merged Object.assign, shoud look like:
        // Object.assign(to, ...prefixArgs, ...otherArgsToUse, ...suffixArgs)
        let prefixArgs = args.slice(1, i - 1); // We start at 1, as 0 is the index of "to" a
        let suffixArgs = args.slice(i + 1);
        let newArgs = [to, ...prefixArgs, ...otherArgsToUse, ...suffixArgs];

        // We now create a new TemporalObjectAssignEntry, without mutating the existing
        // entry at this point. This new entry is essentially a TemporalObjectAssignEntry
        // that contains two Object.assign call TemporalObjectAssignEntry entries that have
        // been merged into a single entry. The previous Object.assign TemporalObjectAssignEntry
        // should dead-code eliminate away once we replace the original TemporalObjectAssignEntry
        // we started with with the new merged on as they will no longer be referenced.
        let newTemporalObjectAssignEntryArgs = Object.assign({}, temporalOperationEntry, {
          args: newArgs,
        });
        return new TemporalObjectAssignEntry(realm, newTemporalObjectAssignEntryArgs);
      }
      // We might be able to optimize, but we are not sure because "to" can still omit.
      // So we return possible optimization status and wait until "to" does get visited.
      // It may never get visited, but that's okay as we'll skip the optimization all
      // together.
      return "POSSIBLE_OPTIMIZATION";
    }
  }
  return "NO_OPTIMIZATION";
}<|MERGE_RESOLUTION|>--- conflicted
+++ resolved
@@ -699,16 +699,8 @@
       output.emitPropertyModification(propertyBinding);
     }
 
-<<<<<<< HEAD
-    for (let [modifiedBinding] of modifiedBindings.entries()) {
-      if (modifiedBinding.name === "componentRef") {
-        debugger;
-      }
-      if (Utils.isBindingMutationOutsideFunction(modifiedBinding, effects, optimizedFunction)) {
-=======
     for (let [modifiedBinding, previousValue] of modifiedBindings.entries()) {
       if (Utils.isBindingMutationOutsideFunction(modifiedBinding, previousValue, effects, optimizedFunction)) {
->>>>>>> 048876ea
         if (!modifiedBinding.hasLeaked) {
           invariant(modifiedBinding.value !== undefined);
           output.emitBindingModification(modifiedBinding);
