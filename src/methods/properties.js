--- conflicted
+++ resolved
@@ -701,13 +701,8 @@
     // 3. If desc is undefined, return true.
     if (!desc) {
       ensureIsNotFinal(realm, O, P);
-<<<<<<< HEAD
       if (!realm.ignoreHavocLogic && O.mightBeLeakedObject()) {
-        if (realm.generator) {
-=======
-      if (!realm.ignoreLeakLogic && O.mightBeHavocedObject()) {
         if (realm.generator !== undefined) {
->>>>>>> 671ea300
           realm.generator.emitPropertyDelete(O, StringKey(P));
         }
       }
@@ -717,13 +712,8 @@
     // 4. If desc.[[Configurable]] is true, then
     if (desc.configurable) {
       ensureIsNotFinal(realm, O, P);
-<<<<<<< HEAD
       if (O.mightBeLeakedObject()) {
-        if (realm.generator) {
-=======
-      if (O.mightBeHavocedObject()) {
         if (realm.generator !== undefined) {
->>>>>>> 671ea300
           realm.generator.emitPropertyDelete(O, StringKey(P));
         }
         return true;
