/**
 * Copyright (c) 2017-present, Facebook, Inc.
 * All rights reserved.
 *
 * This source code is licensed under the BSD-style license found in the
 * LICENSE file in the root directory of this source tree. An additional grant
 * of patent rights can be found in the PATENTS file in the same directory.
 */

/* @flow */

import { AbruptCompletion, PossiblyNormalCompletion } from "../completions.js";
import { construct_empty_effects, type Realm, Effects } from "../realm.js";
import type { Descriptor, PropertyBinding, PropertyKeyValue } from "../types.js";
import {
  AbstractObjectValue,
  AbstractValue,
  ArrayValue,
  BooleanValue,
  ConcreteValue,
  NullValue,
  NumberValue,
  ObjectValue,
  StringValue,
  SymbolValue,
  UndefinedValue,
  Value,
} from "../values/index.js";
import { EvalPropertyName } from "../evaluators/ObjectExpression";
import { EnvironmentRecord, Reference } from "../environment.js";
import { CompilerDiagnostic, FatalError } from "../errors.js";
import invariant from "../invariant.js";
import {
  Call,
  cloneDescriptor,
  equalDescriptors,
  Get,
  GetGlobalObject,
  GetThisValue,
  HasSomeCompatibleType,
  IsAccessorDescriptor,
  IsDataDescriptor,
  IsGenericDescriptor,
  IsPropertyKey,
  MakeConstructor,
  SameValue,
  SameValuePartial,
} from "../methods/index.js";
import { type BabelNodeObjectMethod, type BabelNodeClassMethod, isValidIdentifier } from "babel-types";
import type { LexicalEnvironment } from "../environment.js";
import { Create, Environment, Functions, Havoc, Join, Path, To } from "../singletons.js";
import IsStrict from "../utils/strict.js";
import * as t from "babel-types";

function StringKey(key: PropertyKeyValue): string {
  if (key instanceof StringValue) key = key.value;
  if (typeof key !== "string") {
    // The generator currently only supports string keys.
    throw new FatalError();
  }
  return key;
}

function InternalDescriptorPropertyToValue(realm: Realm, value: void | boolean | Value) {
  if (value === undefined) return realm.intrinsics.undefined;
  if (typeof value === "boolean") return new BooleanValue(realm, value);
  invariant(value instanceof Value);
  return value;
}

function InternalGetPropertiesKey(P: PropertyKeyValue): string | SymbolValue | void {
  if (typeof P === "string") {
    return P;
  } else if (P instanceof StringValue) {
    return P.value;
  } else if (P instanceof SymbolValue) {
    return P;
  }
  // otherwise, undefined
}

function InternalGetPropertiesMap(O: ObjectValue, P: PropertyKeyValue): Map<any, PropertyBinding> {
  if (typeof P === "string" || P instanceof StringValue) {
    return O.properties;
  } else if (P instanceof SymbolValue) {
    return O.symbols;
  } else {
    invariant(false);
  }
}

function InternalSetProperty(realm: Realm, O: ObjectValue, P: PropertyKeyValue, desc: Descriptor) {
  let map = InternalGetPropertiesMap(O, P);
  let key = InternalGetPropertiesKey(P);
  let propertyBinding = map.get(key);
  if (propertyBinding === undefined) {
    propertyBinding = { descriptor: undefined, object: O, key: key };
    map.set(key, propertyBinding);
  }
  realm.recordModifiedProperty(propertyBinding);
  propertyBinding.descriptor = desc;
}

function InternalUpdatedProperty(realm: Realm, O: ObjectValue, P: PropertyKeyValue, oldDesc?: Descriptor) {
  let generator = realm.generator;
  if (!generator) return;
  if (!O.isIntrinsic() && O.temporalAlias === undefined) return;
  if (P instanceof SymbolValue) return;
  if (P instanceof StringValue) P = P.value;
  invariant(!O.mightBeHavocedObject()); // havoced objects are never updated
  invariant(!O.mightBeFinalObject()); // final objects are never updated
  invariant(typeof P === "string");
  let propertyBinding = InternalGetPropertiesMap(O, P).get(P);
  invariant(propertyBinding !== undefined); // The callers ensure this
  let desc = propertyBinding.descriptor;
  if (desc === undefined) {
    // The property is being deleted
    if (O === realm.$GlobalObject) {
      generator.emitGlobalDelete(P);
    } else {
      generator.emitPropertyDelete(O, P);
    }
  } else {
    let descValue = desc.value || realm.intrinsics.undefined;
    invariant(descValue instanceof Value);
    if (oldDesc === undefined) {
      // The property is being created
      if (O === realm.$GlobalObject) {
        if (IsDataDescriptor(realm, desc)) {
          if (isValidIdentifier(P) && !desc.configurable && desc.enumerable && desc.writable) {
            generator.emitGlobalDeclaration(P, descValue);
          } else if (desc.configurable && desc.enumerable && desc.writable) {
            generator.emitGlobalAssignment(P, descValue);
          } else {
            generator.emitDefineProperty(O, P, desc);
          }
        } else {
          generator.emitDefineProperty(O, P, desc);
        }
      } else {
        if (IsDataDescriptor(realm, desc) && desc.configurable && desc.enumerable && desc.writable) {
          generator.emitPropertyAssignment(O, P, descValue);
        } else {
          generator.emitDefineProperty(O, P, desc);
        }
      }
    } else {
      // The property is being modified
      if (equalDescriptors(desc, oldDesc)) {
        // only the value is being modified
        if (O === realm.$GlobalObject) {
          generator.emitGlobalAssignment(P, descValue);
        } else {
          generator.emitPropertyAssignment(O, P, descValue);
        }
      } else {
        generator.emitDefineProperty(O, P, desc, /*isDescChanged*/ true);
      }
    }
  }
}

function havocDescriptor(realm: Realm, desc: Descriptor) {
  if (desc.value) {
    if (desc.value instanceof Value) Havoc.value(realm, desc.value);
    else if (desc.value !== undefined) {
      for (let val of desc.value) Havoc.value(realm, val);
    }
  }
  if (desc.get) {
    Havoc.value(realm, desc.get);
  }
  if (desc.set) {
    Havoc.value(realm, desc.set);
  }
}

// Determines if an object with parent O may create its own property P.
function parentPermitsChildPropertyCreation(realm: Realm, O: ObjectValue, P: PropertyKeyValue): boolean {
  let ownDesc = O.$GetOwnProperty(P);
  let ownDescValue = !ownDesc
    ? realm.intrinsics.undefined
    : ownDesc.value === undefined
      ? realm.intrinsics.undefined
      : ownDesc.value;
  invariant(ownDescValue instanceof Value);

  if (!ownDesc || ownDescValue.mightHaveBeenDeleted()) {
    // O might not object, so first ask its parent
    let parent = O.$GetPrototypeOf();
    if (!(parent instanceof NullValue)) {
      parent = parent.throwIfNotConcreteObject(); //TODO #1016: deal with abstract parents
      if (!parentPermitsChildPropertyCreation(realm, parent, P)) return false;
    }

    // Parent is OK, so if O does not object return true
    if (!ownDesc) return true; // O has no opinion of its ownDesc
  }
  invariant(ownDesc !== undefined);

  // O might have a property P and so might object
  if (IsDataDescriptor(realm, ownDesc)) {
    if (ownDesc.writable) {
      // The grand parent does not object so it is OK that parent does not have P
      // If parent does have P, it is also OK because it is a writable data property
      return true;
    }
  }
  // If parent does not have property P, this is too pessimistic, but that is
  // the caller's problem.
  return false;
}

function ensureIsNotFinal(realm: Realm, O: ObjectValue, P: void | PropertyKeyValue) {
  if (O.mightNotBeFinalObject()) {
    return;
  }

  // We can't continue because this object is already in its final state.
  let error = new CompilerDiagnostic(
    "Mutating a final object, or an object with unknown properties, after some of those " +
      "properties have already been used, is not supported.",
    realm.currentLocation,
    "PP0026",
    "FatalError"
  );
  realm.handleError(error);
  throw new FatalError();
}

export class PropertiesImplementation {
  // ECMA262 9.1.9.1
  OrdinarySet(realm: Realm, O: ObjectValue, P: PropertyKeyValue, V: Value, Receiver: Value): boolean {
    ensureIsNotFinal(realm, O, P);
    if (!realm.ignoreLeakLogic && O.mightBeHavocedObject()) {
      // Writing a value to a havoced (because leaked) object leaks the value, so havoc it.
      Havoc.value(realm, V);
      if (realm.generator) {
        realm.generator.emitPropertyAssignment(O, StringKey(P), V);
      }
      return true;
    }

    let weakDeletion = V.mightHaveBeenDeleted();

    // 1. Assert: IsPropertyKey(P) is true.
    invariant(IsPropertyKey(realm, P), "expected property key");

    // 2. Let ownDesc be ? O.[[GetOwnProperty]](P).
    let ownDesc;
    let existingBinding = InternalGetPropertiesMap(O, P).get(InternalGetPropertiesKey(P));
    if (existingBinding !== undefined || !(O.isPartialObject() && O.isSimpleObject())) ownDesc = O.$GetOwnProperty(P);
    let ownDescValue = !ownDesc
      ? realm.intrinsics.undefined
      : ownDesc.value === undefined
        ? realm.intrinsics.undefined
        : ownDesc.value;
    invariant(ownDescValue instanceof Value);

    // 3. If ownDesc is undefined (or might be), then
    if (!ownDesc || ownDescValue.mightHaveBeenDeleted()) {
      // a. Let parent be ? O.[[GetPrototypeOf]]().
      let parent = O.$GetPrototypeOf();

      // b. If parent is not null, then
      if (!(parent instanceof NullValue)) {
        parent = parent.throwIfNotConcreteObject(); //TODO #1016: deal with abstract parents
        if (!ownDesc) {
          // i. Return ? parent.[[Set]](P, V, Receiver).
          return parent.$Set(P, V, Receiver);
        }
        // But since we don't know if O has its own property P, the parent might
        // actually have a say. Give up, unless the parent would be OK with it.
        if (!parentPermitsChildPropertyCreation(realm, parent, P)) {
          invariant(ownDescValue instanceof AbstractValue);
          AbstractValue.reportIntrospectionError(ownDescValue);
          throw new FatalError();
        }
        // Since the parent is OK with us creating a local property for O
        // we can carry on as if there were no parent.
      }

      // i. Let ownDesc be the PropertyDescriptor{[[Value]]: undefined, [[Writable]]: true, [[Enumerable]]: true, [[Configurable]]: true}.
      if (!ownDesc)
        ownDesc = ({
          value: realm.intrinsics.undefined,
          writable: true,
          enumerable: true,
          configurable: true,
        }: any);
    }

    // joined descriptors need special treatment
    let joinCondition = ownDesc.joinCondition;
    if (joinCondition !== undefined) {
      let descriptor2 = ownDesc.descriptor2;
      ownDesc = ownDesc.descriptor1;
      let {
        result: result1,
        generator: generator1,
        modifiedBindings: modifiedBindings1,
        modifiedProperties: modifiedProperties1,
        createdObjects: createdObjects1,
      } = Path.withCondition(joinCondition, () => {
        return ownDesc !== undefined
          ? realm.evaluateForEffects(() => new BooleanValue(realm, OrdinarySetHelper()), undefined, "OrdinarySet/1")
          : construct_empty_effects(realm);
      });
      ownDesc = descriptor2;
      let {
        result: result2,
        generator: generator2,
        modifiedBindings: modifiedBindings2,
        modifiedProperties: modifiedProperties2,
        createdObjects: createdObjects2,
      } = Path.withInverseCondition(joinCondition, () => {
        return ownDesc !== undefined
          ? realm.evaluateForEffects(() => new BooleanValue(realm, OrdinarySetHelper()), undefined, "OrdinarySet/2")
          : construct_empty_effects(realm);
      });

      // Join the effects, creating an abstract view of what happened, regardless
      // of the actual value of ownDesc.joinCondition.
      let joinedEffects = Join.joinEffects(
        realm,
        joinCondition,
        new Effects(result1, generator1, modifiedBindings1, modifiedProperties1, createdObjects1),
        new Effects(result2, generator2, modifiedBindings2, modifiedProperties2, createdObjects2)
      );
      let completion = joinedEffects.result;
      if (completion instanceof PossiblyNormalCompletion) {
        // in this case one of the branches may complete abruptly, which means that
        // not all control flow branches join into one flow at this point.
        // Consequently we have to continue tracking changes until the point where
        // all the branches come together into one.
        completion = realm.composeWithSavedCompletion(completion);
      }
      // Note that the effects of (non joining) abrupt branches are not included
      // in joinedEffects, but are tracked separately inside completion.
      realm.applyEffects(joinedEffects);

      // return or throw completion
      if (completion instanceof AbruptCompletion) throw completion;
      invariant(completion instanceof Value);
      return To.ToBooleanPartial(realm, completion);
    }

    return OrdinarySetHelper();

    function OrdinarySetHelper(): boolean {
      invariant(ownDesc !== undefined);
      invariant(ownDescValue instanceof Value);
      // 4. If IsDataDescriptor(ownDesc) is true, then
      if (IsDataDescriptor(realm, ownDesc)) {
        // a. If ownDesc.[[Writable]] is false, return false.
        if (!ownDesc.writable && !weakDeletion) {
          // The write will fail if the property actually exists
          if (ownDescValue.mightHaveBeenDeleted()) {
            // But maybe it does not and thus would succeed.
            // Since we don't know what will happen, give up for now.
            invariant(ownDescValue instanceof AbstractValue);
            AbstractValue.reportIntrospectionError(ownDescValue);
            throw new FatalError();
          }
          return false;
        }

        // b. If Type(Receiver) is not Object, return false.
        Receiver = Receiver.throwIfNotConcrete();
        if (!(Receiver instanceof ObjectValue)) return false;

        // c. Let existingDescriptor be ? Receiver.[[GetOwnProperty]](P).
        let existingDescriptor;
        let binding = InternalGetPropertiesMap(Receiver, P).get(InternalGetPropertiesKey(P));
        if (binding !== undefined || !(Receiver.isPartialObject() && Receiver.isSimpleObject()))
          existingDescriptor = Receiver.$GetOwnProperty(P);
        if (existingDescriptor !== undefined) {
          if (existingDescriptor.descriptor1 === ownDesc) existingDescriptor = ownDesc;
          else if (existingDescriptor.descriptor2 === ownDesc) existingDescriptor = ownDesc;
        }
        let existingDescValue = !existingDescriptor
          ? realm.intrinsics.undefined
          : existingDescriptor.value === undefined
            ? realm.intrinsics.undefined
            : existingDescriptor.value;
        invariant(existingDescValue instanceof Value);

        // d. If existingDescriptor is not undefined, then
        if (existingDescriptor !== undefined) {
          // i. If IsAccessorDescriptor(existingDescriptor) is true, return false.
          if (IsAccessorDescriptor(realm, existingDescriptor)) {
            invariant(
              !existingDescValue.mightHaveBeenDeleted(),
              "should not fail until weak deletes of accessors are suppported"
            );
            return false;
          }

          // ii. If existingDescriptor.[[Writable]] is false, return false.
          if (!existingDescriptor.writable && !(weakDeletion && existingDescriptor.configurable)) {
            // If we are not sure the receiver actually has a property P we can't just return false here.
            if (existingDescValue.mightHaveBeenDeleted()) {
              invariant(existingDescValue instanceof AbstractValue);
              AbstractValue.reportIntrospectionError(existingDescValue);
              throw new FatalError();
            }
            return false;
          }

          // iii. Let valueDesc be the PropertyDescriptor{[[Value]]: V}.
          let valueDesc = { value: V };

          // iv. Return ? Receiver.[[DefineOwnProperty]](P, valueDesc).
          if (weakDeletion || existingDescValue.mightHaveBeenDeleted()) {
            // At this point we are not actually sure that Receiver actually has
            // a property P, however, if it has, we are sure that its a data property,
            // and that redefining the property with valueDesc will not change the
            // attributes of the property, so we delete it to make things nice for $DefineOwnProperty.
            Receiver.$Delete(P);
            valueDesc = existingDescriptor;
            valueDesc.value = V;
          }
          return Receiver.$DefineOwnProperty(P, valueDesc);
        } else {
          // e. Else Receiver does not currently have a property P,

          // i. Return ? CreateDataProperty(Receiver, P, V).
          return Create.CreateDataProperty(realm, Receiver, P, V);
        }
      }

      // 5. Assert: IsAccessorDescriptor(ownDesc) is true.
      invariant(IsAccessorDescriptor(realm, ownDesc), "expected accessor");

      // 6. Let setter be ownDesc.[[Set]].
      let setter = "set" in ownDesc ? ownDesc.set : undefined;

      // 7. If setter is undefined, return false.
      if (!setter || setter instanceof UndefinedValue) return false;

      // 8. Perform ? Call(setter, Receiver, « V »).
      Call(realm, setter.throwIfNotConcrete(), Receiver, [V]);

      // 9. Return true.
      return true;
    }
  }

  // ECMA262 6.2.4.4
  FromPropertyDescriptor(realm: Realm, Desc: ?Descriptor): Value {
    // 1. If Desc is undefined, return undefined.
    if (!Desc) return realm.intrinsics.undefined;

    // 2. Let obj be ObjectCreate(%ObjectPrototype%).
    let obj = Create.ObjectCreate(realm, realm.intrinsics.ObjectPrototype);

    // 3. Assert: obj is an extensible ordinary object with no own properties.
    invariant(obj.getExtensible(), "expected an extensible object");
    invariant(!obj.properties.size, "expected an object with no own properties");

    // 4. If Desc has a [[Value]] field, then
    let success = true;
    if ("value" in Desc) {
      invariant(Desc.value instanceof Value);
      // a. Perform CreateDataProperty(obj, "value", Desc.[[Value]]).
      success = Create.CreateDataProperty(realm, obj, "value", Desc.value) && success;
    }

    // 5. If Desc has a [[Writable]] field, then
    if ("writable" in Desc) {
      invariant(Desc.writable !== undefined);
      // a. Perform CreateDataProperty(obj, "writable", Desc.[[Writable]]).
      success = Create.CreateDataProperty(realm, obj, "writable", new BooleanValue(realm, Desc.writable)) && success;
    }

    // 6. If Desc has a [[Get]] field, then
    if ("get" in Desc) {
      invariant(Desc.get !== undefined);
      // a. Perform CreateDataProperty(obj, "get", Desc.[[Get]]).
      success = Create.CreateDataProperty(realm, obj, "get", Desc.get) && success;
    }

    // 7. If Desc has a [[Set]] field, then
    if ("set" in Desc) {
      invariant(Desc.set !== undefined);
      // a. Perform CreateDataProperty(obj, "set", Desc.[[Set]]).
      success = Create.CreateDataProperty(realm, obj, "set", Desc.set) && success;
    }

    // 8. If Desc has an [[Enumerable]] field, then
    if ("enumerable" in Desc) {
      invariant(Desc.enumerable !== undefined);
      // a. Perform CreateDataProperty(obj, "enumerable", Desc.[[Enumerable]]).
      success =
        Create.CreateDataProperty(realm, obj, "enumerable", new BooleanValue(realm, Desc.enumerable)) && success;
    }

    // 9. If Desc has a [[Configurable]] field, then
    if ("configurable" in Desc) {
      invariant(Desc.configurable !== undefined);
      // a. Perform CreateDataProperty(obj, "configurable", Desc.[[Configurable]]).
      success =
        Create.CreateDataProperty(realm, obj, "configurable", new BooleanValue(realm, Desc.configurable)) && success;
    }

    // 10. Assert: all of the above CreateDataProperty operations return true.
    invariant(success, "fails to create data property");

    // 11. Return obj.
    return obj;
  }

  //
  OrdinaryDelete(realm: Realm, O: ObjectValue, P: PropertyKeyValue): boolean {
    // 1. Assert: IsPropertyKey(P) is true.
    invariant(IsPropertyKey(realm, P), "expected a property key");

    // 2. Let desc be ? O.[[GetOwnProperty]](P).
    let desc = O.$GetOwnProperty(P);

    // 3. If desc is undefined, return true.
    if (!desc) {
      ensureIsNotFinal(realm, O, P);
      if (!realm.ignoreLeakLogic && O.mightBeHavocedObject()) {
        if (realm.generator) {
          realm.generator.emitPropertyDelete(O, StringKey(P));
        }
      }
      return true;
    }

    // 4. If desc.[[Configurable]] is true, then
    if (desc.configurable) {
      ensureIsNotFinal(realm, O, P);
      if (O.mightBeHavocedObject()) {
        if (realm.generator) {
          realm.generator.emitPropertyDelete(O, StringKey(P));
        }
        return true;
      }

      // a. Remove the own property with name P from O.
      let key = InternalGetPropertiesKey(P);
      let map = InternalGetPropertiesMap(O, P);
      let propertyBinding = map.get(key);
      if (propertyBinding === undefined && O.isPartialObject() && O.isSimpleObject()) {
        let generator = realm.generator;
        if (generator) {
          invariant(typeof key === "string" || key instanceof SymbolValue);
          generator.emitPropertyDelete(O, StringKey(key));
          return true;
        }
      }
      invariant(propertyBinding !== undefined);
      realm.recordModifiedProperty(propertyBinding);
      propertyBinding.descriptor = undefined;
      InternalUpdatedProperty(realm, O, P, desc);

      // b. Return true.
      return true;
    }

    // 5. Return false.
    return false;
  }

  // ECMA262 7.3.8
  DeletePropertyOrThrow(realm: Realm, O: ObjectValue, P: PropertyKeyValue): boolean {
    // 1. Assert: Type(O) is Object.
    invariant(O instanceof ObjectValue, "expected an object");

    // 2. Assert: IsPropertyKey(P) is true.
    invariant(IsPropertyKey(realm, P), "expected a property key");

    // 3. Let success be ? O.[[Delete]](P).
    let success = O.$Delete(P);

    // 4. If success is false, throw a TypeError exception.
    if (!success) {
      throw realm.createErrorThrowCompletion(realm.intrinsics.TypeError, "couldn't delete property");
    }

    // 5. Return success.
    return success;
  }

  // ECMA262 6.2.4.6
  CompletePropertyDescriptor(realm: Realm, Desc: Descriptor): Descriptor {
    // 1. Assert: Desc is a Property Descriptor.

    // 2. Let like be Record{[[Value]]: undefined, [[Writable]]: false, [[Get]]: undefined, [[Set]]: undefined, [[Enumerable]]: false, [[Configurable]]: false}.
    let like = {
      value: realm.intrinsics.undefined,
      get: realm.intrinsics.undefined,
      set: realm.intrinsics.undefined,
      writable: false,
      enumerable: false,
      configurable: false,
    };

    // 3. If either IsGenericDescriptor(Desc) or IsDataDescriptor(Desc) is true, then
    if (IsGenericDescriptor(realm, Desc) || IsDataDescriptor(realm, Desc)) {
      // a. If Desc does not have a [[Value]] field, set Desc.[[Value]] to like.[[Value]].
      if (!("value" in Desc)) Desc.value = like.value;
      // b. If Desc does not have a [[Writable]] field, set Desc.[[Writable]] to like.[[Writable]].
      if (!("writable" in Desc)) Desc.writable = like.writable;
    } else {
      // 4. Else,
      // a. If Desc does not have a [[Get]] field, set Desc.[[Get]] to like.[[Get]].
      if (!("get" in Desc)) Desc.get = like.get;
      // b. If Desc does not have a [[Set]] field, set Desc.[[Set]] to like.[[Set]].
      if (!("set" in Desc)) Desc.set = like.set;
    }

    // 5. If Desc does not have an [[Enumerable]] field, set Desc.[[Enumerable]] to like.[[Enumerable]].
    if (!("enumerable" in Desc)) Desc.enumerable = like.enumerable;

    // 6. If Desc does not have a [[Configurable]] field, set Desc.[[Configurable]] to like.[[Configurable]].
    if (!("configurable" in Desc)) Desc.configurable = like.configurable;

    // 7. Return Desc.
    return Desc;
  }

  // ECMA262 9.1.6.2
  IsCompatiblePropertyDescriptor(realm: Realm, extensible: boolean, Desc: Descriptor, current: ?Descriptor): boolean {
    // 1. Return ValidateAndApplyPropertyDescriptor(undefined, undefined, Extensible, Desc, Current).
    return this.ValidateAndApplyPropertyDescriptor(realm, undefined, undefined, extensible, Desc, current);
  }

  // ECMA262 9.1.6.3
  ValidateAndApplyPropertyDescriptor(
    realm: Realm,
    O: void | ObjectValue,
    P: void | PropertyKeyValue,
    extensible: boolean,
    Desc: Descriptor,
    current: ?Descriptor
  ): boolean {
    // 1. Assert: If O is not undefined, then IsPropertyKey(P) is true.
    if (O !== undefined) {
      invariant(P !== undefined);
      invariant(IsPropertyKey(realm, P));
    }

    if (current && current.joinCondition !== undefined) {
      let jc = current.joinCondition;
      if (Path.implies(jc)) current = current.descriptor1;
      else if (!AbstractValue.createFromUnaryOp(realm, "!", jc, true).mightNotBeTrue()) current = current.descriptor2;
    }

    // 2. If current is undefined, then
    if (!current) {
      // a. If extensible is false, return false.
      if (!extensible) return false;

      // b. Assert: extensible is true.
      invariant(extensible === true, "expected extensible to be true");

      if (O !== undefined && P !== undefined) {
        ensureIsNotFinal(realm, O, P);
        if (!realm.ignoreLeakLogic && O.mightBeHavocedObject()) {
          havocDescriptor(realm, Desc);
          if (realm.generator) {
            realm.generator.emitDefineProperty(O, StringKey(P), Desc);
          }
          return true;
        }
      }

      // c. If IsGenericDescriptor(Desc) is true or IsDataDescriptor(Desc) is true, then
      if (IsGenericDescriptor(realm, Desc) || IsDataDescriptor(realm, Desc)) {
        // i. If O is not undefined, create an own data property named P of object O whose [[Value]],
        //    [[Writable]], [[Enumerable]] and [[Configurable]] attribute values are described by Desc. If the
        //    value of an attribute field of Desc is absent, the attribute of the newly created property is set
        //    to its default value.
        if (O !== undefined) {
          invariant(P !== undefined);
          InternalSetProperty(realm, O, P, {
            value: "value" in Desc ? Desc.value : realm.intrinsics.undefined,
            writable: "writable" in Desc ? Desc.writable : false,
            enumerable: "enumerable" in Desc ? Desc.enumerable : false,
            configurable: "configurable" in Desc ? Desc.configurable : false,
          });
          InternalUpdatedProperty(realm, O, P, undefined);
        }
      } else {
        // d. Else Desc must be an accessor Property Descriptor,
        // i. If O is not undefined, create an own accessor property named P of object O whose [[Get]],
        //    [[Set]], [[Enumerable]] and [[Configurable]] attribute values are described by Desc. If the value
        //    of an attribute field of Desc is absent, the attribute of the newly created property is set to its
        //    default value.
        if (O !== undefined) {
          invariant(P !== undefined);
          InternalSetProperty(realm, O, P, {
            get: "get" in Desc ? Desc.get : realm.intrinsics.undefined,
            set: "set" in Desc ? Desc.set : realm.intrinsics.undefined,
            enumerable: "enumerable" in Desc ? Desc.enumerable : false,
            configurable: "configurable" in Desc ? Desc.configurable : false,
          });
          InternalUpdatedProperty(realm, O, P, undefined);
        }
      }

      // e. Return true.
      return true;
    }
    this.ThrowIfMightHaveBeenDeleted(current.value);

    // 3. Return true, if every field in Desc is absent.
    if (!Object.keys(Desc).length) return true;

    // 4. Return true, if every field in Desc also occurs in current and the value of every field in Desc is the
    // same value as the corresponding field in current when compared using the SameValue algorithm.
    let identical = true;
    for (let field in Desc) {
      if (!(field in current)) {
        identical = false;
      } else {
        let dval = InternalDescriptorPropertyToValue(realm, Desc[field]);
        let cval = InternalDescriptorPropertyToValue(realm, current[field]);
        if (dval instanceof ConcreteValue && cval instanceof ConcreteValue) identical = SameValue(realm, dval, cval);
        else {
          identical = dval === cval;
          // This might be false now but true at runtime. This does not
          // matter because the logic for non identical values will still
          // do the right thing in the cases below that does not blow up
          // when dealing with an abstract value.
        }
      }
      if (!identical) break;
    }
    if (identical) {
      return true;
    }

    // 5. If the [[Configurable]] field of current is false, then
    if (!current.configurable) {
      // a. Return false, if the [[Configurable]] field of Desc is true.
      if (Desc.configurable) return false;

      // b. Return false, if the [[Enumerable]] field of Desc is present and the [[Enumerable]] fields of current and Desc are the Boolean negation of each other.
      if ("enumerable" in Desc && Desc.enumerable !== current.enumerable) {
        return false;
      }
    }

    if (O !== undefined && P !== undefined) {
      ensureIsNotFinal(realm, O, P);
      if (!realm.ignoreLeakLogic && O.mightBeHavocedObject()) {
        havocDescriptor(realm, Desc);
        if (realm.generator) {
          realm.generator.emitDefineProperty(O, StringKey(P), Desc);
        }
        return true;
      }
    }

    let oldDesc = current;
    current = cloneDescriptor(current);
    invariant(current !== undefined);

    // 6. If IsGenericDescriptor(Desc) is true, no further validation is required.
    if (IsGenericDescriptor(realm, Desc)) {
    } else if (IsDataDescriptor(realm, current) !== IsDataDescriptor(realm, Desc)) {
      // 7. Else if IsDataDescriptor(current) and IsDataDescriptor(Desc) have different results, then
      // a. Return false, if the [[Configurable]] field of current is false.
      if (!current.configurable) return false;

      // b. If IsDataDescriptor(current) is true, then
      if (IsDataDescriptor(realm, current)) {
        // i. If O is not undefined, convert the property named P of object O from a data property to an accessor property.
        // Preserve the existing values of the converted property's [[Configurable]] and [[Enumerable]] attributes and set the rest of the property's attributes to their default values.
        if (O !== undefined) {
          invariant(P !== undefined);
          let key = InternalGetPropertiesKey(P);
          let propertyBinding = InternalGetPropertiesMap(O, P).get(key);
          invariant(propertyBinding !== undefined);
          delete current.writable;
          delete current.value;
          current.get = realm.intrinsics.undefined;
          current.set = realm.intrinsics.undefined;
        }
      } else {
        // c. Else,
        // i. If O is not undefined, convert the property named P of object O from an accessor property to a data property. Preserve the existing values of the converted property's [[Configurable]] and [[Enumerable]] attributes and set the rest of the property's attributes to their default values.
        if (O !== undefined) {
          invariant(P !== undefined);
          let key = InternalGetPropertiesKey(P);
          let propertyBinding = InternalGetPropertiesMap(O, P).get(key);
          invariant(propertyBinding !== undefined);
          delete current.get;
          delete current.set;
          current.writable = false;
          current.value = realm.intrinsics.undefined;
        }
      }
    } else if (IsDataDescriptor(realm, current) && IsDataDescriptor(realm, Desc)) {
      // 8. Else if IsDataDescriptor(current) and IsDataDescriptor(Desc) are both true, then
      // a. If the [[Configurable]] field of current is false, then
      if (!current.configurable) {
        // i. Return false, if the [[Writable]] field of current is false and the [[Writable]] field of Desc is true.
        if (!current.writable && Desc.writable) return false;

        // ii. If the [[Writable]] field of current is false, then
        if (!current.writable) {
          // 1. Return false, if the [[Value]] field of Desc is present and SameValue(Desc.[[Value]], current.[[Value]]) is false.
          let descValue = Desc.value || realm.intrinsics.undefined;
          invariant(descValue instanceof Value);
          let currentValue = current.value || realm.intrinsics.undefined;
          invariant(currentValue instanceof Value);
          if (Desc.value && !SameValuePartial(realm, descValue, currentValue)) {
            return false;
          }
        }
      } else {
        // b. Else the [[Configurable]] field of current is true, so any change is acceptable.
      }
    } else {
      // 9. Else IsAccessorDescriptor(current) and IsAccessorDescriptor(Desc) are both true,
      // a. If the [[Configurable]] field of current is false, then
      if (!current.configurable) {
        // i. Return false, if the [[Set]] field of Desc is present and SameValue(Desc.[[Set]], current.[[Set]]) is false.
        if (Desc.set && !SameValuePartial(realm, Desc.set, current.set || realm.intrinsics.undefined)) return false;

        // ii. Return false, if the [[Get]] field of Desc is present and SameValue(Desc.[[Get]], current.[[Get]]) is false.
        if (Desc.get && !SameValuePartial(realm, Desc.get, current.get || realm.intrinsics.undefined)) return false;
      }
    }

    // 10. If O is not undefined, then
    if (O !== undefined) {
      invariant(P !== undefined);
      let key = InternalGetPropertiesKey(P);
      let map = InternalGetPropertiesMap(O, P);
      let propertyBinding = map.get(key);
      if (propertyBinding === undefined) {
        propertyBinding = { descriptor: undefined, object: O, key: key };
        realm.recordModifiedProperty(propertyBinding);
        propertyBinding.descriptor = current;
        map.set(key, propertyBinding);
      } else if (propertyBinding.descriptor === undefined) {
        realm.recordModifiedProperty(propertyBinding);
        propertyBinding.descriptor = current;
      } else {
        realm.recordModifiedProperty(propertyBinding);
        propertyBinding.descriptor = current;
      }

      // a. For each field of Desc that is present, set the corresponding attribute of the property named P of
      //    object O to the value of the field.
      for (let field in Desc) current[field] = Desc[field];
      InternalUpdatedProperty(realm, O, P, oldDesc);
    }

    // 11. Return true.
    return true;
  }

  // ECMA262 9.1.6.1
  OrdinaryDefineOwnProperty(realm: Realm, O: ObjectValue, P: PropertyKeyValue, Desc: Descriptor): boolean {
    invariant(O instanceof ObjectValue);

    // 1. Let current be ? O.[[GetOwnProperty]](P).
    let current;
    let binding = InternalGetPropertiesMap(O, P).get(InternalGetPropertiesKey(P));
    if (binding !== undefined || !(O.isPartialObject() && O.isSimpleObject())) current = O.$GetOwnProperty(P);

    // 2. Let extensible be the value of the [[Extensible]] internal slot of O.
    let extensible = O.getExtensible();

    // 3. Return ValidateAndApplyPropertyDescriptor(O, P, extensible, Desc, current).
    return this.ValidateAndApplyPropertyDescriptor(realm, O, P, extensible, Desc, current);
  }

  // ECMA262 19.1.2.3.1
  ObjectDefineProperties(realm: Realm, O: Value, Properties: Value): ObjectValue | AbstractObjectValue {
    // 1. If Type(O) is not Object, throw a TypeError exception.
    if (O.mightNotBeObject()) {
      if (O.mightBeObject()) O.throwIfNotConcrete();
      throw realm.createErrorThrowCompletion(realm.intrinsics.TypeError);
    }
    invariant(O instanceof ObjectValue || O instanceof AbstractObjectValue);

    // 2. Let props be ? ToObject(Properties).
    let props = To.ToObject(realm, Properties);

    // 3. Let keys be ? props.[[OwnPropertyKeys]]().
    let keys = props.$OwnPropertyKeys();

    // 4. Let descriptors be a new empty List.
    let descriptors = [];

    // 5. Repeat for each element nextKey of keys in List order,
    for (let nextKey of keys) {
      // a. Let propDesc be ? props.[[GetOwnProperty]](nextKey).
      let propDesc = props.$GetOwnProperty(nextKey);

      // b. If propDesc is not undefined and propDesc.[[Enumerable]] is true, then
      if (propDesc && propDesc.enumerable) {
        this.ThrowIfMightHaveBeenDeleted(propDesc.value);

        // i. Let descObj be ? Get(props, nextKey).
        let descObj = Get(realm, props, nextKey);

        // ii. Let desc be ? ToPropertyDescriptor(descObj).
        let desc = To.ToPropertyDescriptor(realm, descObj);

        // iii. Append the pair (a two element List) consisting of nextKey and desc to the end of descriptors.
        descriptors.push([nextKey, desc]);
      }
    }

    // 6. For each pair from descriptors in list order,
    for (let pair of descriptors) {
      // a. Let P be the first element of pair.
      let P = pair[0];

      // b. Let desc be the second element of pair.
      let desc = pair[1];

      // c. Perform ? DefinePropertyOrThrow(O, P, desc).
      this.DefinePropertyOrThrow(realm, O, P, desc);
    }

    // 7. Return O.
    return O;
  }

  // ECMA262 7.3.3
  Set(realm: Realm, O: ObjectValue | AbstractObjectValue, P: PropertyKeyValue, V: Value, Throw: boolean): boolean {
    // 1. Assert: Type(O) is Object.

    // 2. Assert: IsPropertyKey(P) is true.
    invariant(IsPropertyKey(realm, P), "expected property key");

    // 3. Assert: Type(Throw) is Boolean.
    invariant(typeof Throw === "boolean", "expected boolean");

    // 4. Let success be ? O.[[Set]](P, V, O).
    let success = O.$Set(P, V, O);

    // 5. If success is false and Throw is true, throw a TypeError exception.
    if (success === false && Throw === true) {
      throw realm.createErrorThrowCompletion(realm.intrinsics.TypeError);
    }

    // 6. Return success.
    return success;
  }

  // ECMA262 7.3.7
  DefinePropertyOrThrow(
    realm: Realm,
    O: ObjectValue | AbstractObjectValue,
    P: PropertyKeyValue,
    desc: Descriptor
  ): boolean {
    // 1. Assert: Type(O) is Object.

    // 2. Assert: IsPropertyKey(P) is true.
    invariant(typeof P === "string" || IsPropertyKey(realm, P), "expected property key");

    // 3. Let success be ? O.[[DefineOwnProperty]](P, desc).
    let success = O.$DefineOwnProperty(P, desc);

    // 4. If success is false, throw a TypeError exception.
    if (success === false) {
      throw realm.createErrorThrowCompletion(realm.intrinsics.TypeError);
    }

    // 5. Return success.
    return success;
  }

  // ECMA262 6.2.3.2
  PutValue(realm: Realm, V: Value | Reference, W: Value): void | boolean | Value {
    W = W.promoteEmptyToUndefined();
    // The following two steps are not necessary as we propagate completions with exceptions.
    // 1. ReturnIfAbrupt(V).
    // 2. ReturnIfAbrupt(W).

    // 3. If Type(V) is not Reference, throw a ReferenceError exception.
    if (!(V instanceof Reference)) {
      throw realm.createErrorThrowCompletion(realm.intrinsics.ReferenceError, "can't put a value to a non-reference");
    }

    // 4. Let base be GetBase(V).
    let base = Environment.GetBase(realm, V);

    // 5. If IsUnresolvableReference(V) is true, then
    if (Environment.IsUnresolvableReference(realm, V)) {
      // a. If IsStrictReference(V) is true, then
      if (Environment.IsStrictReference(realm, V)) {
        // i. Throw a ReferenceError exception.
        throw realm.createErrorThrowCompletion(realm.intrinsics.ReferenceError);
      }

      // b. Let globalObj be GetGlobalObject().
      let globalObj = GetGlobalObject(realm);

      // c. Return ? Set(globalObj, GetReferencedName(V), W, false).
      return this.Set(realm, globalObj, Environment.GetReferencedName(realm, V), W, false);
    }

    // 6. Else if IsPropertyReference(V) is true, then
    if (Environment.IsPropertyReference(realm, V)) {
      if (base instanceof AbstractValue) {
        // Ensure that abstract values are coerced to objects. This might yield
        // an operation that might throw.
        base = To.ToObject(realm, base);
      }
      // a. If HasPrimitiveBase(V) is true, then
      if (Environment.HasPrimitiveBase(realm, V)) {
        // i. Assert: In realm case, base will never be null or undefined.
        invariant(base instanceof Value && !HasSomeCompatibleType(base, UndefinedValue, NullValue));

        // ii. Set base to ToObject(base).
        base = To.ToObject(realm, base);
      }
      invariant(base instanceof ObjectValue || base instanceof AbstractObjectValue);

      // b. Let succeeded be ? base.[[Set]](GetReferencedName(V), W, GetThisValue(V)).
      let succeeded = base.$SetPartial(Environment.GetReferencedNamePartial(realm, V), W, GetThisValue(realm, V));

      // c. If succeeded is false and IsStrictReference(V) is true, throw a TypeError exception.
      if (succeeded === false && Environment.IsStrictReference(realm, V)) {
        throw realm.createErrorThrowCompletion(realm.intrinsics.TypeError);
      }

      // d. Return.
      return;
    }

    // 7. Else base must be an Environment Record,
    if (base instanceof EnvironmentRecord) {
      // a. Return ? base.SetMutableBinding(GetReferencedName(V), W, IsStrictReference(V)) (see 8.1.1).
      let referencedName = Environment.GetReferencedName(realm, V);
      invariant(typeof referencedName === "string");
      return base.SetMutableBinding(referencedName, W, Environment.IsStrictReference(realm, V));
    }

    invariant(false);
  }

  // ECMA262 9.4.2.4
  ArraySetLength(realm: Realm, A: ArrayValue, Desc: Descriptor): boolean {
    // 1. If the [[Value]] field of Desc is absent, then
    let DescValue = Desc.value;
    if (!DescValue) {
      // a. Return OrdinaryDefineOwnProperty(A, "length", Desc).
      return this.OrdinaryDefineOwnProperty(realm, A, "length", Desc);
    }
    invariant(DescValue instanceof Value);

    // 2. Let newLenDesc be a copy of Desc.
    let newLenDesc = Object.assign({}, Desc);

    // 3. Let newLen be ? ToUint32(Desc.[[Value]]).
    let newLen = To.ToUint32(realm, DescValue);

    // 4. Let numberLen be ? ToNumber(Desc.[[Value]]).
    let numberLen = To.ToNumber(realm, DescValue);

    // 5. If newLen ≠ numberLen, throw a RangeError exception.
    if (newLen !== numberLen) {
      throw realm.createErrorThrowCompletion(realm.intrinsics.RangeError, "should be a uint");
    }

    // 6. Set newLenDesc.[[Value]] to newLen.
    newLenDesc.value = new NumberValue(realm, newLen);

    // 7. Let oldLenDesc be OrdinaryGetOwnProperty(A, "length").
    let oldLenDesc = this.OrdinaryGetOwnProperty(realm, A, "length");

    // 8. Assert: oldLenDesc will never be undefined or an accessor descriptor because Array objects are created
    //    with a length data property that cannot be deleted or reconfigured.
    invariant(
      oldLenDesc !== undefined && !IsAccessorDescriptor(realm, oldLenDesc),
      "cannot be undefined or an accessor descriptor"
    );

    // 9. Let oldLen be oldLenDesc.[[Value]].
    let oldLen = oldLenDesc.value;
    invariant(oldLen instanceof Value);
    oldLen = oldLen.throwIfNotConcrete();
    invariant(oldLen instanceof NumberValue, "should be a number");
    oldLen = (oldLen.value: number);

    // 10. If newLen ≥ oldLen, then
    if (newLen >= oldLen) {
      // a. Return OrdinaryDefineOwnProperty(A, "length", newLenDesc).
      return this.OrdinaryDefineOwnProperty(realm, A, "length", newLenDesc);
    }

    // 11. If oldLenDesc.[[Writable]] is false, return false.
    if (!oldLenDesc.writable) return false;

    // 12. If newLenDesc.[[Writable]] is absent or has the value true, let newWritable be true.
    let newWritable;
    if (!("writable" in newLenDesc) || newLenDesc.writable === true) {
      newWritable = true;
    } else {
      // 13. Else,
      // a. Need to defer setting the [[Writable]] attribute to false in case any elements cannot be deleted.

      // b. Let newWritable be false.
      newWritable = false;

      // c. Set newLenDesc.[[Writable]] to true.
      newLenDesc.writable = true;
    }

    // 14. Let succeeded be ! OrdinaryDefineOwnProperty(A, "length", newLenDesc).
    let succeeded = this.OrdinaryDefineOwnProperty(realm, A, "length", newLenDesc);

    // 15. If succeeded is false, return false.
    if (succeeded === false) return false;

    // Here we diverge from the spec: instead of traversing all indices from
    // oldLen to newLen, only the indices that are actually present are touched.
    let oldLenCopy = oldLen;
    let keys = Array.from(A.properties.keys())
      .map(x => parseInt(x, 10))
      .filter(x => newLen <= x && x <= oldLenCopy)
      .sort()
      .reverse();

    // 16. While newLen < oldLen repeat,
    for (let key of keys) {
      // a. Set oldLen to oldLen - 1.
      oldLen = key;

      // b. Let deleteSucceeded be ! A.[[Delete]](! ToString(oldLen)).
      let deleteSucceeded = A.$Delete(oldLen + "");

      // c. If deleteSucceeded is false, then
      if (deleteSucceeded === false) {
        // i. Set newLenDesc.[[Value]] to oldLen + 1.
        newLenDesc.value = new NumberValue(realm, oldLen + 1);

        // ii. If newWritable is false, set newLenDesc.[[Writable]] to false.
        if (newWritable === false) newLenDesc.writable = false;

        // iii. Let succeeded be ! OrdinaryDefineOwnProperty(A, "length", newLenDesc).
        succeeded = this.OrdinaryDefineOwnProperty(realm, A, "length", newLenDesc);

        // iv. Return false.
        return false;
      }
    }

    // 17. If newWritable is false, then
    if (!newWritable) {
      // a. Return OrdinaryDefineOwnProperty(A, "length", PropertyDescriptor{[[Writable]]: false}). This call will always return true.
      return this.OrdinaryDefineOwnProperty(realm, A, "length", {
        writable: false,
      });
    }

    // 18. Return true.
    return true;
  }

  // ECMA262 9.1.5.1
  OrdinaryGetOwnProperty(realm: Realm, O: ObjectValue, P: PropertyKeyValue): Descriptor | void {
    // if the object is havoced and final, then it's still safe to read the value from the object
<<<<<<< HEAD
    if (!realm.ignoreLeakLogic && O.mightBeHavocedObject() && O.mightNotBeFinalObject()) {
=======
    if (!realm.ignoreLeakLogic && O.isHavocedObject()) {
      if (O.isFinalObject()) {
        let existingBinding = InternalGetPropertiesMap(O, P).get(InternalGetPropertiesKey(P));
        if (
          existingBinding &&
          existingBinding.descriptor &&
          existingBinding.descriptor.leakedFinalDescriptor !== undefined
        ) {
          return existingBinding.descriptor.leakedFinalDescriptor;
        }
      }
>>>>>>> 5b676917
      invariant(realm.generator);
      let pname = realm.generator.getAsPropertyNameExpression(StringKey(P));
      let absVal = AbstractValue.createTemporalFromBuildFunction(realm, Value, [O._templateFor || O], ([node]) =>
        t.memberExpression(node, pname, !t.isIdentifier(pname))
      );
      // TODO: We can't be sure what the descriptor will be, but the value will be abstract.
      return { configurable: true, enumerable: true, value: absVal, writable: true };
    }

    // 1. Assert: IsPropertyKey(P) is true.
    invariant(IsPropertyKey(realm, P), "expected a property key");

    // 2. If O does not have an own property with key P, return undefined.
    let existingBinding = InternalGetPropertiesMap(O, P).get(InternalGetPropertiesKey(P));
    if (!existingBinding) {
      if (O.isPartialObject()) {
        invariant(realm.useAbstractInterpretation); // __makePartial will already have thrown an error if not
        if (O.isSimpleObject()) {
          if (P instanceof StringValue) P = P.value;
          if (typeof P === "string") {
            // In this case it is safe to defer the property access to runtime (at this point in time)
            invariant(realm.generator);
            let pname = realm.generator.getAsPropertyNameExpression(P);
            let absVal;
            function createAbstractPropertyValue(type: typeof Value) {
              if (O.isTransitivelySimple()) {
                invariant(typeof P === "string");
                return AbstractValue.createFromBuildFunction(
                  realm,
                  type,
                  [O._templateFor || O],
                  ([node]) => {
                    return t.memberExpression(node, pname, !t.isIdentifier(pname));
                  },
                  { kind: AbstractValue.makeKind("property", P) }
                );
              } else {
                return AbstractValue.createTemporalFromBuildFunction(
                  realm,
                  type,
                  [O._templateFor || O],
                  ([node]) => {
                    return t.memberExpression(node, pname, !t.isIdentifier(pname));
                  },
                  { skipInvariant: true }
                );
              }
            }
            if (O.isTransitivelySimple()) {
              absVal = createAbstractPropertyValue(ObjectValue);
              invariant(absVal instanceof AbstractObjectValue);
              absVal.makeSimple("transitive");
              absVal = AbstractValue.createAbstractConcreteUnion(
                realm,
                absVal,
                realm.intrinsics.undefined,
                realm.intrinsics.null
              );
            } else {
              absVal = createAbstractPropertyValue(Value);
            }
            return { configurable: true, enumerable: true, value: absVal, writable: true };
          } else {
            invariant(P instanceof SymbolValue);
            // Simple objects don't have symbol properties
            return undefined;
          }
        }
        AbstractValue.reportIntrospectionError(O, P);
        throw new FatalError();
      } else if (
        realm.invariantLevel >= 2 &&
        O.isIntrinsic() &&
        !ArrayValue.isIntrinsicAndHasWidenedNumericProperty(O)
      ) {
        let realmGenerator = realm.generator;
        // TODO: Because global variables are special, checking for missing global object properties doesn't quite work yet.
        if (
          realmGenerator &&
          typeof P === "string" &&
          O !== realm.$GlobalObject &&
          !realm.hasBindingBeenChecked(O, P)
        ) {
          realm.markPropertyAsChecked(O, P);
          realmGenerator.emitPropertyInvariant(O, P, "MISSING");
        }
      }
      return undefined;
    }
    realm.callReportPropertyAccess(existingBinding);
    if (!existingBinding.descriptor) {
      if (realm.invariantLevel >= 2 && O.isIntrinsic()) {
        let realmGenerator = realm.generator;
        // TODO: Because global variables are special, checking for missing global object properties doesn't quite work yet.
        if (
          realmGenerator &&
          typeof P === "string" &&
          O !== realm.$GlobalObject &&
          !realm.hasBindingBeenChecked(O, P)
        ) {
          realm.markPropertyAsChecked(O, P);
          realmGenerator.emitPropertyInvariant(O, P, "MISSING");
        }
      }
      return undefined;
    }

    // 3. Let D be a newly created Property Descriptor with no fields.
    let D = {};

    // 4. Let X be O's own property whose key is P.
    let X = existingBinding.descriptor;
    invariant(X !== undefined);

    if (X.joinCondition !== undefined) {
      D.joinCondition = X.joinCondition;
      D.descriptor1 = X.descriptor1;
      D.descriptor2 = X.descriptor2;
      return D;
    }
    // 5. If X is a data property, then
    if (IsDataDescriptor(realm, X)) {
      let value = X.value;
      if (O.isIntrinsic() && O.isPartialObject()) {
        if (value instanceof AbstractValue) {
          let savedUnion;
          let savedIndex;
          if (value.kind === "abstractConcreteUnion") {
            savedUnion = value;
            savedIndex = savedUnion.args.findIndex(e => e instanceof AbstractValue);
            invariant(savedIndex >= 0);
            value = savedUnion.args[savedIndex];
            invariant(value instanceof AbstractValue);
          }
          if (value.kind !== "resolved") {
            let realmGenerator = realm.generator;
            invariant(realmGenerator);
            value = realmGenerator.deriveAbstract(value.types, value.values, value.args, value.getBuildNode(), {
              kind: "resolved",
              // We can't emit the invariant here otherwise it'll assume the AbstractValue's type not the union type
              skipInvariant: true,
            });
            if (savedUnion !== undefined) {
              invariant(savedIndex !== undefined);
              let args = savedUnion.args.slice(0);
              args[savedIndex] = value;
              value = AbstractValue.createAbstractConcreteUnion(realm, ...args);
            }
            if (realm.invariantLevel >= 1 && typeof P === "string" && !realm.hasBindingBeenChecked(O, P)) {
              realm.markPropertyAsChecked(O, P);
              realmGenerator.emitFullInvariant(O, P, value);
            }
            InternalSetProperty(realm, O, P, {
              value: value,
              writable: "writable" in X ? X.writable : false,
              enumerable: "enumerable" in X ? X.enumerable : false,
              configurable: "configurable" in X ? X.configurable : false,
            });
          }
        } else if (realm.invariantLevel >= 1 && value instanceof Value && !(value instanceof AbstractValue)) {
          let realmGenerator = realm.generator;
          invariant(realmGenerator);
          if (typeof P === "string" && !realm.hasBindingBeenChecked(O, P)) {
            realm.markPropertyAsChecked(O, P);
            realmGenerator.emitFullInvariant(O, P, value);
          }
        }
      } else {
        // TODO: Because global variables are special, checking for global object properties doesn't quite work yet.
        if (O !== realm.$GlobalObject && O.isIntrinsic() && realm.invariantLevel >= 2 && value instanceof Value) {
          let realmGenerator = realm.generator;
          if (realmGenerator && typeof P === "string" && !realm.hasBindingBeenChecked(O, P)) {
            realm.markPropertyAsChecked(O, P);
            realmGenerator.emitFullInvariant(O, P, value);
          }
        }
      }

      // a. Set D.[[Value]] to the value of X's [[Value]] attribute.
      D.value = value;

      // b. Set D.[[Writable]] to the value of X's [[Writable]] attribute.
      D.writable = X.writable;
    } else {
      // 6. Else X is an accessor property,
      invariant(IsAccessorDescriptor(realm, X), "expected accessor property");

      // a. Set D.[[Get]] to the value of X's [[Get]] attribute.
      D.get = X.get;

      // b. Set D.[[Set]] to the value of X's [[Set]] attribute.
      D.set = X.set;
    }

    // 7. Set D.[[Enumerable]] to the value of X's [[Enumerable]] attribute.
    D.enumerable = X.enumerable;

    // 8. Set D.[[Configurable]] to the value of X's [[Configurable]] attribute.
    D.configurable = X.configurable;

    // 9. Return D.
    return D;
  }

  // ECMA262 9.1.2.1
  OrdinarySetPrototypeOf(realm: Realm, O: ObjectValue, V: ObjectValue | NullValue): boolean {
    ensureIsNotFinal(realm, O);
    if (!realm.ignoreLeakLogic && O.mightBeHavocedObject()) {
      throw new FatalError();
    }

    // 1. Assert: Either Type(V) is Object or Type(V) is Null.
    invariant(V instanceof ObjectValue || V instanceof NullValue);

    // 2. Let extensible be the value of the [[Extensible]] internal slot of O.
    let extensible = O.getExtensible();

    // 3. Let current be the value of the [[Prototype]] internal slot of O.
    let current = O.$Prototype;

    // 4. If SameValue(V, current) is true, return true.
    if (SameValuePartial(realm, V, current)) return true;

    // 5. If extensible is false, return false.
    if (!extensible) return false;

    // 6. Let p be V.
    let p = V;

    // 7. Let done be false.
    let done = false;

    // 8. Repeat while done is false,
    while (!done) {
      // a. If p is null, let done be true.
      if (p instanceof NullValue) {
        done = true;
      } else if (SameValuePartial(realm, p, O)) {
        // b. Else if SameValue(p, O) is true, return false.
        return false;
      } else {
        // c. Else,
        // If the [[GetPrototypeOf]] internal method of p is not the ordinary object internal method defined in 9.1.1, let done be true.
        if (!p.usesOrdinaryObjectInternalPrototypeMethods()) {
          done = true;
        } else {
          // ii. Else, let p be the value of p's [[Prototype]] internal slot.
          p = p.$Prototype;
          if (p instanceof AbstractObjectValue) {
            AbstractValue.reportIntrospectionError(p);
            throw new FatalError();
          }
        }
      }
    }

    // 9. Set the value of the [[Prototype]] internal slot of O to V.
    O.$Prototype = V;

    // 10. Return true.
    return true;
  }

  // ECMA262 13.7.5.15
  EnumerateObjectProperties(realm: Realm, O: ObjectValue): ObjectValue {
    /*global global*/
    let visited = new global.Set();
    let obj = O;
    let keys = O.$OwnPropertyKeys();
    let index = 0;

    let iterator = new ObjectValue(realm);
    iterator.defineNativeMethod("next", 0, () => {
      while (true) {
        if (index >= keys.length) {
          let proto = obj.$GetPrototypeOf();
          if (proto instanceof NullValue) {
            return Create.CreateIterResultObject(realm, realm.intrinsics.undefined, true);
          }
          obj = proto;
          keys = obj.$OwnPropertyKeys();
          index = 0;
        }

        let key = keys[index];

        // Omit symbols.
        if (!(key instanceof StringValue)) {
          index += 1;
          continue;
        }

        // Omit non-enumerable properties.
        let desc = obj.$GetOwnProperty(key);
        if (desc && !desc.enumerable) {
          this.ThrowIfMightHaveBeenDeleted(desc.value);
          index += 1;
          visited.add(key.value);
          continue;
        }

        // Omit duplicates.
        if (visited.has(key.value)) {
          index += 1;
          continue;
        }
        visited.add(key.value);

        // Yield the key.
        return Create.CreateIterResultObject(realm, key, false);
      }
    });
    return iterator;
  }

  ThrowIfMightHaveBeenDeleted(
    value: void | Value | Array<Value> | Array<{ $Key: void | Value, $Value: void | Value }>
  ): void {
    if (!(value instanceof Value)) return;
    if (!value.mightHaveBeenDeleted()) return;
    invariant(value instanceof AbstractValue); // real empty values should never get here
    AbstractValue.reportIntrospectionError(value);
    throw new FatalError();
  }

  ThrowIfInternalSlotNotWritable<T: ObjectValue>(realm: Realm, object: T, key: string): T {
    if (!realm.isNewObject(object)) {
      AbstractValue.reportIntrospectionError(object, key);
      throw new FatalError();
    }
    return object;
  }

  // ECMA 14.3.9
  PropertyDefinitionEvaluation(
    realm: Realm,
    MethodDefinition: BabelNodeObjectMethod | BabelNodeClassMethod,
    object: ObjectValue,
    env: LexicalEnvironment,
    strictCode: boolean,
    enumerable: boolean
  ): boolean {
    // MethodDefinition : PropertyName ( StrictFormalParameters ) { FunctionBody }
    if (MethodDefinition.kind === "method") {
      // 1. Let methodDef be DefineMethod of MethodDefinition with argument object.
      let methodDef = Functions.DefineMethod(realm, MethodDefinition, object, env, strictCode);

      // 2. ReturnIfAbrupt(methodDef).

      // 3. Perform SetFunctionName(methodDef.[[closure]], methodDef.[[key]]).
      Functions.SetFunctionName(realm, methodDef.$Closure, methodDef.$Key);

      // If the AST name was computed, give the hint to the closure
      methodDef.$Closure.$HasComputedName = !!MethodDefinition.computed;

      // 4. Let desc be the Property Descriptor{[[Value]]: methodDef.[[closure]], [[Writable]]: true, [[Enumerable]]: enumerable, [[Configurable]]: true}.
      let desc: Descriptor = { value: methodDef.$Closure, writable: true, enumerable: enumerable, configurable: true };

      // 5. Return DefinePropertyOrThrow(object, methodDef.[[key]], desc).
      return this.DefinePropertyOrThrow(realm, object, methodDef.$Key, desc);
    } else if (MethodDefinition.kind === "generator") {
      // MethodDefinition : GeneratorMethod
      // See 14.4.
      // ECMA 14.4.13
      // 1. Let propKey be the result of evaluating PropertyName.
      let propKey = EvalPropertyName(MethodDefinition, env, realm, strictCode);

      // 2. ReturnIfAbrupt(propKey).
      // 3. If the function code for this GeneratorMethod is strict mode code, let strict be true. Otherwise let strict be false.
      let strict = strictCode || IsStrict(MethodDefinition.body);

      // 4. Let scope be the running execution context’s LexicalEnvironment.
      let scope = env;

      // 5. Let closure be GeneratorFunctionCreate(Method, StrictFormalParameters, GeneratorBody, scope, strict).
      let closure = Functions.GeneratorFunctionCreate(
        realm,
        "method",
        MethodDefinition.params,
        MethodDefinition.body,
        scope,
        strict
      );

      // 6. Perform MakeMethod(closure, object).
      Functions.MakeMethod(realm, closure, object);

      // 7. Let prototype be ObjectCreate(%GeneratorPrototype%).
      let prototype = Create.ObjectCreate(realm, realm.intrinsics.GeneratorPrototype);
      prototype.originalConstructor = closure;

      // 8. Perform MakeConstructor(closure, true, prototype).
      MakeConstructor(realm, closure, true, prototype);

      // 9. Perform SetFunctionName(closure, propKey).
      Functions.SetFunctionName(realm, closure, propKey);

      // 10. Let desc be the Property Descriptor{[[Value]]: closure, [[Writable]]: true, [[Enumerable]]: enumerable, [[Configurable]]: true}.
      let desc: Descriptor = { value: closure, writable: true, enumerable: enumerable, configurable: true };

      // 11. Return DefinePropertyOrThrow(object, propKey, desc).
      return this.DefinePropertyOrThrow(realm, object, propKey, desc);
    } else if (MethodDefinition.kind === "get") {
      // 1. Let propKey be the result of evaluating PropertyName.
      let propKey = EvalPropertyName(MethodDefinition, env, realm, strictCode);

      // 2. ReturnIfAbrupt(propKey).

      // 3. If the function code for this MethodDefinition is strict mode code, let strict be true. Otherwise let strict be false.
      let strict = strictCode || IsStrict(MethodDefinition.body);

      // 4. Let scope be the running execution context's LexicalEnvironment.
      let scope = env;

      // 5. Let formalParameterList be the production FormalParameters:[empty] .
      let formalParameterList = [];

      // 6. Let closure be FunctionCreate(Method, formalParameterList, FunctionBody, scope, strict).
      let closure = Functions.FunctionCreate(
        realm,
        "method",
        formalParameterList,
        MethodDefinition.body,
        scope,
        strict
      );

      // 7. Perform MakeMethod(closure, object).
      Functions.MakeMethod(realm, closure, object);

      // 8. Perform SetFunctionName(closure, propKey, "get").
      Functions.SetFunctionName(realm, closure, propKey, "get");

      // If the AST name was computed, give the hint to the closure
      closure.$HasComputedName = !!MethodDefinition.computed;

      // 9. Let desc be the PropertyDescriptor{[[Get]]: closure, [[Enumerable]]: enumerable, [[Configurable]]: true}.
      let desc = {
        get: closure,
        enumerable: true,
        configurable: true,
      };

      // 10. Return ? DefinePropertyOrThrow(object, propKey, desc).
      return this.DefinePropertyOrThrow(realm, object, propKey, desc);
    } else {
      invariant(MethodDefinition.kind === "set");
      // 1. Let propKey be the result of evaluating PropertyName.
      let propKey = EvalPropertyName(MethodDefinition, env, realm, strictCode);

      // 2. ReturnIfAbrupt(propKey).

      // 3. If the function code for this MethodDefinition is strict mode code, let strict be true. Otherwise let strict be false.
      let strict = strictCode || IsStrict(MethodDefinition.body);

      // 4. Let scope be the running execution context's LexicalEnvironment.
      let scope = env;

      // 5. Let closure be FunctionCreate(Method, PropertySetParameterList, FunctionBody, scope, strict).
      let closure = Functions.FunctionCreate(
        realm,
        "method",
        MethodDefinition.params,
        MethodDefinition.body,
        scope,
        strict
      );

      // 6. Perform MakeMethod(closure, object).
      Functions.MakeMethod(realm, closure, object);

      // 7. Perform SetFunctionName(closure, propKey, "set").
      Functions.SetFunctionName(realm, closure, propKey, "set");

      // If the AST name was computed, give the hint to the closure
      closure.$HasComputedName = !!MethodDefinition.computed;

      // 8. Let desc be the PropertyDescriptor{[[Set]]: closure, [[Enumerable]]: enumerable, [[Configurable]]: true}.
      let desc = {
        set: closure,
        enumerable: true,
        configurable: true,
      };

      // 9. Return ? DefinePropertyOrThrow(object, propKey, desc).
      return this.DefinePropertyOrThrow(realm, object, propKey, desc);
    }
  }
}<|MERGE_RESOLUTION|>--- conflicted
+++ resolved
@@ -1165,11 +1165,8 @@
   // ECMA262 9.1.5.1
   OrdinaryGetOwnProperty(realm: Realm, O: ObjectValue, P: PropertyKeyValue): Descriptor | void {
     // if the object is havoced and final, then it's still safe to read the value from the object
-<<<<<<< HEAD
-    if (!realm.ignoreLeakLogic && O.mightBeHavocedObject() && O.mightNotBeFinalObject()) {
-=======
-    if (!realm.ignoreLeakLogic && O.isHavocedObject()) {
-      if (O.isFinalObject()) {
+    if (!realm.ignoreLeakLogic && O.mightBeHavocedObject()) {
+      if (O.mightBeFinalObject()) {
         let existingBinding = InternalGetPropertiesMap(O, P).get(InternalGetPropertiesKey(P));
         if (
           existingBinding &&
@@ -1179,7 +1176,6 @@
           return existingBinding.descriptor.leakedFinalDescriptor;
         }
       }
->>>>>>> 5b676917
       invariant(realm.generator);
       let pname = realm.generator.getAsPropertyNameExpression(StringKey(P));
       let absVal = AbstractValue.createTemporalFromBuildFunction(realm, Value, [O._templateFor || O], ([node]) =>
