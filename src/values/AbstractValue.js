/**
 * Copyright (c) 2017-present, Facebook, Inc.
 * All rights reserved.
 *
 * This source code is licensed under the BSD-style license found in the
 * LICENSE file in the root directory of this source tree. An additional grant
 * of patent rights can be found in the PATENTS file in the same directory.
 */

/* @flow */

import type {
  BabelBinaryOperator,
  BabelNodeExpression,
  BabelNodeIdentifier,
  BabelNodeLogicalOperator,
  BabelNodeSourceLocation,
  BabelUnaryOperator,
} from "babel-types";
import { FatalError } from "../errors.js";
import type { Realm } from "../realm.js";
import type { PropertyKeyValue } from "../types.js";
import { PreludeGenerator } from "../utils/generator.js";

import {
  AbstractObjectValue,
  BooleanValue,
  ConcreteValue,
  NullValue,
  NumberValue,
  ObjectValue,
  PrimitiveValue,
  StringValue,
  SymbolValue,
  UndefinedValue,
  Value,
} from "./index.js";
import { hashBinary, hashCall, hashString, hashTernary, hashUnary, ToBoolean } from "../methods/index.js";
import { TypesDomain, ValuesDomain } from "../domains/index.js";
import invariant from "../invariant.js";

import * as t from "babel-types";

export type AbstractValueBuildNodeFunction = (Array<BabelNodeExpression>) => BabelNodeExpression;

export default class AbstractValue extends Value {
  constructor(
    realm: Realm,
    types: TypesDomain,
    values: ValuesDomain,
    hashValue: number,
    args: Array<Value>,
    buildNode?: AbstractValueBuildNodeFunction | BabelNodeExpression,
    optionalArgs?: {| kind?: string, intrinsicName?: string |}
  ) {
    invariant(realm.useAbstractInterpretation);
    super(realm, optionalArgs ? optionalArgs.intrinsicName : undefined);
    invariant(buildNode instanceof Function || args.length === 0);
    invariant(!Value.isTypeCompatibleWith(types.getType(), ObjectValue) || this instanceof AbstractObjectValue);
    invariant(types.getType() !== NullValue && types.getType() !== UndefinedValue);
    this.types = types;
    this.values = values;
    this.mightBeEmpty = false;
    this._buildNode = buildNode;
    this.args = args;
    this.hashValue = hashValue;
    this.kind = optionalArgs ? optionalArgs.kind : undefined;
  }

  hashValue: number;
  kind: ?string;
  types: TypesDomain;
  values: ValuesDomain;
  mightBeEmpty: boolean;
  args: Array<Value>;
  _buildNode: void | AbstractValueBuildNodeFunction | BabelNodeExpression;

  addSourceLocationsTo(locations: Array<BabelNodeSourceLocation>, seenValues?: Set<AbstractValue> = new Set()) {
    if (seenValues.has(this)) return;
    seenValues.add(this);
    if (this._buildNode && !(this._buildNode instanceof Function)) {
      if (this._buildNode.loc) locations.push(this._buildNode.loc);
    }
    for (let val of this.args) {
      if (val instanceof AbstractValue) val.addSourceLocationsTo(locations, seenValues);
    }
  }

  addSourceNamesTo(names: Array<string>) {
    let gen = this.$Realm.preludeGenerator;
    function add_intrinsic(name: string) {
      if (name.startsWith("_$")) {
        if (gen === undefined) return;
        add_args(gen.derivedIds.get(name));
      } else if (names.indexOf(name) < 0) {
        names.push(name);
      }
    }
    function add_args(args: void | Array<Value>) {
      if (args === undefined) return;
      for (let val of args) {
        if (val.intrinsicName) {
          add_intrinsic(val.intrinsicName);
        } else if (val instanceof AbstractValue) {
          val.addSourceNamesTo(names);
        } else if (val instanceof StringValue) {
          if (val.value.startsWith("__")) {
            names.push(val.value.slice(2));
          }
        }
      }
    }
    if (this.intrinsicName) {
      add_intrinsic(this.intrinsicName);
    }
    add_args(this.args);
  }

  buildNode(args: Array<BabelNodeExpression>): BabelNodeExpression {
    let buildNode = this.getBuildNode();
    return buildNode instanceof Function
      ? ((buildNode: any): AbstractValueBuildNodeFunction)(args)
      : ((buildNode: any): BabelNodeExpression);
  }

  equals(x: Value) {
    if (x instanceof ConcreteValue) return false;
    let thisArgs = this.args;
    let n = thisArgs.length;

    let argsAreEqual = () => {
      invariant(x instanceof AbstractValue);
      let xArgs = x.args;
      let m = xArgs.length;
      invariant(n === m); // Will be true if kinds are the same. Caller should see to it.
      for (let i = 0; i < n; i++) {
        let a = thisArgs[i];
        let b = xArgs[i];
        if (!a.equals(b)) return false;
      }
      return true;
    };

    return (
      this === x ||
      (x instanceof AbstractValue &&
        this.kind === x.kind &&
        this.hashValue === x.hashValue &&
        ((this.intrinsicName && this.intrinsicName.length > 0 && this.intrinsicName === x.intrinsicName) ||
          (n > 0 && argsAreEqual())))
    );
  }

  getBuildNode(): AbstractValueBuildNodeFunction | BabelNodeExpression {
    invariant(this._buildNode);
    return this._buildNode;
  }

  getHash(): number {
    return this.hashValue;
  }

  getType() {
    return this.types.getType();
  }

  getIdentifier() {
    invariant(this.hasIdentifier());
    return ((this._buildNode: any): BabelNodeIdentifier);
  }

  hasIdentifier() {
    return this._buildNode && this._buildNode.type === "Identifier";
  }

  implies(val: Value): boolean {
    // Neither this nor val is a known value, so we need to some reasoning based on the structure
    if (this.equals(val)) return true; // x => x regardless of its value
    if (!val.mightNotBeTrue()) return true; // x => true regardless of the value of x
    return false;
  }

  // todo: abstract values should never be of type UndefinedValue or NullValue, assert this
  mightBeFalse(): boolean {
    let valueType = this.getType();
    if (valueType === UndefinedValue) return true;
    if (valueType === NullValue) return true;
    if (valueType === SymbolValue) return false;
    if (Value.isTypeCompatibleWith(valueType, ObjectValue)) return false;
    if (this.values.isTop()) return true;
    return this.values.mightBeFalse();
  }

  mightNotBeFalse(): boolean {
    let valueType = this.getType();
    if (valueType === UndefinedValue) return false;
    if (valueType === NullValue) return false;
    if (valueType === SymbolValue) return true;
    if (Value.isTypeCompatibleWith(valueType, ObjectValue)) return true;
    if (this.values.isTop()) return true;
    return this.values.mightNotBeFalse();
  }

  mightBeNull(): boolean {
    let valueType = this.getType();
    if (valueType === NullValue) return true;
    if (valueType !== Value) return false;
    if (this.values.isTop()) return true;
    return this.values.includesValueOfType(NullValue);
  }

  mightNotBeNull(): boolean {
    let valueType = this.getType();
    if (valueType === NullValue) return false;
    if (valueType !== Value) return true;
    if (this.values.isTop()) return true;
    return this.values.includesValueNotOfType(NullValue);
  }

  mightBeNumber(): boolean {
    let valueType = this.getType();
    if (valueType === NumberValue) return true;
    if (valueType !== Value) return false;
    if (this.values.isTop()) return true;
    return this.values.includesValueOfType(NumberValue);
  }

  mightNotBeNumber(): boolean {
    let valueType = this.getType();
    if (valueType === NumberValue) return false;
    if (valueType !== Value) return true;
    if (this.values.isTop()) return true;
    return this.values.includesValueNotOfType(NumberValue);
  }

  mightNotBeObject(): boolean {
    let valueType = this.getType();
    if (Value.isTypeCompatibleWith(valueType, PrimitiveValue)) return true;
    if (Value.isTypeCompatibleWith(valueType, ObjectValue)) return false;
    if (this.values.isTop()) return true;
    return this.values.includesValueNotOfType(ObjectValue);
  }

  mightBeObject(): boolean {
    let valueType = this.getType();
    if (Value.isTypeCompatibleWith(valueType, PrimitiveValue)) return false;
    if (Value.isTypeCompatibleWith(valueType, ObjectValue)) return true;
    if (this.values.isTop()) return true;
    return this.values.includesValueOfType(ObjectValue);
  }

  mightBeString(): boolean {
    let valueType = this.getType();
    if (valueType === StringValue) return true;
    if (valueType !== Value) return false;
    if (this.values.isTop()) return true;
    return this.values.includesValueOfType(StringValue);
  }

  mightNotBeString(): boolean {
    let valueType = this.getType();
    if (valueType === StringValue) return false;
    if (valueType !== Value) return true;
    if (this.values.isTop()) return true;
    return this.values.includesValueNotOfType(StringValue);
  }

  mightBeUndefined(): boolean {
    let valueType = this.getType();
    if (valueType === UndefinedValue) return true;
    if (valueType !== Value) return false;
    if (this.values.isTop()) return true;
    return this.values.includesValueOfType(UndefinedValue);
  }

  mightNotBeUndefined(): boolean {
    let valueType = this.getType();
    if (valueType === UndefinedValue) return false;
    if (valueType !== Value) return true;
    if (this.values.isTop()) return true;
    return this.values.includesValueNotOfType(UndefinedValue);
  }

  mightHaveBeenDeleted(): boolean {
    return this.mightBeEmpty;
  }

  promoteEmptyToUndefined(): Value {
    if (this.values.isTop()) return this;
    if (!this.mightBeEmpty) return this;
    let cond = AbstractValue.createFromBinaryOp(this.$Realm, "===", this, this.$Realm.intrinsics.empty);
    let result = AbstractValue.createFromConditionalOp(this.$Realm, cond, this.$Realm.intrinsics.undefined, this);
    if (result instanceof AbstractValue) result.values = this.values.promoteEmptyToUndefined();
    return result;
  }

  // Simplify an already constructed abstract value in the light of the path conditions that apply in the
  // context where is this value is now being used.
  // TODO #1019: this logic largely duplicates the functionality in simplifyAbstractValue.
  // To fix this, two thing have to happen:
  // 1. Avoid injecting simplifier.js into the big Flow dependency cycle that includes AbstractValue. This can probably
  //    be done by storing simplifyAbstractValue in the realm.
  // 2. Make simplifyAbstractValue path sensitive by checking for each condition if the current path conditions
  //   imply them and then simplifying appropriately.
  refineWithPathCondition(): Value {
    function pathImplies(condition: AbstractValue): boolean {
      let path = condition.$Realm.pathConditions;
      for (let i = path.length - 1; i >= 0; i--) {
        let pathCondition = path[i];
        if (pathCondition.implies(condition)) return true;
      }
      return false;
    }

    let realm = this.$Realm;
    if (realm.pathConditions.length === 0) return this;
    let op = this.kind;
    let result = (() => {
      if (op === "&&" || op === "||") {
        let [left, right] = this.args;
        invariant(left instanceof AbstractValue); // otherwise the factory would have simplified it.
        let refinedLeft = left.refineWithPathCondition();
        let refinedRight = right instanceof AbstractValue ? right.refineWithPathCondition() : right;
        // todo: remove this check when there is an alternative way to indicate that an intrinsic object is nullable
        if (!(refinedLeft instanceof AbstractObjectValue && refinedLeft.isIntrinsic())) {
          // true && y <=> y
          // true || y <=> true
          if (!refinedLeft.mightNotBeTrue()) return op === "&&" ? refinedRight : refinedLeft;
          // (x == false) && y <=> x
          // false || y <=> y
          if (!refinedLeft.mightNotBeFalse()) return op === "||" ? refinedRight : refinedLeft;
        }
        if (refinedLeft.getType() === BooleanValue && refinedRight.getType() === BooleanValue) {
          // (x: boolean) && true <=> x
          // x || true <=> true
          if (!refinedRight.mightNotBeTrue()) return op === "&&" ? refinedLeft : realm.intrinsics.true;
          // (x: boolean) && false <=> false
          // (x: boolean) || false <=> x
          if (!refinedRight.mightNotBeFalse()) return op === "||" ? refinedLeft : realm.intrinsics.false;
        }
        // return this if no refinements happened
        if (left === refinedLeft && right === refinedRight) return this;
        // recreate operation using refined operands
        return AbstractValue.createFromLogicalOp(realm, op, refinedLeft, refinedRight, this.expressionLocation);
      }
      if (op === "!") {
        let arg = this.args[0];
        invariant(arg instanceof AbstractValue); // otherwise this abstract value should have been folded to a constant
        let refinedArg = arg.refineWithPathCondition();
        if (arg === refinedArg) return this;
        if (!refinedArg.mightNotBeTrue()) return realm.intrinsics.false;
        if (!refinedArg.mightNotBeFalse()) return realm.intrinsics.true;
        invariant(refinedArg instanceof AbstractValue); // concrete values always make up their mind above
        return AbstractValue.createFromUnaryOp(realm, op, refinedArg);
      }
      if (op !== "conditional") return this;
      let [condition, trueVal, falseVal] = this.args;
      invariant(trueVal !== undefined);
      invariant(falseVal !== undefined);
      invariant(condition instanceof AbstractValue);
      let inverseCondition = AbstractValue.createFromUnaryOp(this.$Realm, "!", condition);
      if (pathImplies(condition)) return trueVal;
      if (pathImplies(inverseCondition)) return falseVal;
      if (pathImplies(AbstractValue.createFromBinaryOp(realm, "===", this, trueVal))) return trueVal;
      if (pathImplies(AbstractValue.createFromBinaryOp(realm, "!==", this, trueVal))) return falseVal;
      if (pathImplies(AbstractValue.createFromBinaryOp(realm, "!==", this, falseVal))) return trueVal;
      if (pathImplies(AbstractValue.createFromBinaryOp(realm, "===", this, falseVal))) return falseVal;
      return this;
    })();
    if (result !== this && result instanceof AbstractValue) return result.refineWithPathCondition();
    return result;
  }

  throwIfNotConcrete(): ConcreteValue {
    AbstractValue.reportIntrospectionError(this);
    throw new FatalError();
  }

  throwIfNotConcreteNumber(): NumberValue {
    AbstractValue.reportIntrospectionError(this);
    throw new FatalError();
  }

  throwIfNotConcreteString(): StringValue {
    AbstractValue.reportIntrospectionError(this);
    throw new FatalError();
  }

  throwIfNotConcreteBoolean(): BooleanValue {
    AbstractValue.reportIntrospectionError(this);
    throw new FatalError();
  }

  throwIfNotConcreteSymbol(): SymbolValue {
    AbstractValue.reportIntrospectionError(this);
    throw new FatalError();
  }

  throwIfNotConcreteObject(): ObjectValue {
    AbstractValue.reportIntrospectionError(this);
    throw new FatalError();
  }

  throwIfNotObject(): AbstractObjectValue {
    invariant(!(this instanceof AbstractObjectValue));
    AbstractValue.reportIntrospectionError(this);
    throw new FatalError();
  }

  static createFromBinaryOp(
    realm: Realm,
    op: BabelBinaryOperator,
    left: Value,
    right: Value,
    loc?: ?BabelNodeSourceLocation,
    kind?: string
  ): AbstractValue {
    let leftTypes, leftValues;
    if (left instanceof AbstractValue) {
      leftTypes = left.types;
      leftValues = left.values;
    } else {
      leftTypes = new TypesDomain(left.getType());
      invariant(left instanceof ConcreteValue);
      leftValues = new ValuesDomain(left);
    }

    let rightTypes, rightValues;
    if (right instanceof AbstractValue) {
      rightTypes = right.types;
      rightValues = right.values;
    } else {
      rightTypes = new TypesDomain(right.getType());
      invariant(right instanceof ConcreteValue);
      rightValues = new ValuesDomain(right);
    }

    let resultTypes = TypesDomain.binaryOp(op, leftTypes, rightTypes);
    let resultValues = ValuesDomain.binaryOp(realm, op, leftValues, rightValues);
    let [hash, args] = kind === undefined ? hashBinary(op, left, right) : hashCall(kind, left, right);
    let result = new AbstractValue(realm, resultTypes, resultValues, hash, args, ([x, y]) =>
      t.binaryExpression(op, x, y)
    );
    result.kind = kind || op;
    result.expressionLocation = loc;
    return result;
  }

  static createFromLogicalOp(
    realm: Realm,
    op: BabelNodeLogicalOperator,
    left: Value,
    right: Value,
    loc?: ?BabelNodeSourceLocation
  ): Value {
    let leftTypes, leftValues;
    if (left instanceof AbstractValue) {
<<<<<<< HEAD
      // if (!left.isIntrinsic()) {
      //   if (!left.mightNotBeTrue()) return op === "&&" ? right : left;
      //   if (!left.mightNotBeFalse()) return op === "&&" ? left : right;
      // }
=======
>>>>>>> 1cbdfa20
      leftTypes = left.types;
      leftValues = left.values;
    } else {
      invariant(left instanceof ConcreteValue);
      if (ToBoolean(realm, left)) return op === "&&" ? right : left;
      else return this.kind === "&&" ? left : right;
    }

    let rightTypes, rightValues;
    if (right instanceof AbstractValue) {
      rightTypes = right.types;
      rightValues = right.values;
    } else {
      rightTypes = new TypesDomain(right.getType());
      invariant(right instanceof ConcreteValue);
      rightValues = new ValuesDomain(right);
    }

    if (left.getType() === BooleanValue && right.getType() === BooleanValue) {
      // (x: boolean) && true <=> x
      // x || true <=> true
      if (!right.mightNotBeTrue()) return op === "&&" ? left : realm.intrinsics.true;
      // (x: boolean) && false <=> false
      // (x: boolean) || false <=> x
      if (!right.mightNotBeFalse()) return op === "||" ? left : realm.intrinsics.false;
    }

    let resultTypes = TypesDomain.logicalOp(op, leftTypes, rightTypes);
    let resultValues = ValuesDomain.logicalOp(realm, op, leftValues, rightValues);
    let [hash, args] = hashCall(op, left, right);
    let Constructor = Value.isTypeCompatibleWith(resultTypes.getType(), ObjectValue)
      ? AbstractObjectValue
      : AbstractValue;
    let result = new Constructor(realm, resultTypes, resultValues, hash, args, ([x, y]) =>
      t.logicalExpression(op, x, y)
    );
    result.kind = op;
    result.expressionLocation = loc;
    return result;
  }

  static createFromConditionalOp(
    realm: Realm,
    condition: AbstractValue,
    left: void | Value,
    right: void | Value,
    loc?: ?BabelNodeSourceLocation
  ): Value {
    // c ? x : x <=> x
    if (left !== undefined && right !== undefined && left.equals(right)) return left;
    // x ? x : y <=> x || y
    if (left instanceof AbstractValue && condition.equals(left) && right)
      return AbstractValue.createFromLogicalOp(realm, "||", left, right, loc);
    // y ? x : y <=> y && x
    if (right instanceof AbstractValue && condition.equals(right) && left)
      return AbstractValue.createFromLogicalOp(realm, "&&", right, left, loc);
    // c ? (c ? x : y) : z <=> c ? x : z
    if (left instanceof AbstractValue && left.kind === "conditional") {
      let [lcond, lleft] = left.args;
      if (condition.equals(lcond)) return AbstractValue.createFromConditionalOp(realm, condition, lleft, right);
    }
    // c ? x : (c ? y : z) : z <=> c ? x : z
    if (right instanceof AbstractValue && right.kind === "conditional") {
      let [rcond, , rright] = right.args;
      if (condition.equals(rcond)) return AbstractValue.createFromConditionalOp(realm, condition, left, rright);
    }
    if (
      left !== undefined &&
      left.getType() === BooleanValue &&
      right !== undefined &&
      right.getType() === BooleanValue
    ) {
      if (!left.mightNotBeTrue() && !right.mightNotBeFalse()) return condition;
      if (!left.mightNotBeFalse() && !right.mightNotBeTrue())
        return AbstractValue.createFromUnaryOp(realm, "!", condition, true, loc);
    }
    let types = TypesDomain.joinValues(left, right);
    let values = ValuesDomain.joinValues(realm, left, right);
    let [hash, args] = hashTernary(condition, left || realm.intrinsics.undefined, right || realm.intrinsics.undefined);
    let Constructor = Value.isTypeCompatibleWith(types.getType(), ObjectValue) ? AbstractObjectValue : AbstractValue;
    let result = new Constructor(realm, types, values, hash, args, ([c, x, y]) => t.conditionalExpression(c, x, y), {
      kind: "conditional",
    });
    result.expressionLocation = loc;
    return result;
  }

  static createFromUnaryOp(
    realm: Realm,
    op: BabelUnaryOperator,
    operand: AbstractValue,
    prefix?: boolean,
    loc?: ?BabelNodeSourceLocation
  ): AbstractValue {
    let resultTypes = TypesDomain.unaryOp(op);
    let resultValues = ValuesDomain.unaryOp(realm, op, operand.values);
    let result = new AbstractValue(realm, resultTypes, resultValues, hashUnary(op, operand), [operand], ([x]) =>
      t.unaryExpression(op, x, prefix)
    );
    result.kind = op;
    result.expressionLocation = loc;
    return result;
  }

  /* Note that the template is parameterized by the names A, B, C and so on.
     When the abstract value is serialized, the serialized operations are substituted
     for the corresponding parameters and the resulting template is parsed into an AST subtree
     that is incorporated into the AST produced by the serializer. */
  static createFromTemplate(
    realm: Realm,
    template: PreludeGenerator => ({}) => BabelNodeExpression,
    resultType: typeof Value,
    operands: Array<Value>,
    kind: string,
    loc?: ?BabelNodeSourceLocation
  ): AbstractValue {
    let resultTypes = new TypesDomain(resultType);
    let resultValues = ValuesDomain.topVal;
    let hash;
    [hash, operands] = hashCall(kind, ...operands);
    let Constructor = Value.isTypeCompatibleWith(resultType, ObjectValue) ? AbstractObjectValue : AbstractValue;
    let labels = "ABCDEFGHIJKLMNOPQRSTUVWXYZ";
    invariant(labels.length >= operands.length);
    let result = new Constructor(realm, resultTypes, resultValues, hash, operands, args => {
      invariant(realm.preludeGenerator !== undefined);
      let generatorArgs = {};
      let i = 0;
      for (let arg of args) generatorArgs[labels.charAt(i++)] = arg;
      return template(realm.preludeGenerator)(generatorArgs);
    });
    result.kind = kind;
    result.expressionLocation = loc || realm.currentLocation;
    return result;
  }

  static createFromType(realm: Realm, resultType: typeof Value, kind?: string): AbstractValue {
    let types = new TypesDomain(resultType);
    let Constructor = Value.isTypeCompatibleWith(resultType, ObjectValue) ? AbstractObjectValue : AbstractValue;
    let hash = hashString(resultType.name + (kind || ""));
    let result = new Constructor(realm, types, ValuesDomain.topVal, hash, []);
    if (kind) result.kind = kind;
    result.expressionLocation = realm.currentLocation;
    return result;
  }

  /* Emits a declaration for an identifier into the generator at the current point in time
     and initializes it with an expression constructed from the given template.
     Returns an abstract value that refers to the newly declared identifier.
     Note that the template must generate an expression which has no side-effects
     on the prepack state. It is assumed, however, that there could be side-effects
     on the native state unless the isPure option is specified.  */
  static createTemporalFromTemplate(
    realm: Realm,
    template: PreludeGenerator => ({}) => BabelNodeExpression,
    resultType: typeof Value,
    operands: Array<Value>,
    optionalArgs?: {| kind?: string, isPure?: boolean, skipInvariant?: boolean |}
  ): AbstractValue {
    invariant(resultType !== UndefinedValue);
    let temp = AbstractValue.createFromTemplate(realm, template, resultType, operands, "");
    let types = temp.types;
    let values = temp.values;
    let args = temp.args;
    let buildNode_ = temp.getBuildNode();
    invariant(realm.generator !== undefined);
    return realm.generator.derive(types, values, args, buildNode_, optionalArgs);
  }

  static createTemporalFromBuildFunction(
    realm: Realm,
    resultType: typeof Value,
    args: Array<Value>,
    buildFunction: AbstractValueBuildNodeFunction
  ): AbstractValue | UndefinedValue {
    let types = new TypesDomain(resultType);
    let values = ValuesDomain.topVal;
    invariant(realm.generator !== undefined);
    if (resultType === UndefinedValue) {
      return realm.generator.emitVoidExpression(types, values, args, buildFunction);
    } else {
      return realm.generator.derive(types, values, args, buildFunction);
    }
  }

  static generateErrorInformationForAbstractVal(val: AbstractValue): string {
    let names = [];
    val.addSourceNamesTo(names);
    if (names.length === 0) {
      val.addSourceNamesTo(names);
    }
    return `abstract value${names.length > 1 ? "s" : ""} ${names.join(" and ")}`;
  }

  static reportIntrospectionError(val: Value, propertyName: void | PropertyKeyValue) {
    let realm = val.$Realm;

    let identity;
    if (val === realm.$GlobalObject) identity = "global";
    else if (val instanceof AbstractValue) {
      identity = this.generateErrorInformationForAbstractVal(val);
    } else identity = val.intrinsicName || "(some value)";

    let source_locations = [];
    if (val instanceof AbstractValue) val.addSourceLocationsTo(source_locations);

    let location;
    if (propertyName instanceof SymbolValue) {
      let desc = propertyName.$Description;
      if (desc) {
        location = `at symbol [${desc.throwIfNotConcreteString().value}]`;
      } else {
        location = `at symbol [${"(no description)"}]`;
      }
    } else if (propertyName instanceof StringValue) location = `at ${propertyName.value}`;
    else if (typeof propertyName === "string") location = `at ${propertyName}`;
    else location = source_locations.length === 0 ? "" : `at ${source_locations.join("\n")}`;

    let message = `This operation is not yet supported on ${identity} ${location}`;

    return realm.reportIntrospectionError(message);
  }
}<|MERGE_RESOLUTION|>--- conflicted
+++ resolved
@@ -455,13 +455,6 @@
   ): Value {
     let leftTypes, leftValues;
     if (left instanceof AbstractValue) {
-<<<<<<< HEAD
-      // if (!left.isIntrinsic()) {
-      //   if (!left.mightNotBeTrue()) return op === "&&" ? right : left;
-      //   if (!left.mightNotBeFalse()) return op === "&&" ? left : right;
-      // }
-=======
->>>>>>> 1cbdfa20
       leftTypes = left.types;
       leftValues = left.values;
     } else {
