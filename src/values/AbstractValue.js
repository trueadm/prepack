--- conflicted
+++ resolved
@@ -18,13 +18,8 @@
 } from "@babel/types";
 import { CompilerDiagnostic, FatalError } from "../errors.js";
 import type { Realm } from "../realm.js";
-<<<<<<< HEAD
-import type { PropertyKeyValue } from "../types.js";
 import { createResidualBuildNode, PreludeGenerator, type ResidualBuildNode } from "../utils/generator.js";
-=======
-import { PreludeGenerator, type TemporalBuildNodeType } from "../utils/generator.js";
 import type { PropertyKeyValue, ShapeInformationInterface } from "../types.js";
->>>>>>> 108dea53
 import buildExpressionTemplate from "../utils/builder.js";
 
 import {
@@ -100,13 +95,8 @@
     values: ValuesDomain,
     hashValue: number,
     args: Array<Value>,
-<<<<<<< HEAD
     buildNode?: ResidualBuildNode,
-    optionalArgs?: {| kind?: AbstractValueKind, intrinsicName?: string |}
-=======
-    buildNode?: AbstractValueBuildNodeFunction | BabelNodeExpression,
     optionalArgs?: {| kind?: AbstractValueKind, intrinsicName?: string, shape?: ShapeInformationInterface |}
->>>>>>> 108dea53
   ) {
     invariant(realm.useAbstractInterpretation);
     super(realm, optionalArgs ? optionalArgs.intrinsicName : undefined);
@@ -128,12 +118,8 @@
   values: ValuesDomain;
   mightBeEmpty: boolean;
   args: Array<Value>;
-<<<<<<< HEAD
+  shape: void | ShapeInformationInterface;
   buildNode: void | ResidualBuildNode;
-=======
-  shape: void | ShapeInformationInterface;
-  _buildNode: void | AbstractValueBuildNodeFunction | BabelNodeExpression;
->>>>>>> 108dea53
 
   toDisplayString(): string {
     return "[Abstract " + this.hashValue.toString() + "]";
@@ -777,11 +763,7 @@
       isPure?: boolean,
       skipInvariant?: boolean,
       mutatesOnly?: Array<Value>,
-<<<<<<< HEAD
-=======
-      temporalType?: TemporalBuildNodeType,
       shape?: ShapeInformationInterface,
->>>>>>> 108dea53
     |}
   ): AbstractValue {
     invariant(resultType !== UndefinedValue);
@@ -822,11 +804,7 @@
       isPure?: boolean,
       skipInvariant?: boolean,
       mutatesOnly?: Array<Value>,
-<<<<<<< HEAD
-=======
-      temporalType?: TemporalBuildNodeType,
       shape?: void | ShapeInformationInterface,
->>>>>>> 108dea53
     |}
   ): AbstractValue | UndefinedValue {
     let types = new TypesDomain(resultType);
