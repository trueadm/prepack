/**
 * Copyright (c) 2017-present, Facebook, Inc.
 * All rights reserved.
 *
 * This source code is licensed under the BSD-style license found in the
 * LICENSE file in the root directory of this source tree. An additional grant
 * of patent rights can be found in the PATENTS file in the same directory.
 */

/* @flow */

import type { Realm, ExecutionContext } from "../realm.js";
import { FatalError } from "../errors.js";
import type {
  DataBlock,
  Descriptor,
  IterationKind,
  ObjectKind,
  PromiseCapability,
  PromiseReaction,
  PropertyBinding,
  PropertyKeyValue,
  TypedArrayKind
} from "../types.js";
import {
  AbstractValue,
  BooleanValue,
  ConcreteValue,
  NativeFunctionValue,
  NullValue,
  NumberValue,
  StringValue,
  SymbolValue,
  UndefinedValue,
  Value
} from "./index.js";
import type {
  ECMAScriptSourceFunctionValue,
  NativeFunctionCallback
} from "./index.js";
import {
  joinValuesAsConditional,
  IsDataDescriptor,
  OrdinarySetPrototypeOf,
  OrdinaryDefineOwnProperty,
  OrdinaryDelete,
  OrdinaryOwnPropertyKeys,
  OrdinaryGetOwnProperty,
  OrdinaryGet,
  OrdinaryHasProperty,
  OrdinarySet,
  OrdinaryIsExtensible,
  OrdinaryPreventExtensions,
  ThrowIfMightHaveBeenDeleted
} from "../methods/index.js";
import invariant from "../invariant.js";

export default class ObjectValue extends ConcreteValue {
  constructor(
    realm: Realm,
    proto?: ObjectValue | NullValue,
    intrinsicName?: string,
    refuseSerialization: boolean = false
  ) {
    super(realm, intrinsicName);
    realm.recordNewObject(this);
    if (realm.useAbstractInterpretation) this.setupBindings(this.getTrackedPropertyNames());
    this.$Prototype = proto || realm.intrinsics.null;
    this.$Extensible = realm.intrinsics.true;
    this._isPartial = realm.intrinsics.false;
    this._isSimple = realm.intrinsics.false;
    this.properties = new Map();
    this.symbols = new Map();
    this.refuseSerialization = refuseSerialization;
  }

  static trackedPropertyNames = [
    "_isPartial",
    "_isSimple",
    "$ArrayIteratorNextIndex",
    "$DateValue",
    "$Extensible",
    "$IteratedList",
    "$IteratedObject",
    "$IteratedSet",
    "$IteratedString",
    "$Map",
    "$MapData",
    "$MapNextIndex",
    "$Prototype",
    "$SetData",
    "$SetNextIndex",
    "$StringIteratorNextIndex",
<<<<<<< HEAD
    "$IteratedString",
    "_isPartial",
    "_isSimple"
=======
    "$WeakMapData",
    "$WeakSetData",
>>>>>>> 1cbdfa20
  ];

  getTrackedPropertyNames(): Array<string> {
    return ObjectValue.trackedPropertyNames;
  }

  setupBindings(propertyNames: Array<string>) {
    for (let propName of propertyNames) {
      let desc = { writeable: true, value: undefined };
      (this: any)[propName + "_binding"] = {
        descriptor: desc,
        object: this,
        key: propName
      };
    }
  }

  static setupTrackedPropertyAccessors(propertyNames: Array<string>) {
    for (let propName of propertyNames) {
      Object.defineProperty(ObjectValue.prototype, propName, {
        configurable: true,
        get: function() {
          let binding = this[propName + "_binding"];
          return binding.descriptor.value;
        },
        set: function(v) {
          let binding = this[propName + "_binding"];
          this.$Realm.recordModifiedProperty(binding);
          binding.descriptor.value = v;
        }
      });
    }
  }

  $Prototype: ObjectValue | NullValue;
  $Extensible: BooleanValue;

  $ParameterMap: void | ObjectValue; // undefined when the property is "missing"
  $SymbolData: void | SymbolValue | AbstractValue;
  $StringData: void | StringValue | AbstractValue;
  $NumberData: void | NumberValue | AbstractValue;
  $BooleanData: void | BooleanValue | AbstractValue;

  // error
  $ErrorData: void | {
    // undefined when the property is "missing"
    contextStack: Array<ExecutionContext>,
    locationData: void | {
      filename: string,
      sourceCode: string,
      loc: { line: number, column: number },
      stackDecorated: boolean
    }
  };

  // function
  $Call: void | ((thisArgument: Value, argumentsList: Array<Value>) => Value);
  $Construct:
    | void
    | ((argumentsList: Array<Value>, newTarget: ObjectValue) => ObjectValue);

  // promise
  $Promise: ?ObjectValue;
  $AlreadyResolved: void | { value: boolean };
  $PromiseState: void | "pending" | "fulfilled" | "rejected";
  $PromiseResult: void | Value;
  $PromiseFulfillReactions: void | Array<PromiseReaction>;
  $PromiseRejectReactions: void | Array<PromiseReaction>;
  $PromiseIsHandled: void | boolean;
  $Capability: void | PromiseCapability;
  $AlreadyCalled: void | { value: boolean };
  $Index: void | number;
  $Values: void | Array<Value>;
  $Capabilities: void | PromiseCapability;
  $RemainingElements: void | { value: number };

  // iterator
  $IteratedList: void | Array<Value>;
  $ListIteratorNextIndex: void | number;
  $IteratorNext: void | NativeFunctionValue;

  // set
  $SetIterationKind: void | IterationKind;
  $SetNextIndex: void | number;
  $IteratedSet: void | ObjectValue | UndefinedValue;
  $SetData: void | Array<void | Value>;

  // map
  $MapIterationKind: void | IterationKind;
  $MapNextIndex: void | NumberValue;
  $MapData: void | Array<{ $Key: void | Value, $Value: void | Value }>;
  $Map: void | ObjectValue | UndefinedValue;

  // weak map
  $WeakMapData: void | Array<{ $Key: void | Value, $Value: void | Value }>;

  // weak set
  $WeakSetData: void | Array<void | Value>;

  // date
  $DateValue: void | NumberValue | AbstractValue; // of type number

  // array
  $ArrayIterationKind: void | IterationKind;
  $ArrayIteratorNextIndex: void | NumberValue;
  $IteratedObject: void | UndefinedValue | ObjectValue;

  // regex
  $OriginalSource: void | string;
  $OriginalFlags: void | string;
  $RegExpMatcher:
    | void
    | ((
        S: string,
        lastIndex: number
      ) => ?{ endIndex: number, captures: Array<any> });

  // string
  $StringIteratorNextIndex: void | number;
  $IteratedString: void | StringValue;

  // data view
  $DataView: void | true;
  $ViewedArrayBuffer: void | ObjectValue;
  $ByteLength: void | number;
  $ByteOffset: void | number;

  // array buffer
  $ArrayBufferData: void | null | DataBlock;
  $ArrayBufferByteLength: void | number;

  // generator
  $GeneratorState: void | "suspendedStart" | "executing";
  $GeneratorContext: void | ExecutionContext;

  // typed array
  $TypedArrayName: void | TypedArrayKind;
  $ViewedArrayBuffer: void | ObjectValue;
  $ArrayLength: void | number;

  // backpointer to the constructor if this object was created its prototype object
  originalConstructor: void | ECMAScriptSourceFunctionValue;

  // partial objects
  _isPartial: BooleanValue;

  // If true, the object has no property getters or setters and it is safe
  // to return AbstractValue for unknown properties.
  _isSimple: BooleanValue;

  properties: Map<string, PropertyBinding>;
  symbols: Map<SymbolValue, PropertyBinding>;
  unknownProperty: void | PropertyBinding;

  // An object value with an intrinsic name can either exist from the beginning of time,
  // or it can be associated with a particular point in time by being used as a template
  // when deriving an abstract value via a generator.
  intrinsicNameGenerated: void | true;
  hashValue: void | number;

  equals(x: Value): boolean {
    return x instanceof ObjectValue && this.getHash() === x.getHash();
  }

  getHash(): number {
    if (!this.hashValue) {
      this.hashValue = ++this.$Realm.objectCount;
    }
    return this.hashValue;
  }

  // We track some internal state as properties on the global object, these should
  // never be serialized.
  refuseSerialization: boolean;

  mightBeFalse(): boolean {
    return false;
  }

  mightNotBeObject(): boolean {
    return false;
  }

  throwIfNotObject(): ObjectValue {
    return this;
  }

  makeNotPartial(): void {
    this._isPartial = this.$Realm.intrinsics.false;
  }

  makePartial(): void {
    this._isPartial = this.$Realm.intrinsics.true;
  }

  makeSimple(): void {
    this._isSimple = this.$Realm.intrinsics.true;
  }

  isPartialObject(): boolean {
    return this._isPartial.value;
  }

  isSimpleObject(): boolean {
    if (this._isSimple.value) return true;
    if (this.isPartialObject()) return false;
    if (this.symbols.size > 0) return false;
    for (let propertyBinding of this.properties.values()) {
      let desc = propertyBinding.descriptor;
      if (desc === undefined) continue; // deleted
      if (!IsDataDescriptor(this.$Realm, desc)) return false;
      if (!desc.writable) return false;
    }
    if (this.$Prototype instanceof NullValue) return true;
    if (this.$Prototype === this.$Realm.intrinsics.ObjectPrototype) return true;
    return this.$Prototype.isSimpleObject();
  }

  getExtensible(): boolean {
    return this.$Extensible.value;
  }

  setExtensible(v: boolean) {
    this.$Extensible = v
      ? this.$Realm.intrinsics.true
      : this.$Realm.intrinsics.false;
  }

  getKind(): ObjectKind {
    // we can deduce the natural prototype by checking whether the following internal slots are present
    if (this.$SymbolData !== undefined) return "Symbol";
    if (this.$StringData !== undefined) return "String";
    if (this.$NumberData !== undefined) return "Number";
    if (this.$BooleanData !== undefined) return "Boolean";
    if (this.$DateValue !== undefined) return "Date";
    if (this.$RegExpMatcher !== undefined) return "RegExp";
    if (this.$SetData !== undefined) return "Set";
    if (this.$MapData !== undefined) return "Map";
    if (this.$DataView !== undefined) return "DataView";
    if (this.$ArrayBufferData !== undefined) return "ArrayBuffer";
    if (this.$WeakMapData !== undefined) return "WeakMap";
    if (this.$WeakSetData !== undefined) return "WeakSet";
    if (this.$TypedArrayName !== undefined) return this.$TypedArrayName;
<<<<<<< HEAD
    if (this.properties.has("$$typeof") === true) return "ReactElement";
    // TODO #26: Promises. All kinds of iterators. Generators.
=======
    // TODO #26 #712: Promises. All kinds of iterators. Generators.
>>>>>>> 1cbdfa20
    return "Object";
  }

  defineNativeMethod(
    name: SymbolValue | string,
    length: number,
    callback: NativeFunctionCallback,
    desc?: Descriptor = {}
  ) {
    let intrinsicName;
    if (typeof name === "string") {
      if (this.intrinsicName) intrinsicName = `${this.intrinsicName}.${name}`;
    } else if (name instanceof SymbolValue) {
      if (this.intrinsicName && name.intrinsicName)
        intrinsicName = `${this.intrinsicName}[${name.intrinsicName}]`;
    } else {
      invariant(false);
    }
    this.defineNativeProperty(
      name,
      new NativeFunctionValue(
        this.$Realm,
        intrinsicName,
        name,
        length,
        callback,
        false
      ),
      desc
    );
  }

<<<<<<< HEAD
  defineNativeProperty(
    name: SymbolValue | string,
    value?: Value,
    desc?: Descriptor = {}
  ) {
=======
  defineNativeProperty(name: SymbolValue | string, value?: Value | Array<Value>, desc?: Descriptor = {}) {
    invariant(!value || value instanceof Value);
>>>>>>> 1cbdfa20
    this.$DefineOwnProperty(name, {
      value,
      writable: true,
      enumerable: false,
      configurable: true,
      ...desc
    });
  }

  defineNativeGetter(
    name: SymbolValue | string,
    callback: NativeFunctionCallback,
    desc?: Descriptor = {}
  ) {
    let intrinsicName, funcName;
    if (typeof name === "string") {
      funcName = `get ${name}`;
      if (this.intrinsicName) intrinsicName = `${this.intrinsicName}.${name}`;
    } else if (name instanceof SymbolValue) {
      funcName =
        name.$Description instanceof Value
          ? `get [${name.$Description.throwIfNotConcreteString().value}]`
          : `get [${"?"}]`;
      if (this.intrinsicName && name.intrinsicName)
        intrinsicName = `${this.intrinsicName}[${name.intrinsicName}]`;
    } else {
      invariant(false);
    }

    let func = new NativeFunctionValue(
      this.$Realm,
      intrinsicName,
      funcName,
      0,
      callback
    );
    this.$DefineOwnProperty(name, {
      get: func,
      set: this.$Realm.intrinsics.undefined,
      enumerable: false,
      configurable: true,
      ...desc
    });
  }

<<<<<<< HEAD
  defineNativeConstant(
    name: SymbolValue | string,
    value?: Value,
    desc?: Descriptor = {}
  ) {
=======
  defineNativeConstant(name: SymbolValue | string, value?: Value | Array<Value>, desc?: Descriptor = {}) {
    invariant(!value || value instanceof Value);
>>>>>>> 1cbdfa20
    this.$DefineOwnProperty(name, {
      value,
      writable: false,
      enumerable: false,
      configurable: false,
      ...desc
    });
  }

  getOwnPropertyKeysArray(): Array<string> {
    if (this.isPartialObject() || this.unknownProperty !== undefined) {
      AbstractValue.reportIntrospectionError(this);
      throw new FatalError();
    }

    let keyArray = Array.from(this.properties.keys());
    keyArray = keyArray.filter(x => {
      let pb = this.properties.get(x);
      if (!pb || pb.descriptor === undefined) return false;
      let pv = pb.descriptor.value;
      if (pv === undefined) return true;
      invariant(pv instanceof Value);
      if (!pv.mightHaveBeenDeleted()) return true;
      // The property may or may not be there at runtime.
      // We can at best return an abstract keys array.
      // For now just terminate.
      invariant(pv instanceof AbstractValue);
      AbstractValue.reportIntrospectionError(pv);
      throw new FatalError();
    });
    this.$Realm.callReportObjectGetOwnProperties(this);
    return keyArray;
  }

  _serialize(set: Function, stack: Map<Value, any>): any {
    let obj = set({});

    for (let [key, propertyBinding] of this.properties) {
      let desc = propertyBinding.descriptor;
      if (desc === undefined) continue; // deleted
      ThrowIfMightHaveBeenDeleted(desc.value);
      let serializedDesc: any = {
        enumerable: desc.enumerable,
        configurable: desc.configurable
      };
      if (desc.value) {
        serializedDesc.writable = desc.writable;
        invariant(desc.value instanceof Value);
        serializedDesc.value = desc.value.serialize(stack);
      } else {
        invariant(desc.get !== undefined);
        serializedDesc.get = desc.get.serialize(stack);
        invariant(desc.set !== undefined);
        serializedDesc.set = desc.set.serialize(stack);
      }
      Object.defineProperty(obj, key, serializedDesc);
    }
    return obj;
  }

  // ECMA262 9.1.1
  $GetPrototypeOf(): ObjectValue | NullValue {
    return this.$Prototype;
  }

  // ECMA262 9.1.2
  $SetPrototypeOf(V: ObjectValue | NullValue): boolean {
    // 1. Return ! OrdinarySetPrototypeOf(O, V).
    return OrdinarySetPrototypeOf(this.$Realm, this, V);
  }

  // ECMA262 9.1.3
  $IsExtensible(): boolean {
    // 1. Return ! OrdinaryIsExtensible(O).
    return OrdinaryIsExtensible(this.$Realm, this);
  }

  // ECMA262 9.1.4
  $PreventExtensions(): boolean {
    // 1. Return ! OrdinaryPreventExtensions(O).
    return OrdinaryPreventExtensions(this.$Realm, this);
  }

  // ECMA262 9.1.5
  $GetOwnProperty(P: PropertyKeyValue): Descriptor | void {
    // 1. Return ! OrdinaryGetOwnProperty(O, P).
    return OrdinaryGetOwnProperty(this.$Realm, this, P);
  }

  // ECMA262 9.1.6
  $DefineOwnProperty(P: PropertyKeyValue, Desc: Descriptor): boolean {
    // 1. Return ? OrdinaryDefineOwnProperty(O, P, Desc).
    return OrdinaryDefineOwnProperty(this.$Realm, this, P, Desc);
  }

  // ECMA262 9.1.7
  $HasProperty(P: PropertyKeyValue): boolean {
    if (
      this.unknownProperty !== undefined &&
      this.$GetOwnProperty(P) === undefined
    ) {
      AbstractValue.reportIntrospectionError(this, P);
      throw new FatalError();
    }

    return OrdinaryHasProperty(this.$Realm, this, P);
  }

  // ECMA262 9.1.8
  $Get(P: PropertyKeyValue, Receiver: Value): Value {
    let prop = this.unknownProperty;
    if (
      prop !== undefined &&
      prop.descriptor !== undefined &&
      this.$GetOwnProperty(P) === undefined
    ) {
      let desc = prop.descriptor;
      invariant(desc !== undefined);
      let val = desc.value;
      invariant(val instanceof AbstractValue);
      let propName;
      if (P instanceof StringValue) {
        propName = P;
      } else if (typeof P === "string") {
        propName = new StringValue(this.$Realm, P);
      } else {
        AbstractValue.reportIntrospectionError(
          val,
          "abstract computed property name"
        );
        throw new FatalError();
      }
      return this.specializeJoin(val, propName);
    }

    // 1. Return ? OrdinaryGet(O, P, Receiver).
    return OrdinaryGet(this.$Realm, this, P, Receiver);
  }

  $GetPartial(P: AbstractValue | PropertyKeyValue, Receiver: Value): Value {
    if (!(P instanceof AbstractValue)) return this.$Get(P, Receiver);
    // We assume that simple objects have no getter/setter properties.
    if (this !== Receiver || !this.isSimpleObject() || P.mightNotBeString()) {
      AbstractValue.reportIntrospectionError(P, "TODO: #1021");
      throw new FatalError();
    }
    // If all else fails, use this expression
    let result;
    if (this.isPartialObject()) {
      result = AbstractValue.createFromType(
        this.$Realm,
        Value,
        "sentinel member expression"
      );
      result.args = [this, P];
    } else {
      result = this.$Realm.intrinsics.undefined;
    }
    // Get a specialization of the join of all values written to the object
    // with abstract property names.
    let prop = this.unknownProperty;
    if (prop !== undefined) {
      let desc = prop.descriptor;
      if (desc !== undefined) {
        let val = desc.value;
        invariant(val instanceof AbstractValue);
        result = this.specializeJoin(val, P);
      }
    }
    // Join in all of the other values that were written to the object with
    // concrete property names.
    for (let [key, propertyBinding] of this.properties) {
      let desc = propertyBinding.descriptor;
      if (desc === undefined) continue; // deleted
      invariant(desc.value !== undefined); // otherwise this is not simple
      let val = desc.value;
      invariant(val instanceof Value);
      let cond = AbstractValue.createFromBinaryOp(
        this.$Realm,
        "===",
        P,
        new StringValue(this.$Realm, key),
        undefined,
        "check for known property"
      );
      result = joinValuesAsConditional(this.$Realm, cond, val, result);
    }
    return result;
  }

  specializeJoin(absVal: AbstractValue, propName: Value): Value {
    invariant(absVal.args.length === 3 && absVal.kind === "conditional");
    let generic_cond = absVal.args[0];
    invariant(generic_cond instanceof AbstractValue);
    let cond = this.specializeCond(generic_cond, propName);
    let arg1 = absVal.args[1];
    if (arg1 instanceof AbstractValue && arg1.args.length === 3)
      arg1 = this.specializeJoin(arg1, propName);
    let arg2 = absVal.args[2];
    if (arg2 instanceof AbstractValue && arg2.args.length === 3)
      arg2 = this.specializeJoin(arg2, propName);
    return AbstractValue.createFromConditionalOp(
      this.$Realm,
      cond,
      arg1,
      arg2,
      absVal.expressionLocation
    );
  }

  specializeCond(absVal: AbstractValue, propName: Value): AbstractValue {
    if (absVal.kind === "template for property name condition")
      return AbstractValue.createFromBinaryOp(
        this.$Realm,
        "===",
        absVal.args[0],
        propName
      );
    return absVal;
  }

  // ECMA262 9.1.9
  $Set(P: PropertyKeyValue, V: Value, Receiver: Value): boolean {
    // 1. Return ? OrdinarySet(O, P, V, Receiver).
    return OrdinarySet(this.$Realm, this, P, V, Receiver);
  }

  $SetPartial(
    P: AbstractValue | PropertyKeyValue,
    V: Value,
    Receiver: Value
  ): boolean {
    if (!(P instanceof AbstractValue)) return this.$Set(P, V, Receiver);

    function createTemplate(realm: Realm, propName: AbstractValue) {
      return AbstractValue.createFromBinaryOp(
        realm,
        "===",
        propName,
        new StringValue(realm, ""),
        undefined,
        "template for property name condition"
      );
    }

    // We assume that simple objects have no getter/setter properties and
    // that all properties are writable.
    if (this !== Receiver || !this.isSimpleObject() || P.mightNotBeString()) {
      AbstractValue.reportIntrospectionError(P, "TODO #1021");
      throw new FatalError();
    }

    let prop;
    if (this.unknownProperty === undefined) {
      prop = {
        descriptor: undefined,
        object: this,
        key: ""
      };
      this.unknownProperty = prop;
    } else {
      prop = this.unknownProperty;
    }
    this.$Realm.recordModifiedProperty(prop);
    let desc = prop.descriptor;
    if (desc === undefined) {
      let newVal = V;
      if (!(V instanceof UndefinedValue)) {
        // join V with undefined, using a property name test as the condition
        let cond = createTemplate(this.$Realm, P);
        newVal = joinValuesAsConditional(
          this.$Realm,
          cond,
          V,
          this.$Realm.intrinsics.undefined
        );
      }
      prop.descriptor = {
        writable: true,
        enumerable: true,
        configurable: true,
        value: newVal
      };
    } else {
      // join V with current value of this.unknownProperty. I.e. weak update.
      let oldVal = desc.value;
      invariant(oldVal instanceof Value);
      let newVal = oldVal;
      if (!(V instanceof UndefinedValue)) {
        let cond = createTemplate(this.$Realm, P);
        newVal = joinValuesAsConditional(this.$Realm, cond, V, oldVal);
      }
      desc.value = newVal;
    }

    // Since we don't know the name of the property we are writing to, we also need
    // to perform weak updates of all of the known properties.
    for (let [key, propertyBinding] of this.properties) {
      let oldVal = this.$Realm.intrinsics.empty;
      if (propertyBinding.descriptor && propertyBinding.descriptor.value) {
        oldVal = propertyBinding.descriptor.value;
        invariant(oldVal instanceof Value); // otherwise this is not simple
      }
      let cond = AbstractValue.createFromBinaryOp(
        this.$Realm,
        "===",
        P,
        new StringValue(this.$Realm, key)
      );
      let newVal = joinValuesAsConditional(this.$Realm, cond, V, oldVal);
      OrdinarySet(this.$Realm, this, key, newVal, Receiver);
    }

    return true;
  }

  // ECMA262 9.1.10
  $Delete(P: PropertyKeyValue): boolean {
    if (this.unknownProperty !== undefined) {
      // TODO #946: generate a delete from the object
      AbstractValue.reportIntrospectionError(this, P);
      throw new FatalError();
    }

    // 1. Return ? OrdinaryDelete(O, P).
    return OrdinaryDelete(this.$Realm, this, P);
  }

  // ECMA262 9.1.11
  $OwnPropertyKeys(): Array<PropertyKeyValue> {
    return OrdinaryOwnPropertyKeys(this.$Realm, this);
  }
}<|MERGE_RESOLUTION|>--- conflicted
+++ resolved
@@ -91,14 +91,8 @@
     "$SetData",
     "$SetNextIndex",
     "$StringIteratorNextIndex",
-<<<<<<< HEAD
-    "$IteratedString",
-    "_isPartial",
-    "_isSimple"
-=======
     "$WeakMapData",
     "$WeakSetData",
->>>>>>> 1cbdfa20
   ];
 
   getTrackedPropertyNames(): Array<string> {
@@ -342,12 +336,8 @@
     if (this.$WeakMapData !== undefined) return "WeakMap";
     if (this.$WeakSetData !== undefined) return "WeakSet";
     if (this.$TypedArrayName !== undefined) return this.$TypedArrayName;
-<<<<<<< HEAD
     if (this.properties.has("$$typeof") === true) return "ReactElement";
-    // TODO #26: Promises. All kinds of iterators. Generators.
-=======
     // TODO #26 #712: Promises. All kinds of iterators. Generators.
->>>>>>> 1cbdfa20
     return "Object";
   }
 
@@ -380,16 +370,8 @@
     );
   }
 
-<<<<<<< HEAD
-  defineNativeProperty(
-    name: SymbolValue | string,
-    value?: Value,
-    desc?: Descriptor = {}
-  ) {
-=======
   defineNativeProperty(name: SymbolValue | string, value?: Value | Array<Value>, desc?: Descriptor = {}) {
     invariant(!value || value instanceof Value);
->>>>>>> 1cbdfa20
     this.$DefineOwnProperty(name, {
       value,
       writable: true,
@@ -435,16 +417,8 @@
     });
   }
 
-<<<<<<< HEAD
-  defineNativeConstant(
-    name: SymbolValue | string,
-    value?: Value,
-    desc?: Descriptor = {}
-  ) {
-=======
   defineNativeConstant(name: SymbolValue | string, value?: Value | Array<Value>, desc?: Descriptor = {}) {
     invariant(!value || value instanceof Value);
->>>>>>> 1cbdfa20
     this.$DefineOwnProperty(name, {
       value,
       writable: false,
