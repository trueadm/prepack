/**
 * Copyright (c) 2017-present, Facebook, Inc.
 * All rights reserved.
 *
 * This source code is licensed under the BSD-style license found in the
 * LICENSE file in the root directory of this source tree. An additional grant
 * of patent rights can be found in the PATENTS file in the same directory.
 */

/* @flow */

import type { Realm } from "../../realm.js";
import {
  AbstractObjectValue,
  AbstractValue,
  BooleanValue,
  BoundFunctionValue,
  ConcreteValue,
  ECMAScriptSourceFunctionValue,
  FunctionValue,
  IntegralValue,
  NativeFunctionValue,
  ObjectValue,
  StringValue,
  Value,
} from "../../values/index.js";
import { To, Path } from "../../singletons.js";
import { IsCallable } from "../../methods/index.js";
import { ValuesDomain } from "../../domains/index.js";
import invariant from "../../invariant.js";
import { createAbstract, parseTypeNameOrTemplate } from "./utils.js";
import { describeValue } from "../../utils.js";
import { valueIsKnownReactAbstraction } from "../../react/utils.js";
import { CompilerDiagnostic, FatalError } from "../../errors.js";
import * as t from "@babel/types";
import { createOperationDescriptor, type OperationDescriptor } from "../../utils/generator.js";
import { createAndValidateArgModel } from "../../utils/ShapeInformation";
import { PropertyDescriptor } from "../../descriptors.js";

export function createAbstractFunction(realm: Realm, ...additionalValues: Array<ConcreteValue>): NativeFunctionValue {
  return new NativeFunctionValue(
    realm,
    "global.__abstract",
    "__abstract",
    0,
    (context, [typeNameOrTemplate, _name, options]) => {
      let name = _name;
      if (name instanceof StringValue) name = name.value;
      if (name !== undefined && typeof name !== "string") {
        throw realm.createErrorThrowCompletion(realm.intrinsics.TypeError, "intrinsic name argument is not a string");
      }
      if (options && !(options instanceof ObjectValue)) {
        throw realm.createErrorThrowCompletion(
          realm.intrinsics.TypeError,
          "options must be an ObjectValue if provided"
        );
      }
      return createAbstract(realm, typeNameOrTemplate, name, options, ...additionalValues);
    }
  );
}

export default function(realm: Realm): void {
  let global = realm.$GlobalObject;

  global.$DefineOwnProperty(
    "__dump",
    new PropertyDescriptor({
      value: new NativeFunctionValue(realm, "global.__dump", "__dump", 0, (context, args) => {
        console.log("dump", args.map(arg => arg.serialize()));
        return context;
      }),
      writable: true,
      enumerable: false,
      configurable: true,
    })
  );

  // Helper function to model values that are obtained from the environment,
  // and whose concrete values are not known at Prepack-time.
  // __abstract(typeNameOrTemplate, name, options) creates a new abstract value
  // where typeNameOrTemplate can be...
  // - 'string', 'boolean', 'number', 'object', 'function' or
  // - ':string', ':boolean', ':number', ':object', ':function' to indicate that
  //   the abstract value represents a function that only returns values of the specified type, or
  // - an actual object defining known properties.
  // options is an optional object that may contain:
  // - allowDuplicateNames: boolean representing whether the name of the abstract value may be
  //   repeated, by default they must be unique
  // - disablePlaceholders: boolean representing whether placeholders should be substituted in
  //   the abstract value's name.
  // If the abstract value gets somehow embedded in the final heap,
  // it will be referred to by the supplied name in the generated code.
  global.$DefineOwnProperty(
    "__abstract",
    new PropertyDescriptor({
      value: createAbstractFunction(realm),
      writable: true,
      enumerable: false,
      configurable: true,
    })
  );

  global.$DefineOwnProperty(
    "__abstractOrNull",
    new PropertyDescriptor({
      value: createAbstractFunction(realm, realm.intrinsics.null),
      writable: true,
      enumerable: false,
      configurable: true,
    })
  );

  global.$DefineOwnProperty(
    "__abstractOrNullOrUndefined",
    new PropertyDescriptor({
      value: createAbstractFunction(realm, realm.intrinsics.null, realm.intrinsics.undefined),
      writable: true,
      enumerable: false,
      configurable: true,
    })
  );

  global.$DefineOwnProperty(
    "__abstractOrUndefined",
    new PropertyDescriptor({
      value: createAbstractFunction(realm, realm.intrinsics.undefined),
      writable: true,
      enumerable: false,
      configurable: true,
    })
  );

  // Allows dynamically registering optimized functions.
  // WARNING: these functions will get exposed at global scope and called there.
  // NB: If we interpret one of these calls in an evaluateForEffects context
  //     that is not subsequently applied, the function will not be registered
  //     (because prepack won't have a correct value for the FunctionValue itself)
  // If we encounter an invalid input, we will emit a warning and not optimize the function
  global.$DefineOwnProperty(
    "__optimize",
    new PropertyDescriptor({
      value: new NativeFunctionValue(
        realm,
        "global.__optimize",
        "__optimize",
        1,
        (context, [value, argModelString]) => {
          let argModel;
          if (argModelString !== undefined) {
            argModel = createAndValidateArgModel(realm, argModelString);
          }
          if (value instanceof ECMAScriptSourceFunctionValue || value instanceof AbstractValue) {
            let currentArgModel = realm.optimizedFunctions.get(value);
            // Verify that if there is an existing argModel, that it is the same as the new one.
            if (currentArgModel) {
              let currentString = argModelString instanceof StringValue ? argModelString.value : argModelString;
              if (JSON.stringify(currentArgModel) !== currentString) {
                let argModelError = new CompilerDiagnostic(
                  "__optimize called twice with different argModelStrings",
                  realm.currentLocation,
                  "PP1008",
                  "Warning"
                );
                if (realm.handleError(argModelError) !== "Recover") throw new FatalError();
                else return realm.intrinsics.undefined;
              }
            }
            realm.optimizedFunctions.set(value, argModel);
          } else {
            let location = value.expressionLocation
              ? `${value.expressionLocation.start.line}:${value.expressionLocation.start.column} ` +
                `${value.expressionLocation.end.line}:${value.expressionLocation.end.line}`
              : "location unknown";
            let result = realm.handleError(
              new CompilerDiagnostic(
                `Optimized Function Value ${location} is an not a function or react element`,
                realm.currentLocation,
                "PP0033",
                "Warning"
              )
            );
            if (result !== "Recover") throw new FatalError();
            else return realm.intrinsics.undefined;
          }
          return value;
        }
      ),
      writable: true,
      enumerable: false,
      configurable: true,
    })
  );

  if (realm.react.enabled) {
    global.$DefineOwnProperty(
      "__reactComponentTrees",
      new PropertyDescriptor({
        value: new ObjectValue(
          realm,
          realm.intrinsics.ObjectPrototype,
          "__reactComponentTrees",
          /* refuseSerialization */ true
        ),
        writable: true,
        enumerable: false,
        configurable: true,
      })
    );
    let reactComponentRootUid = 0;
    global.$DefineOwnProperty(
      "__optimizeReactComponentTree",
      new PropertyDescriptor({
        value: new NativeFunctionValue(
          realm,
          "global.__optimizeReactComponentTree",
          "__optimizeReactComponentTree",
          0,
          (context, [component, config]) => {
            let hasValidComponent =
              component instanceof ECMAScriptSourceFunctionValue || valueIsKnownReactAbstraction(realm, component);
            let hasValidConfig =
              config instanceof ObjectValue || config === realm.intrinsics.undefined || config === undefined;

            if (!hasValidComponent || !hasValidConfig) {
              let diagnostic = new CompilerDiagnostic(
                "__optimizeReactComponentTree(rootComponent, config) has been called with invalid arguments",
                realm.currentLocation,
                "PP0024",
                "FatalError"
              );
              realm.handleError(diagnostic);
              if (realm.handleError(diagnostic) === "Fail") throw new FatalError();
            }
            let reactComponentTree = new ObjectValue(realm, realm.intrinsics.ObjectPrototype);
            reactComponentTree.$Set("rootComponent", component, reactComponentTree);
            reactComponentTree.$Set("config", config || realm.intrinsics.undefined, reactComponentTree);

            realm.assignToGlobal(
              t.memberExpression(
                t.memberExpression(t.identifier("global"), t.identifier("__reactComponentTrees")),
                t.identifier("" + reactComponentRootUid++)
              ),
              reactComponentTree
            );
            return component;
          }
        ),
        writable: true,
        enumerable: false,
        configurable: true,
      })
    );
  }

  global.$DefineOwnProperty(
    "__evaluatePureFunction",
    new PropertyDescriptor({
      value: new NativeFunctionValue(
        realm,
        "global.__evaluatePureFunction",
        "__evaluatePureFunction",
        0,
<<<<<<< HEAD
        (context, [component, config]) => {
          let hasValidComponent =
            component instanceof ECMAScriptSourceFunctionValue ||
            component instanceof BoundFunctionValue ||
            valueIsKnownReactAbstraction(realm, component);
          let hasValidConfig =
            config instanceof ObjectValue || config === realm.intrinsics.undefined || config === undefined;

          if (!hasValidComponent || !hasValidConfig) {
            let diagnostic = new CompilerDiagnostic(
              "__optimizeReactComponentTree(rootComponent, config) has been called with invalid arguments",
              realm.currentLocation,
              "PP0024",
              "FatalError"
            );
            realm.handleError(diagnostic);
            if (realm.handleError(diagnostic) === "Fail") throw new FatalError();
          }
          let reactComponentTree = new ObjectValue(realm, realm.intrinsics.ObjectPrototype);
          reactComponentTree.$Set("rootComponent", component, reactComponentTree);
          reactComponentTree.$Set("config", config || realm.intrinsics.undefined, reactComponentTree);

          realm.assignToGlobal(
            t.memberExpression(
              t.memberExpression(t.identifier("global"), t.identifier("__reactComponentTrees")),
              t.identifier("" + reactComponentRootUid++)
            ),
            reactComponentTree
=======
        (context, [functionValue]) => {
          invariant(functionValue instanceof ECMAScriptSourceFunctionValue);
          invariant(typeof functionValue.$Call === "function");
          let functionCall: Function = functionValue.$Call;
          return realm.evaluatePure(
            () => functionCall(realm.intrinsics.undefined, []),
            /*bubbles*/ true,
            /*reportSideEffectFunc*/ null
>>>>>>> 54be9b53
          );
        }
      ),
      writable: true,
      enumerable: false,
      configurable: true,
    })
  );

  // Maps from initialized moduleId to exports object
  // NB: Changes to this shouldn't ever be serialized
  global.$DefineOwnProperty(
    "__initializedModules",
    new PropertyDescriptor({
      value: new ObjectValue(
        realm,
        realm.intrinsics.ObjectPrototype,
        "__initializedModules",
        /* refuseSerialization */ true
      ),
      writable: true,
      enumerable: false,
      configurable: true,
    })
  );

  // Set of property bindings whose invariant got checked
  // NB: Changes to this shouldn't ever be serialized
  global.$DefineOwnProperty(
    "__checkedBindings",
    new PropertyDescriptor({
      value: new ObjectValue(
        realm,
        realm.intrinsics.ObjectPrototype,
        "__checkedBindings",
        /* refuseSerialization */ true
      ),
      writable: true,
      enumerable: false,
      configurable: true,
    })
  );

  // Helper function used to instantiate a residual function
  function createNativeFunctionForResidualCall(unsafe: boolean): NativeFunctionValue {
    return new NativeFunctionValue(
      realm,
      "global.__residual",
      "__residual",
      2,
      (context, [typeNameOrTemplate, f, ...args]) => {
        if (!realm.useAbstractInterpretation) {
          throw realm.createErrorThrowCompletion(realm.intrinsics.TypeError, "realm is not partial");
        }

        let { type, template } = parseTypeNameOrTemplate(realm, typeNameOrTemplate);

        if (!Value.isTypeCompatibleWith(f.constructor, FunctionValue)) {
          throw realm.createErrorThrowCompletion(realm.intrinsics.TypeError, "cannot determine residual function");
        }
        invariant(f instanceof FunctionValue);
        f.isResidual = true;
        if (unsafe) f.isUnsafeResidual = true;
        let result = AbstractValue.createTemporalFromBuildFunction(
          realm,
          type,
          [f].concat(args),
          createOperationDescriptor("RESIDUAL_CALL")
        );
        if (template) {
          invariant(
            result instanceof AbstractValue,
            "the nested properties should only be rebuilt for an abstract value"
          );
          template.makePartial();
          result.values = new ValuesDomain(new Set([template]));
          invariant(realm.generator);
          realm.rebuildNestedProperties(result, result.getIdentifier());
        }
        return result;
      }
    );
  }

  function createNativeFunctionForResidualInjection(
    name: string,
    initializeAndValidateArgs: (Array<Value>) => void,
    operationDescriptor: OperationDescriptor,
    numArgs: number
  ): NativeFunctionValue {
    return new NativeFunctionValue(realm, "global." + name, name, numArgs, (context, ciArgs) => {
      initializeAndValidateArgs(ciArgs);
      invariant(realm.generator !== undefined);
      realm.generator.emitStatement(ciArgs, operationDescriptor);
      return realm.intrinsics.undefined;
    });
  }

  // Helper function that specifies a dynamic invariant that cannot be evaluated at prepack time, and needs code to
  // be injected into the serialized output.
  global.$DefineOwnProperty(
    "__assume",
    new PropertyDescriptor({
      value: createNativeFunctionForResidualInjection(
        "__assume",
        ([c, s]): void => {
          if (!c.mightBeTrue()) {
            let error = new CompilerDiagnostic(
              `Assumed condition cannot hold`,
              realm.currentLocation,
              "PP0040",
              "FatalError"
            );
            realm.handleError(error);
            throw new FatalError();
          }
          Path.pushAndRefine(c);
        },
        createOperationDescriptor("ASSUME_CALL"),
        2
      ),
      writable: true,
      enumerable: false,
      configurable: true,
    })
  );

  // Helper function that identifies a computation that must remain part of the residual program and cannot be partially evaluated,
  // e.g. because it contains a loop over abstract values.
  // __residual(typeNameOrTemplate, function, arg0, arg1, ...) creates a new abstract value
  // that is computed by invoking function(arg0, arg1, ...) in the residual program and
  // where typeNameOrTemplate either either 'string', 'boolean', 'number', 'object', or an actual object defining known properties.
  // The function must not have side effects, and it must not access any state (besides the supplied arguments).
  global.$DefineOwnProperty(
    "__residual",
    new PropertyDescriptor({
      value: createNativeFunctionForResidualCall(false),
      writable: true,
      enumerable: false,
      configurable: true,
    })
  );

  // Helper function that identifies a variant of the residual function that has implicit dependencies. This version of residual will infer the dependencies
  // and rewrite the function body to do the same thing as the original residual function.
  global.$DefineOwnProperty(
    "__residual_unsafe",
    new PropertyDescriptor({
      value: createNativeFunctionForResidualCall(true),
      writable: true,
      enumerable: false,
      configurable: true,
    })
  );

  // Internal helper function for tests.
  // __isAbstract(value) checks if a given value is abstract.
  global.$DefineOwnProperty(
    "__isAbstract",
    new PropertyDescriptor({
      value: new NativeFunctionValue(realm, "global.__isAbstract", "__isAbstract", 1, (context, [value]) => {
        return new BooleanValue(realm, value instanceof AbstractValue);
      }),
      writable: true,
      enumerable: false,
      configurable: true,
    })
  );

  // __makePartial(object) marks an (abstract) object as partial.
  global.$DefineOwnProperty(
    "__makePartial",
    new PropertyDescriptor({
      value: new NativeFunctionValue(realm, "global.__makePartial", "__makePartial", 1, (context, [object]) => {
        if (object instanceof AbstractObjectValue || object instanceof ObjectValue) {
          object.makePartial();
          return object;
        }
        throw realm.createErrorThrowCompletion(realm.intrinsics.TypeError, "not an (abstract) object");
      }),
      writable: true,
      enumerable: false,
      configurable: true,
    })
  );

  global.$DefineOwnProperty(
    "__makeFinal",
    new PropertyDescriptor({
      value: new NativeFunctionValue(realm, "global.__makeFinal", "__makeFinal", 1, (context, [object]) => {
        if (object instanceof ObjectValue || (object instanceof AbstractObjectValue && !object.values.isTop())) {
          object.makeFinal();
          return object;
        }
        throw realm.createErrorThrowCompletion(
          realm.intrinsics.TypeError,
          "not an object or abstract object value (non-top)"
        );
      }),
      writable: true,
      enumerable: false,
      configurable: true,
    })
  );

  // __makeSimple(object) marks an (abstract) object as one that has no getters or setters.
  global.$DefineOwnProperty(
    "__makeSimple",
    new PropertyDescriptor({
      value: new NativeFunctionValue(realm, "global.__makeSimple", "__makeSimple", 1, (context, [object, option]) => {
        if (object instanceof AbstractObjectValue || object instanceof ObjectValue) {
          object.makeSimple(option);
          return object;
        }
        throw realm.createErrorThrowCompletion(realm.intrinsics.TypeError, "not an (abstract) object");
      }),
      writable: true,
      enumerable: false,
      configurable: true,
    })
  );

  // Helper function that emits a check whether a given object property has a particular value.
  global.$DefineOwnProperty(
    "__assumeDataProperty",
    new PropertyDescriptor({
      value: new NativeFunctionValue(
        realm,
        "global.__assumeDataProperty",
        "__assumeDataProperty",
        3,
        (context, [object, propertyName, value, invariantOptions]) => {
          if (!realm.useAbstractInterpretation) {
            throw realm.createErrorThrowCompletion(realm.intrinsics.TypeError, "realm is not partial");
          }

          if (object instanceof AbstractObjectValue || object instanceof ObjectValue) {
            let generator = realm.generator;
            invariant(generator);

            let key = To.ToStringPartial(realm, propertyName);

            if (realm.emitConcreteModel) {
              generator.emitConcreteModel(key, value);
            } else if (realm.invariantLevel >= 1) {
              let invariantOptionString = invariantOptions
                ? To.ToStringPartial(realm, invariantOptions)
                : "FULL_INVARIANT";
              switch (invariantOptionString) {
                // checks (!property in object || object.property === undefined)
                case "VALUE_DEFINED_INVARIANT":
                  generator.emitPropertyInvariant(object, key, value.mightBeUndefined() ? "PRESENT" : "DEFINED");
                  break;
                case "SKIP_INVARIANT":
                  break;
                case "FULL_INVARIANT":
                  generator.emitFullInvariant((object: any), key, value);
                  break;
                default:
                  invariant(false, "Invalid invariantOption " + invariantOptionString);
              }
              if (!realm.neverCheckProperty(object, key)) realm.markPropertyAsChecked(object, key);
            }
            realm.generator = undefined; // don't emit code during the following $Set call
            // casting to due to Flow workaround above
            (object: any).$Set(key, value, object);
            realm.generator = generator;
            if (object.intrinsicName) realm.rebuildObjectProperty(object, key, value, object.intrinsicName);
            return context.$Realm.intrinsics.undefined;
          }

          throw realm.createErrorThrowCompletion(realm.intrinsics.TypeError, "not an (abstract) object");
        }
      ),
      writable: true,
      enumerable: false,
      configurable: true,
    })
  );

  global.$DefineOwnProperty(
    "__IntrospectionError",
    new PropertyDescriptor({
      value: realm.intrinsics.__IntrospectionError,
      writable: true,
      enumerable: false,
      configurable: true,
    })
  );

  global.$DefineOwnProperty(
    "__isIntegral",
    new PropertyDescriptor({
      value: new NativeFunctionValue(realm, "global.__isIntegral", "__isIntegral", 1, (context, [value]) => {
        return new BooleanValue(realm, value instanceof IntegralValue);
      }),
      writable: true,
      enumerable: false,
      configurable: true,
    })
  );

  global.$DefineOwnProperty(
    "__describe",
    new PropertyDescriptor({
      value: new NativeFunctionValue(realm, "global.__describe", "__describe", 1, (context, [value]) => {
        return new StringValue(realm, describeValue(value));
      }),
      writable: true,
      enumerable: false,
      configurable: true,
    })
  );

  global.$DefineOwnProperty(
    "__fatal",
    new PropertyDescriptor({
      value: new NativeFunctionValue(realm, "global.__fatal", "__fatal", 0, (context, []) => {
        throw new FatalError();
      }),
      writable: true,
      enumerable: false,
      configurable: true,
    })
  );

  global.$DefineOwnProperty(
    "__eagerlyRequireModuleDependencies",
    new PropertyDescriptor({
      value: new NativeFunctionValue(
        realm,
        "global.__eagerlyRequireModuleDependencies",
        "__eagerlyRequireModuleDependencies",
        1,
        (context, [functionValue]) => {
          if (!IsCallable(realm, functionValue) || !(functionValue instanceof FunctionValue))
            throw realm.createErrorThrowCompletion(realm.intrinsics.TypeError, "argument must be callable function");
          let functionCall: void | ((thisArgument: Value, argumentsList: Array<Value>) => Value) = functionValue.$Call;
          if (typeof functionCall !== "function") {
            throw realm.createErrorThrowCompletion(realm.intrinsics.TypeError, "argument must be directly callable");
          }
          let old = realm.eagerlyRequireModuleDependencies;
          realm.eagerlyRequireModuleDependencies = true;
          try {
            return functionCall(realm.intrinsics.undefined, []);
          } finally {
            realm.eagerlyRequireModuleDependencies = old;
          }
        }
      ),
      writable: true,
      enumerable: false,
      configurable: true,
    })
  );
}<|MERGE_RESOLUTION|>--- conflicted
+++ resolved
@@ -218,7 +218,9 @@
           0,
           (context, [component, config]) => {
             let hasValidComponent =
-              component instanceof ECMAScriptSourceFunctionValue || valueIsKnownReactAbstraction(realm, component);
+              component instanceof ECMAScriptSourceFunctionValue ||
+              component instanceof BoundFunctionValue ||
+              valueIsKnownReactAbstraction(realm, component);
             let hasValidConfig =
               config instanceof ObjectValue || config === realm.intrinsics.undefined || config === undefined;
 
@@ -261,36 +263,6 @@
         "global.__evaluatePureFunction",
         "__evaluatePureFunction",
         0,
-<<<<<<< HEAD
-        (context, [component, config]) => {
-          let hasValidComponent =
-            component instanceof ECMAScriptSourceFunctionValue ||
-            component instanceof BoundFunctionValue ||
-            valueIsKnownReactAbstraction(realm, component);
-          let hasValidConfig =
-            config instanceof ObjectValue || config === realm.intrinsics.undefined || config === undefined;
-
-          if (!hasValidComponent || !hasValidConfig) {
-            let diagnostic = new CompilerDiagnostic(
-              "__optimizeReactComponentTree(rootComponent, config) has been called with invalid arguments",
-              realm.currentLocation,
-              "PP0024",
-              "FatalError"
-            );
-            realm.handleError(diagnostic);
-            if (realm.handleError(diagnostic) === "Fail") throw new FatalError();
-          }
-          let reactComponentTree = new ObjectValue(realm, realm.intrinsics.ObjectPrototype);
-          reactComponentTree.$Set("rootComponent", component, reactComponentTree);
-          reactComponentTree.$Set("config", config || realm.intrinsics.undefined, reactComponentTree);
-
-          realm.assignToGlobal(
-            t.memberExpression(
-              t.memberExpression(t.identifier("global"), t.identifier("__reactComponentTrees")),
-              t.identifier("" + reactComponentRootUid++)
-            ),
-            reactComponentTree
-=======
         (context, [functionValue]) => {
           invariant(functionValue instanceof ECMAScriptSourceFunctionValue);
           invariant(typeof functionValue.$Call === "function");
@@ -299,7 +271,6 @@
             () => functionCall(realm.intrinsics.undefined, []),
             /*bubbles*/ true,
             /*reportSideEffectFunc*/ null
->>>>>>> 54be9b53
           );
         }
       ),
