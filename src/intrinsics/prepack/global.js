--- conflicted
+++ resolved
@@ -268,24 +268,7 @@
           invariant(functionValue instanceof ECMAScriptSourceFunctionValue);
           invariant(typeof functionValue.$Call === "function");
           let functionCall: Function = functionValue.$Call;
-<<<<<<< HEAD
-          let pureScopeEnv = functionValue.$Environment;
-          return realm.evaluatePure(
-            () => functionCall(realm.intrinsics.undefined, []),
-            pureScopeEnv,
-            /*bubbles*/ true,
-            /*reportSideEffectFunc*/ callback === undefined || callback === realm.intrinsics.undefined
-              ? null
-              : () => {
-                  invariant(callback instanceof ECMAScriptSourceFunctionValue);
-                  let call = callback.$Call;
-                  invariant(call !== undefined);
-                  call(realm.intrinsics.undefined, [], true);
-                }
-          );
-=======
           return realm.evaluateWithPureScope(() => functionCall(realm.intrinsics.undefined, []));
->>>>>>> 048876ea
         }
       ),
       writable: true,
