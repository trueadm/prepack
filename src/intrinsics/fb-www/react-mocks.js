/**
 * Copyright (c) 2017-present, Facebook, Inc.
 * All rights reserved.
 *
 * This source code is licensed under the BSD-style license found in the
 * LICENSE file in the root directory of this source tree. An additional grant
 * of patent rights can be found in the PATENTS file in the same directory.
 */

/* @flow */

import type { Realm } from "../../realm.js";
import { parseExpression } from "babylon";
import { ValuesDomain } from "../../domains/index.js";
import {
  AbstractObjectValue,
  AbstractValue,
  ECMAScriptSourceFunctionValue,
  FunctionValue,
  NullValue,
  NumberValue,
  ObjectValue,
  Value,
} from "../../values/index.js";
import { Environment } from "../../singletons.js";
<<<<<<< HEAD
import { createReactHintObject, getReactSymbol } from "../../react/utils.js";
import { createReactElement } from "../../react/elements.js";
=======
import { createReactHintObject, getReactSymbol, isReactElement } from "../../react/utils.js";
import { cloneReactElement, createReactElement } from "../../react/elements.js";
>>>>>>> 6c16a53f
import { Properties, Create, To } from "../../singletons.js";
import * as t from "babel-types";
import invariant from "../../invariant";
import { updateIntrinsicNames, addMockFunctionToObject } from "./utils.js";

// most of the code here was taken from https://github.com/facebook/react/blob/master/packages/react/src/ReactElement.js
let reactCode = `
  function createReact(REACT_ELEMENT_TYPE, REACT_FRAGMENT_TYPE, REACT_PORTAL_TYPE, ReactCurrentOwner, create) {
    function makeEmptyFunction(arg) {
      return function() {
        return arg;
      };
    }
    var emptyFunction = function() {};
    
    emptyFunction.thatReturns = makeEmptyFunction;
    emptyFunction.thatReturnsFalse = makeEmptyFunction(false);
    emptyFunction.thatReturnsTrue = makeEmptyFunction(true);
    emptyFunction.thatReturnsNull = makeEmptyFunction(null);
    emptyFunction.thatReturnsThis = function() { return this; };
    emptyFunction.thatReturnsArgument = function(arg) { return arg; };

    var hasOwnProperty = Object.prototype.hasOwnProperty;
    var RESERVED_PROPS = {
      key: true,
      ref: true,
      __self: true,
      __source: true,
    };

    function hasValidRef(config) {
      return config.ref !== undefined;
    }
    
    function hasValidKey(config) {
      return config.key !== undefined;
    }

    function Component(props, context) {
      this.props = props;
      this.context = context;
      this.refs = {};
      this.setState = function () {}; // NO-OP
      this.setState.__PREPACK_MOCK__ = true;
    }
    
    Component.prototype.isReactComponent = {};

    function PureComponent(props, context) {
      this.props = props;
      this.context = context;
      this.refs = {};
      this.setState = function () {}; // NO-OP
      this.setState.__PREPACK_MOCK__ = true;
    }

    PureComponent.prototype.isReactComponent = {};
    PureComponent.prototype.isPureReactComponent = true;

    var userProvidedKeyEscapeRegex = /\/+/g;

    function escapeUserProvidedKey(text) {
      return ('' + text).replace(userProvidedKeyEscapeRegex, '$&/');
    }

    function escape(key) {
      const escapeRegex = /[=:]/g;
      const escaperLookup = {
        '=': '=0',
        ':': '=2',
      };
      const escapedString = ('' + key).replace(escapeRegex, function(match) {
        return escaperLookup[match];
      });
    
      return '$' + escapedString;
    }

    var SEPARATOR = '.';
    var SUBSEPARATOR = ':';
    var POOL_SIZE = 10;
    var traverseContextPool = [];
    function getPooledTraverseContext(
      mapResult,
      keyPrefix,
      mapFunction,
      mapContext,
    ) {
      if (traverseContextPool.length) {
        const traverseContext = traverseContextPool.pop();
        traverseContext.result = mapResult;
        traverseContext.keyPrefix = keyPrefix;
        traverseContext.func = mapFunction;
        traverseContext.context = mapContext;
        traverseContext.count = 0;
        return traverseContext;
      } else {
        return {
          result: mapResult,
          keyPrefix: keyPrefix,
          func: mapFunction,
          context: mapContext,
          count: 0,
        };
      }
    }

    function releaseTraverseContext(traverseContext) {
      traverseContext.result = null;
      traverseContext.keyPrefix = null;
      traverseContext.func = null;
      traverseContext.context = null;
      traverseContext.count = 0;
      if (traverseContextPool.length < POOL_SIZE) {
        traverseContextPool.push(traverseContext);
      }
    }

    function traverseAllChildren(children, callback, traverseContext) {
      if (children == null) {
        return 0;
      }
    
      return traverseAllChildrenImpl(children, '', callback, traverseContext);
    }

    function getComponentKey(component, index) {
      // Do some typechecking here since we call this blindly. We want to ensure
      // that we don't block potential future ES APIs.
      if (
        typeof component === 'object' &&
        component !== null &&
        component.key != null
      ) {
        // Explicit key
        return escape(component.key);
      }
      // Implicit key determined by the index in the set
      return index.toString(36);
    }

    function traverseAllChildrenImpl(
      children,
      nameSoFar,
      callback,
      traverseContext,
    ) {
      const type = typeof children;
    
      if (type === 'undefined' || type === 'boolean') {
        // All of the above are perceived as null.
        children = null;
      }
    
      let invokeCallback = false;
    
      if (children === null) {
        invokeCallback = true;
      } else {
        switch (type) {
          case 'string':
          case 'number':
            invokeCallback = true;
            break;
          case 'object':
            switch (children.$$typeof) {
              case REACT_ELEMENT_TYPE:
              case REACT_PORTAL_TYPE:
                invokeCallback = true;
            }
        }
      }
    
      if (invokeCallback) {
        callback(
          traverseContext,
          children,
          // If it's the only child, treat the name as if it was wrapped in an array
          // so that it's consistent if the number of children grows.
          nameSoFar === '' ? SEPARATOR + getComponentKey(children, 0) : nameSoFar,
        );
        return 1;
      }
    
      let child;
      let nextName;
      let subtreeCount = 0; // Count of children found in the current subtree.
      const nextNamePrefix =
        nameSoFar === '' ? SEPARATOR : nameSoFar + SUBSEPARATOR;
    
      if (Array.isArray(children)) {
        for (let i = 0; i < children.length; i++) {
          child = children[i];
          nextName = nextNamePrefix + getComponentKey(child, i);
          subtreeCount += traverseAllChildrenImpl(
            child,
            nextName,
            callback,
            traverseContext,
          );
        }
      } else {
        const iteratorFn = getIteratorFn(children);
        if (typeof iteratorFn === 'function') {    
          var iterator = iteratorFn.call(children);
          let step;
          let ii = 0;
          while (!(step = iterator.next()).done) {
            child = step.value;
            nextName = nextNamePrefix + getComponentKey(child, ii++);
            subtreeCount += traverseAllChildrenImpl(
              child,
              nextName,
              callback,
              traverseContext,
            );
          }
        } else if (type === 'object') {
          let addendum = '';
          var childrenString = '' + children;
        }
      }
    
      return subtreeCount;
    }

    function mapIntoWithKeyPrefixInternal(children, array, prefix, func, context) {
      var escapedPrefix = '';
      if (prefix != null) {
        escapedPrefix = escapeUserProvidedKey(prefix) + '/';
      }
      const traverseContext = getPooledTraverseContext(
        array,
        escapedPrefix,
        func,
        context,
      );
      traverseAllChildren(children, mapSingleChildIntoContext, traverseContext);
      releaseTraverseContext(traverseContext);
    }

    function forEachSingleChild(bookKeeping, child, name) {
      const {func, context} = bookKeeping;
      func.call(context, child, bookKeeping.count++);
    }

    function forEachChildren(children, forEachFunc, forEachContext) {
      if (children == null) {
        return children;
      }
      var traverseContext = getPooledTraverseContext(
        null,
        null,
        forEachFunc,
        forEachContext,
      );
      traverseAllChildren(children, forEachSingleChild, traverseContext);
      releaseTraverseContext(traverseContext);
    }

    function mapChildren(children, func, context) {
      if (children == null) {
        return children;
      }
      var result = [];
      mapIntoWithKeyPrefixInternal(children, result, null, func, context);
      return result;
    }

    function countChildren(children) {
      return traverseAllChildren(children, emptyFunction.thatReturnsNull, null);
    }

    function onlyChild(children) {
      return children;
    }

    function toArray(children) {
      var result = [];
      mapIntoWithKeyPrefixInternal(
        children,
        result,
        null,
        emptyFunction.thatReturnsArgument,
      );
      return result;
    }

    function isValidElement(object) {
      return (
        typeof object === 'object' &&
        object !== null &&
        object.$$typeof === REACT_ELEMENT_TYPE
      );
    }

    function shim() {

    }
    shim.isRequired = shim;

    function getShim() {
      return shim;
    };

    var ReactPropTypes = {
      array: shim,
      bool: shim,
      func: shim,
      number: shim,
      object: shim,
      string: shim,
      symbol: shim,
  
      any: shim,
      arrayOf: getShim,
      element: shim,
      instanceOf: getShim,
      node: shim,
      objectOf: getShim,
      oneOf: getShim,
      oneOfType: getShim,
      shape: getShim,
      exact: getShim
    };

    ReactPropTypes.checkPropTypes = shim;
    ReactPropTypes.PropTypes = ReactPropTypes;

    return {
      Children: {
        forEach: forEachChildren,
        map: mapChildren,
        count: countChildren,
        only: onlyChild,
        toArray,
      },
      Component,
      PureComponent,
      Fragment: REACT_FRAGMENT_TYPE,
      isValidElement,
      version: "16.2.0",
      PropTypes: ReactPropTypes,
    };
  }
`;
let reactAst = parseExpression(reactCode, { plugins: ["flow"] });

export function createMockReact(realm: Realm, reactRequireName: string): ObjectValue {
  let reactFactory = Environment.GetValue(realm, realm.$GlobalEnv.evaluate(reactAst, false));
  invariant(reactFactory instanceof ECMAScriptSourceFunctionValue);

  let currentOwner = (realm.react.currentOwner = new ObjectValue(
    realm,
    realm.intrinsics.ObjectPrototype,
    "currentOwner"
  ));
  // this is to get around Flow getting confused
  let factory = reactFactory.$Call;
  invariant(factory !== undefined);

  let reactValue = factory(realm.intrinsics.undefined, [
    getReactSymbol("react.element", realm),
    getReactSymbol("react.fragment", realm),
    getReactSymbol("react.portal", realm),
    currentOwner,
  ]);
  invariant(reactValue instanceof ObjectValue);
  reactValue.refuseSerialization = true;

  // update existing properties with the new intrinsic mock values
  updateIntrinsicNames(realm, reactValue, reactRequireName, [
    "PropTypes",
    "Children",
    "isValidElement",
    { name: "Component", updatePrototype: true },
    { name: "PureComponent", updatePrototype: true },
  ]);

  addMockFunctionToObject(
    realm,
    reactValue,
    reactRequireName,
    "createElement",
    (context, [type, config, ...children]) => {
      invariant(type instanceof Value);
      // if config is undefined/null, use an empy object
      if (config === realm.intrinsics.undefined || config === realm.intrinsics.null || config === undefined) {
        config = new ObjectValue(realm, realm.intrinsics.ObjectPrototype);
      }
      if (config instanceof AbstractValue && !(config instanceof AbstractObjectValue)) {
        config = To.ToObject(realm, config);
      }
      invariant(config instanceof ObjectValue || config instanceof AbstractObjectValue);

      if (Array.isArray(children)) {
        if (children.length === 0) {
          children = undefined;
        } else if (children.length === 1) {
          children = children[0];
        } else {
          let array = Create.ArrayCreate(realm, 0);
          let length = children.length;

          for (let i = 0; i < length; i++) {
            Create.CreateDataPropertyOrThrow(realm, array, "" + i, children[i]);
          }
          children = array;
          children.makeFinal();
        }
      }
      return createReactElement(realm, type, config, children);
    }
  );

  addMockFunctionToObject(
    realm,
    reactValue,
    reactRequireName,
    "cloneElement",
    (context, [element, config, ...children]) => {
      invariant(element instanceof ObjectValue);
      // if config is undefined/null, use an empy object
      if (config === realm.intrinsics.undefined || config === realm.intrinsics.null || config === undefined) {
        config = realm.intrinsics.null;
      }
      if (config instanceof AbstractValue && !(config instanceof AbstractObjectValue)) {
        config = To.ToObject(realm, config);
      }
      invariant(config instanceof ObjectValue || config instanceof AbstractObjectValue || config instanceof NullValue);

      if (Array.isArray(children)) {
        if (children.length === 0) {
          children = undefined;
        } else if (children.length === 1) {
          children = children[0];
        } else {
          let array = Create.ArrayCreate(realm, 0);
          let length = children.length;

          for (let i = 0; i < length; i++) {
            Create.CreateDataPropertyOrThrow(realm, array, "" + i, children[i]);
          }
          children = array;
          children.makeFinal();
        }
      }
      return cloneReactElement(realm, element, config, children);
    }
  );

  addMockFunctionToObject(
    realm,
    reactValue,
    reactRequireName,
    "createContext",
    (funcValue, [defaultValue = realm.intrinsics.undefined]) => {
      invariant(defaultValue instanceof Value);
      let consumerObject = new ObjectValue(realm, realm.intrinsics.ObjectPrototype);
      let providerObject = new ObjectValue(realm, realm.intrinsics.ObjectPrototype);
      let consumer = AbstractValue.createTemporalFromBuildFunction(
        realm,
        ObjectValue,
        [funcValue, defaultValue],
        ([methodNode, defaultValueNode]) => t.callExpression(methodNode, [defaultValueNode]),
        { skipInvariant: true, isPure: true }
      );
      invariant(consumer instanceof AbstractObjectValue);
      consumer.values = new ValuesDomain(new Set([consumerObject]));

      let provider = AbstractValue.createTemporalFromBuildFunction(
        realm,
        ObjectValue,
        [consumer],
        ([consumerNode]) => t.memberExpression(consumerNode, t.identifier("Provider")),
        { skipInvariant: true, isPure: true }
      );
      invariant(provider instanceof AbstractObjectValue);
      provider.values = new ValuesDomain(new Set([providerObject]));

      Properties.Set(realm, consumerObject, "$$typeof", getReactSymbol("react.context", realm), true);
      Properties.Set(realm, consumerObject, "currentValue", defaultValue, true);
      Properties.Set(realm, consumerObject, "defaultValue", defaultValue, true);
      Properties.Set(realm, consumerObject, "changedBits", new NumberValue(realm, 0), true);
      Properties.Set(realm, consumerObject, "Consumer", consumer, true);

      Properties.Set(realm, providerObject, "$$typeof", getReactSymbol("react.provider", realm), true);
      Properties.Set(realm, providerObject, "context", consumer, true);

      Properties.Set(realm, consumerObject, "Provider", provider, true);
      return consumer;
    }
  );

  addMockFunctionToObject(realm, reactValue, reactRequireName, "createRef", funcVal => {
    let createRef = AbstractValue.createTemporalFromBuildFunction(
      realm,
      FunctionValue,
      [funcVal],
      ([createRefNode]) => {
        return t.callExpression(createRefNode, []);
      },
      { skipInvariant: true, isPure: true }
    );
    invariant(createRef instanceof AbstractObjectValue);
    return createRef;
  });

  addMockFunctionToObject(realm, reactValue, reactRequireName, "forwardRef", (funcVal, [func]) => {
    let forwardedRef = AbstractValue.createTemporalFromBuildFunction(
      realm,
      FunctionValue,
      [funcVal, func],
      ([forwardRefNode, funcNode]) => {
        return t.callExpression(forwardRefNode, [funcNode]);
      },
      { skipInvariant: true, isPure: true }
    );
    invariant(forwardedRef instanceof AbstractObjectValue);
    realm.react.abstractHints.set(
      forwardedRef,
      createReactHintObject(reactValue, "forwardRef", [func], realm.intrinsics.undefined)
    );
    return forwardedRef;
  });

  reactValue.refuseSerialization = false;
  reactValue.makeFinal();
  return reactValue;
<<<<<<< HEAD
=======
}

export function createMockReactDOM(realm: Realm, reactDomRequireName: string): ObjectValue {
  let reactDomValue = new ObjectValue(realm, realm.intrinsics.ObjectPrototype);
  reactDomValue.refuseSerialization = true;

  updateIntrinsicNames(realm, reactDomValue, reactDomRequireName);

  const genericTemporalFunc = (funcVal, args) => {
    let reactDomMethod = AbstractValue.createTemporalFromBuildFunction(
      realm,
      FunctionValue,
      [funcVal, ...args],
      ([renderNode, ..._args]) => {
        return t.callExpression(renderNode, ((_args: any): Array<any>));
      },
      { skipInvariant: true, isPure: true }
    );
    invariant(reactDomMethod instanceof AbstractObjectValue);
    return reactDomMethod;
  };

  addMockFunctionToObject(realm, reactDomValue, reactDomRequireName, "render", genericTemporalFunc);
  addMockFunctionToObject(realm, reactDomValue, reactDomRequireName, "hydrate", genericTemporalFunc);
  addMockFunctionToObject(realm, reactDomValue, reactDomRequireName, "findDOMNode", genericTemporalFunc);
  addMockFunctionToObject(realm, reactDomValue, reactDomRequireName, "unmountComponentAtNode", genericTemporalFunc);

  const createPortalFunc = (funcVal, [reactPortalValue, domNodeValue]) => {
    let reactDomMethod = AbstractValue.createTemporalFromBuildFunction(
      realm,
      ObjectValue,
      [funcVal, reactPortalValue, domNodeValue],
      ([renderNode, ..._args]) => {
        return t.callExpression(renderNode, ((_args: any): Array<any>));
      },
      { skipInvariant: true, isPure: true }
    );
    invariant(reactDomMethod instanceof AbstractObjectValue);
    realm.react.abstractHints.set(
      reactDomMethod,
      createReactHintObject(reactDomValue, "createPortal", [reactPortalValue, domNodeValue], realm.intrinsics.undefined)
    );
    return reactDomMethod;
  };

  addMockFunctionToObject(realm, reactDomValue, reactDomRequireName, "createPortal", createPortalFunc);

  reactDomValue.refuseSerialization = false;
  reactDomValue.makeFinal();
  return reactDomValue;
}

export function createMockReactDOMServer(realm: Realm, requireName: string): ObjectValue {
  let reactDomServerValue = new ObjectValue(realm, realm.intrinsics.ObjectPrototype);
  reactDomServerValue.refuseSerialization = true;

  updateIntrinsicNames(realm, reactDomServerValue, requireName);

  const genericTemporalFunc = (funcVal, args) => {
    let reactDomMethod = AbstractValue.createTemporalFromBuildFunction(
      realm,
      FunctionValue,
      [funcVal, ...args],
      ([renderNode, ..._args]) => {
        return t.callExpression(renderNode, ((_args: any): Array<any>));
      },
      { skipInvariant: true, isPure: true }
    );
    invariant(reactDomMethod instanceof AbstractObjectValue);
    return reactDomMethod;
  };

  addMockFunctionToObject(realm, reactDomServerValue, requireName, "renderToString", (funcVal, [input]) => {
    if (input instanceof ObjectValue && isReactElement(input)) {
      return renderToString(realm, input, false);
    }
    return genericTemporalFunc(funcVal, [input]);
  });
  addMockFunctionToObject(realm, reactDomServerValue, requireName, "renderToStaticMarkup", (funcVal, [input]) => {
    if (input instanceof ObjectValue && isReactElement(input)) {
      return renderToString(realm, input, true);
    }
    return genericTemporalFunc(funcVal, [input]);
  });
  addMockFunctionToObject(realm, reactDomServerValue, requireName, "renderToNodeStream", genericTemporalFunc);
  addMockFunctionToObject(realm, reactDomServerValue, requireName, "renderToStaticNodeStream", genericTemporalFunc);

  reactDomServerValue.refuseSerialization = false;
  reactDomServerValue.makeFinal();
  return reactDomServerValue;
>>>>>>> 6c16a53f
}<|MERGE_RESOLUTION|>--- conflicted
+++ resolved
@@ -23,13 +23,8 @@
   Value,
 } from "../../values/index.js";
 import { Environment } from "../../singletons.js";
-<<<<<<< HEAD
 import { createReactHintObject, getReactSymbol } from "../../react/utils.js";
-import { createReactElement } from "../../react/elements.js";
-=======
-import { createReactHintObject, getReactSymbol, isReactElement } from "../../react/utils.js";
 import { cloneReactElement, createReactElement } from "../../react/elements.js";
->>>>>>> 6c16a53f
 import { Properties, Create, To } from "../../singletons.js";
 import * as t from "babel-types";
 import invariant from "../../invariant";
@@ -559,97 +554,4 @@
   reactValue.refuseSerialization = false;
   reactValue.makeFinal();
   return reactValue;
-<<<<<<< HEAD
-=======
-}
-
-export function createMockReactDOM(realm: Realm, reactDomRequireName: string): ObjectValue {
-  let reactDomValue = new ObjectValue(realm, realm.intrinsics.ObjectPrototype);
-  reactDomValue.refuseSerialization = true;
-
-  updateIntrinsicNames(realm, reactDomValue, reactDomRequireName);
-
-  const genericTemporalFunc = (funcVal, args) => {
-    let reactDomMethod = AbstractValue.createTemporalFromBuildFunction(
-      realm,
-      FunctionValue,
-      [funcVal, ...args],
-      ([renderNode, ..._args]) => {
-        return t.callExpression(renderNode, ((_args: any): Array<any>));
-      },
-      { skipInvariant: true, isPure: true }
-    );
-    invariant(reactDomMethod instanceof AbstractObjectValue);
-    return reactDomMethod;
-  };
-
-  addMockFunctionToObject(realm, reactDomValue, reactDomRequireName, "render", genericTemporalFunc);
-  addMockFunctionToObject(realm, reactDomValue, reactDomRequireName, "hydrate", genericTemporalFunc);
-  addMockFunctionToObject(realm, reactDomValue, reactDomRequireName, "findDOMNode", genericTemporalFunc);
-  addMockFunctionToObject(realm, reactDomValue, reactDomRequireName, "unmountComponentAtNode", genericTemporalFunc);
-
-  const createPortalFunc = (funcVal, [reactPortalValue, domNodeValue]) => {
-    let reactDomMethod = AbstractValue.createTemporalFromBuildFunction(
-      realm,
-      ObjectValue,
-      [funcVal, reactPortalValue, domNodeValue],
-      ([renderNode, ..._args]) => {
-        return t.callExpression(renderNode, ((_args: any): Array<any>));
-      },
-      { skipInvariant: true, isPure: true }
-    );
-    invariant(reactDomMethod instanceof AbstractObjectValue);
-    realm.react.abstractHints.set(
-      reactDomMethod,
-      createReactHintObject(reactDomValue, "createPortal", [reactPortalValue, domNodeValue], realm.intrinsics.undefined)
-    );
-    return reactDomMethod;
-  };
-
-  addMockFunctionToObject(realm, reactDomValue, reactDomRequireName, "createPortal", createPortalFunc);
-
-  reactDomValue.refuseSerialization = false;
-  reactDomValue.makeFinal();
-  return reactDomValue;
-}
-
-export function createMockReactDOMServer(realm: Realm, requireName: string): ObjectValue {
-  let reactDomServerValue = new ObjectValue(realm, realm.intrinsics.ObjectPrototype);
-  reactDomServerValue.refuseSerialization = true;
-
-  updateIntrinsicNames(realm, reactDomServerValue, requireName);
-
-  const genericTemporalFunc = (funcVal, args) => {
-    let reactDomMethod = AbstractValue.createTemporalFromBuildFunction(
-      realm,
-      FunctionValue,
-      [funcVal, ...args],
-      ([renderNode, ..._args]) => {
-        return t.callExpression(renderNode, ((_args: any): Array<any>));
-      },
-      { skipInvariant: true, isPure: true }
-    );
-    invariant(reactDomMethod instanceof AbstractObjectValue);
-    return reactDomMethod;
-  };
-
-  addMockFunctionToObject(realm, reactDomServerValue, requireName, "renderToString", (funcVal, [input]) => {
-    if (input instanceof ObjectValue && isReactElement(input)) {
-      return renderToString(realm, input, false);
-    }
-    return genericTemporalFunc(funcVal, [input]);
-  });
-  addMockFunctionToObject(realm, reactDomServerValue, requireName, "renderToStaticMarkup", (funcVal, [input]) => {
-    if (input instanceof ObjectValue && isReactElement(input)) {
-      return renderToString(realm, input, true);
-    }
-    return genericTemporalFunc(funcVal, [input]);
-  });
-  addMockFunctionToObject(realm, reactDomServerValue, requireName, "renderToNodeStream", genericTemporalFunc);
-  addMockFunctionToObject(realm, reactDomServerValue, requireName, "renderToStaticNodeStream", genericTemporalFunc);
-
-  reactDomServerValue.refuseSerialization = false;
-  reactDomServerValue.makeFinal();
-  return reactDomServerValue;
->>>>>>> 6c16a53f
 }