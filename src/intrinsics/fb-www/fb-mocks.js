--- conflicted
+++ resolved
@@ -45,11 +45,7 @@
   "xuiglyph",
 ];
 
-<<<<<<< HEAD
-const fbMagicGlobalObjects = ["JSResource"];
-=======
-const fbMagicGlobalObjects = ["JSResource", "Bootloader", "fbt"];
->>>>>>> fae7c442
+const fbMagicGlobalObjects = ["JSResource", "fbt"];
 
 function createBabelHelpers(realm: Realm, global: ObjectValue | AbstractObjectValue) {
   let babelHelpersValue = new ObjectValue(realm, realm.intrinsics.ObjectPrototype, `babelHelpers`, true);
