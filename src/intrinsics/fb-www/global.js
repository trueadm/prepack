--- conflicted
+++ resolved
@@ -10,15 +10,10 @@
 /* @flow strict-local */
 
 import type { Realm } from "../../realm.js";
-<<<<<<< HEAD
-import { AbstractValue, NativeFunctionValue, StringValue, ObjectValue } from "../../values/index.js";
+import { AbstractValue, ArrayValue, NativeFunctionValue, StringValue, ObjectValue } from "../../values/index.js";
 import { createMockReact } from "./react-mocks.js";
 import { createMockReactDOM, createMockReactDOMServer } from "./react-dom-mocks.js";
 import { createMockReactNative } from "./react-native-mocks.js";
-=======
-import { AbstractValue, ArrayValue, NativeFunctionValue, StringValue, ObjectValue } from "../../values/index.js";
-import { createMockReact, createMockReactDOM, createMockReactDOMServer } from "./react-mocks.js";
->>>>>>> 6c16a53f
 import { createMockReactRelay } from "./relay-mocks.js";
 import { createAbstract } from "../prepack/utils.js";
 import { createFbMocks } from "./fb-mocks.js";
