/**
 * Copyright (c) 2017-present, Facebook, Inc.
 * All rights reserved.
 *
 * This source code is licensed under the BSD-style license found in the
 * LICENSE file in the root directory of this source tree. An additional grant
 * of patent rights can be found in the PATENTS file in the same directory.
 */

/* @flow */

import { Realm, Effects } from "../realm.js";
import { AbruptCompletion, PossiblyNormalCompletion } from "../completions.js";
import type { BabelNode, BabelNodeJSXIdentifier } from "babel-types";
import { parseExpression } from "babylon";
import {
  AbstractObjectValue,
  AbstractValue,
  ArrayValue,
  BooleanValue,
  BoundFunctionValue,
  ECMAScriptSourceFunctionValue,
  FunctionValue,
  NumberValue,
  ObjectValue,
  StringValue,
  SymbolValue,
  UndefinedValue,
  Value,
} from "../values/index.js";
import { Generator } from "../utils/generator.js";
import type {
  Descriptor,
  FunctionBodyAstNode,
  ReactComponentTreeConfig,
  ReactHint,
  PropertyBinding,
} from "../types.js";
import { Get, cloneDescriptor } from "../methods/index.js";
import { computeBinary } from "../evaluators/BinaryExpression.js";
import type { AdditionalFunctionEffects, ReactEvaluatedNode } from "../serializer/types.js";
import invariant from "../invariant.js";
import { Create, Properties, To } from "../singletons.js";
import traverse from "babel-traverse";
import * as t from "babel-types";
import type { BabelNodeStatement } from "babel-types";
import { CompilerDiagnostic, FatalError } from "../errors.js";

export type ReactSymbolTypes =
  | "react.element"
  | "react.context"
  | "react.provider"
  | "react.fragment"
  | "react.portal"
  | "react.return"
  | "react.call";

export function isReactElement(val: Value): boolean {
  if (!(val instanceof ObjectValue)) {
    return false;
  }
  let realm = val.$Realm;
  if (!realm.react.enabled) {
    return false;
  }
  if (realm.react.reactElements.has(val)) {
    return true;
  }
  if (!val.properties.has("type") || !val.properties.has("props") || !val.properties.has("$$typeof")) {
    return false;
  }
  let $$typeof = getProperty(realm, val, "$$typeof");
  let globalObject = realm.$GlobalObject;
  let globalSymbolValue = getProperty(realm, globalObject, "Symbol");

  if (globalSymbolValue === realm.intrinsics.undefined) {
    if ($$typeof instanceof NumberValue) {
      return $$typeof.value === 0xeac7;
    }
  } else if ($$typeof instanceof SymbolValue) {
    let symbolFromRegistry = realm.globalSymbolRegistry.find(e => e.$Symbol === $$typeof);
    let _isReactElement = symbolFromRegistry !== undefined && symbolFromRegistry.$Key === "react.element";
    if (_isReactElement) {
      // add to Set to speed up future lookups
      realm.react.reactElements.add(val);
      return true;
    }
  }
  return false;
}

export function getReactSymbol(symbolKey: ReactSymbolTypes, realm: Realm): SymbolValue {
  let reactSymbol = realm.react.symbols.get(symbolKey);
  if (reactSymbol !== undefined) {
    return reactSymbol;
  }
  let SymbolFor = realm.intrinsics.Symbol.properties.get("for");
  if (SymbolFor !== undefined) {
    let SymbolForDescriptor = SymbolFor.descriptor;

    if (SymbolForDescriptor !== undefined) {
      let SymbolForValue = getLastKnownValue(SymbolForDescriptor);
      if (SymbolForValue instanceof ObjectValue && typeof SymbolForValue.$Call === "function") {
        reactSymbol = SymbolForValue.$Call(realm.intrinsics.Symbol, [new StringValue(realm, symbolKey)]);
        invariant(reactSymbol instanceof SymbolValue);
        realm.react.symbols.set(symbolKey, reactSymbol);
      }
    }
  }
  invariant(reactSymbol instanceof SymbolValue, `Symbol("${symbolKey}") could not be found in realm`);
  return reactSymbol;
}

export function isTagName(ast: BabelNode): boolean {
  return ast.type === "JSXIdentifier" && /^[a-z]|\-/.test(((ast: any): BabelNodeJSXIdentifier).name);
}

export function isReactComponent(name: string) {
  return name.length > 0 && name[0] === name[0].toUpperCase();
}

export function valueIsClassComponent(realm: Realm, value: Value): boolean {
  if (!(value instanceof FunctionValue)) {
    return false;
  }
  let prototype = Get(realm, value, "prototype");

  if (prototype instanceof ObjectValue) {
    return To.ToBooleanPartial(realm, Get(realm, prototype, "isReactComponent"));
  }
  return false;
}

export function valueIsKnownReactAbstraction(realm: Realm, value: Value): boolean {
  return value instanceof AbstractObjectValue && realm.react.abstractHints.has(value);
}

// logger isn't typed otherwise it will increase flow cycle length :()
export function valueIsReactLibraryObject(realm: Realm, value: ObjectValue, logger: any): boolean {
  if (realm.fbLibraries.react === value) {
    return true;
  }
  // we check that the object is the React or React-like library by checking for
  // core properties that should exist on it
  let reactVersion = logger.tryQuery(() => Get(realm, value, "version"), undefined);
  if (!(reactVersion instanceof StringValue)) {
    return false;
  }
  let reactCreateElement = logger.tryQuery(() => Get(realm, value, "createElement"), undefined);
  if (!(reactCreateElement instanceof FunctionValue)) {
    return false;
  }
  let reactCloneElement = logger.tryQuery(() => Get(realm, value, "cloneElement"), undefined);
  if (!(reactCloneElement instanceof FunctionValue)) {
    return false;
  }
  let reactIsValidElement = logger.tryQuery(() => Get(realm, value, "isValidElement"), undefined);
  if (!(reactIsValidElement instanceof FunctionValue)) {
    return false;
  }
  let reactComponent = logger.tryQuery(() => Get(realm, value, "Component"), undefined);
  if (!(reactComponent instanceof FunctionValue)) {
    return false;
  }
  let reactChildren = logger.tryQuery(() => Get(realm, value, "Children"), undefined);
  if (!(reactChildren instanceof ObjectValue)) {
    return false;
  }
  return false;
}

export function valueIsLegacyCreateClassComponent(realm: Realm, value: Value): boolean {
  if (!(value instanceof FunctionValue)) {
    return false;
  }
  let prototype = Get(realm, value, "prototype");

  if (prototype instanceof ObjectValue) {
    return prototype.properties.has("__reactAutoBindPairs");
  }
  return false;
}

export function valueIsFactoryClassComponent(realm: Realm, value: Value): boolean {
  if (value instanceof ObjectValue) {
    return To.ToBooleanPartial(realm, Get(realm, value, "render"));
  }
  return false;
}

export function addKeyToReactElement(realm: Realm, reactElement: ObjectValue): ObjectValue {
  let typeValue = getProperty(realm, reactElement, "type");
  let refValue = getProperty(realm, reactElement, "ref");
  let propsValue = getProperty(realm, reactElement, "props");
  // we need to apply a key when we're branched
  let currentKeyValue = getProperty(realm, reactElement, "key") || realm.intrinsics.null;
  let uniqueKey = getUniqueReactElementKey("", realm.react.usedReactElementKeys);
  let newKeyValue = new StringValue(realm, uniqueKey);
  if (currentKeyValue !== realm.intrinsics.null) {
    newKeyValue = computeBinary(realm, "+", currentKeyValue, newKeyValue);
  }
  invariant(propsValue instanceof ObjectValue || propsValue instanceof AbstractObjectValue);
  return createInternalReactElement(realm, typeValue, newKeyValue, refValue, propsValue);
}
// we create a unique key for each JSXElement to prevent collisions
// otherwise React will detect a missing/conflicting key at runtime and
// this can break the reconcilation of JSXElements in arrays
export function getUniqueReactElementKey(index?: string, usedReactElementKeys: Set<string>) {
  let key;
  do {
    key = Math.random()
      .toString(36)
      .replace(/[^a-z]+/g, "")
      .substring(0, 2);
  } while (usedReactElementKeys.has(key));
  usedReactElementKeys.add(key);
  if (index !== undefined) {
    return `${key}${index}`;
  }
  return key;
}

// a helper function to loop over ArrayValues
export function forEachArrayValue(
  realm: Realm,
  array: ArrayValue,
  mapFunc: (element: Value, index: number) => void
): void {
  let lengthValue = Get(realm, array, "length");
  invariant(lengthValue instanceof NumberValue, "TODO: support non-numeric length on forEachArrayValue");
  let length = lengthValue.value;
  for (let i = 0; i < length; i++) {
    let elementProperty = array.properties.get("" + i);
    let elementPropertyDescriptor = elementProperty && elementProperty.descriptor;
    if (elementPropertyDescriptor) {
      let elementValue = getLastKnownValue(elementPropertyDescriptor);
      if (elementValue instanceof Value) {
        mapFunc(elementValue, i);
      }
    }
  }
}

export function mapArrayValue(
  realm: Realm,
  array: ArrayValue,
  mapFunc: (element: Value, descriptor: Descriptor) => Value
): ArrayValue {
  let lengthValue = Get(realm, array, "length");
  invariant(lengthValue instanceof NumberValue, "TODO: support non-numeric length on mapArrayValue");
  let length = lengthValue.value;
  let newArray = Create.ArrayCreate(realm, length);
  let returnTheNewArray = false;

  for (let i = 0; i < length; i++) {
    let elementProperty = array.properties.get("" + i);
    let elementPropertyDescriptor = elementProperty && elementProperty.descriptor;
    if (elementPropertyDescriptor) {
      let elementValue = getLastKnownValue(elementPropertyDescriptor);
      if (elementValue instanceof Value) {
        let newElement = mapFunc(elementValue, elementPropertyDescriptor);
        if (newElement !== elementValue) {
          returnTheNewArray = true;
        }
        Create.CreateDataPropertyOrThrow(realm, newArray, "" + i, newElement);
        continue;
      }
    }
    Create.CreateDataPropertyOrThrow(realm, newArray, "" + i, realm.intrinsics.undefined);
  }
  return returnTheNewArray ? newArray : array;
}

function GetDescriptorForProperty(value: ObjectValue, propertyName: string): ?Descriptor {
  let object = value.properties.get(propertyName);
  invariant(object);
  return object.descriptor;
}

export function convertSimpleClassComponentToFunctionalComponent(
  realm: Realm,
  complexComponentType: ECMAScriptSourceFunctionValue,
  additionalFunctionEffects: AdditionalFunctionEffects
): void {
  let prototype = complexComponentType.properties.get("prototype");
  invariant(prototype);
  invariant(prototype.descriptor);
  prototype.descriptor.configurable = true;
  Properties.DeletePropertyOrThrow(realm, complexComponentType, "prototype");

  // change the function kind
  complexComponentType.$FunctionKind = "normal";
  // set the prototype back to an object
  complexComponentType.$Prototype = realm.intrinsics.FunctionPrototype;
  // give the function the functional components params
  complexComponentType.$FormalParameters = [t.identifier("props"), t.identifier("context")];
  // add a transform to occur after the additional function has serialized the body of the class
  additionalFunctionEffects.transforms.push((body: Array<BabelNodeStatement>) => {
    // as this was a class before and is now a functional component, we need to replace
    // this.props and this.context to props and context, via the function arugments
    let funcNode = t.functionExpression(null, [], t.blockStatement(body));

    traverse(
      t.file(t.program([t.expressionStatement(funcNode)])),
      {
        "Identifier|ThisExpression"(path) {
          let node = path.node;
          if ((t.isIdentifier(node) && node.name === "this") || t.isThisExpression(node)) {
            let parentPath = path.parentPath;
            let parentNode = parentPath.node;

            if (t.isMemberExpression(parentNode)) {
              // remove the "this" from the member
              parentPath.replaceWith(parentNode.property);
            } else {
              throw new FatalError(
                `conversion of a simple class component to functional component failed due to "this" not being replaced`
              );
            }
          }
        },
      },
      undefined,
      (undefined: any),
      undefined
    );
    traverse.clearCache();
  });
}

function createBinding(descriptor: void | Descriptor, key: string | SymbolValue, object: ObjectValue) {
  return {
    descriptor,
    key,
    object,
  };
}

function cloneProperties(realm: Realm, properties: Map<string, any>, object: ObjectValue): Map<string, any> {
  let newProperties = new Map();
  for (let [propertyName, { descriptor }] of properties) {
    newProperties.set(propertyName, createBinding(cloneDescriptor(descriptor), propertyName, object));
  }
  return newProperties;
}

function cloneSymbols(realm: Realm, symbols: Map<SymbolValue, any>, object: ObjectValue): Map<SymbolValue, any> {
  let newSymbols = new Map();
  for (let [symbol, { descriptor }] of symbols) {
    newSymbols.set(symbol, createBinding(cloneDescriptor(descriptor), symbol, object));
  }
  return newSymbols;
}

function cloneValue(
  realm: Realm,
  originalValue: Value,
  _prototype: null | ObjectValue,
  copyToObject?: ObjectValue
): Value {
  if (originalValue instanceof FunctionValue) {
    return cloneFunction(realm, originalValue, _prototype, copyToObject);
  }
  invariant(false, "TODO: add support to cloneValue() for more value types");
}

function cloneFunction(
  realm: Realm,
  originalValue: Value,
  _prototype: null | ObjectValue,
  copyToObject?: ObjectValue
): FunctionValue {
  let newValue;
  if (originalValue instanceof ECMAScriptSourceFunctionValue) {
    newValue = copyToObject || new ECMAScriptSourceFunctionValue(realm, originalValue.intrinsicName);
    invariant(newValue instanceof ECMAScriptSourceFunctionValue);
    // $FlowFixMe: complains about Object.assign
    Object.assign(newValue, originalValue);
    let properties = cloneProperties(realm, originalValue.properties, newValue);
    newValue.properties = properties;
    let symbols = cloneSymbols(realm, originalValue.symbols, newValue);
    newValue.symbols = symbols;

    // handle home object + prototype
    let originalPrototype = originalValue.$HomeObject;
    invariant(originalPrototype instanceof ObjectValue);
    let prototype = _prototype || clonePrototype(realm, originalPrototype);
    newValue.$HomeObject = prototype;
    if (originalPrototype.properties.has("constructor")) {
      Properties.Set(realm, prototype, "constructor", newValue, false);
    }
    if (originalValue.properties.has("prototype")) {
      Properties.Set(realm, newValue, "prototype", prototype, false);
    }
  }
  invariant(newValue instanceof FunctionValue, "TODO: add support to cloneValue() for more function types");
  return newValue;
}

function clonePrototype(realm: Realm, prototype: Value): ObjectValue {
  invariant(prototype instanceof ObjectValue);
  let newPrototype = new ObjectValue(realm, realm.intrinsics.ObjectPrototype, prototype.intrinsicName);

  Object.assign(newPrototype, prototype);
  for (let [propertyName] of prototype.properties) {
    if (propertyName !== "constructor") {
      let originalValue = Get(realm, prototype, propertyName);
      let newValue = cloneValue(realm, originalValue, prototype);
      Properties.Set(realm, newPrototype, propertyName, newValue, false);
    }
  }
  for (let [symbol] of prototype.symbols) {
    let originalValue = Get(realm, prototype, symbol);
    let newValue = cloneValue(realm, originalValue, prototype);
    Properties.Set(realm, newPrototype, symbol, newValue, false);
  }
  return newPrototype;
}

const skipFunctionProperties = new Set(["length", "prototype", "arguments", "name", "caller"]);

export function convertFunctionalComponentToComplexClassComponent(
  realm: Realm,
  functionalComponentType: ECMAScriptSourceFunctionValue,
  complexComponentType: void | ECMAScriptSourceFunctionValue,
  additionalFunctionEffects: AdditionalFunctionEffects
): void {
  invariant(complexComponentType instanceof ECMAScriptSourceFunctionValue);
  // get all properties on the functional component that were added in user-code
  // we add defaultProps as undefined, as merging a class component's defaultProps on to
  // a differnet component isn't right, we can discard defaultProps instead via folding
  // we also don't want propTypes from the class component, so we remove that too
  let userCodePropertiesToAdd: Map<string, PropertyBinding> = new Map([
    ["defaultProps", createBinding(undefined, "defaultProps", functionalComponentType)],
    ["propTypes", createBinding(undefined, "propTypes", functionalComponentType)],
  ]);
  let userCodeSymbolsToAdd: Map<SymbolValue, PropertyBinding> = new Map();

  for (let [propertyName, binding] of functionalComponentType.properties) {
    if (!skipFunctionProperties.has(propertyName)) {
      userCodePropertiesToAdd.set(propertyName, binding);
    }
  }
  for (let [symbol, binding] of functionalComponentType.symbols) {
    userCodeSymbolsToAdd.set(symbol, binding);
  }

  cloneValue(realm, complexComponentType, null, functionalComponentType);
  // then copy back and properties that were on the original functional component
  // ensuring we overwrite any existing ones
  for (let [propertyName, binding] of userCodePropertiesToAdd) {
    functionalComponentType.properties.set(propertyName, binding);
  }
  for (let [symbol, binding] of userCodeSymbolsToAdd) {
    functionalComponentType.symbols.set(symbol, binding);
  }
  // add a transform to occur after the additional function has serialized the body of the class
  additionalFunctionEffects.transforms.push((body: Array<BabelNodeStatement>) => {
    // as we've converted a functional component to a complex one, we are going to have issues with
    // "props" and "context" references, as they're now going to be "this.props" and "this.context".
    // we simply need a to add to vars to beginning of the body to get around this
    // if they're not used, any DCE tool post-Prepack (GCC or Uglify) will remove them
    body.unshift(
      t.variableDeclaration("var", [
        t.variableDeclarator(t.identifier("props"), t.memberExpression(t.thisExpression(), t.identifier("props"))),
        t.variableDeclarator(t.identifier("context"), t.memberExpression(t.thisExpression(), t.identifier("context"))),
      ])
    );
  });
}

export function normalizeFunctionalComponentParamaters(func: ECMAScriptSourceFunctionValue): void {
  // fix the length as we may change the arguments
  let lengthProperty = GetDescriptorForProperty(func, "length");
  invariant(lengthProperty);
  lengthProperty.writable = false;
  lengthProperty.enumerable = false;
  lengthProperty.configurable = true;
  func.$FormalParameters = func.$FormalParameters.map((param, i) => {
    if (i === 0) {
      return t.isIdentifier(param) ? param : t.identifier("props");
    } else {
      return t.isIdentifier(param) ? param : t.identifier("context");
    }
  });
  if (func.$FormalParameters.length === 1) {
    func.$FormalParameters.push(t.identifier("context"));
  }
  // ensure the length value is set to the correct value after
  // we've made mutations to the arguments of this function
  invariant(lengthProperty.leakedFinalDescriptor === undefined);
  let lengthValue = lengthProperty.value;
  invariant(lengthValue instanceof NumberValue);
  lengthValue.value = func.$FormalParameters.length;
}

export function createReactHintObject(
  object: ObjectValue,
  propertyName: string,
  args: Array<Value>,
  firstRenderValue: Value
): ReactHint {
  return {
    firstRenderValue,
    object,
    propertyName,
    args,
  };
}

export function getComponentTypeFromRootValue(realm: Realm, value: Value): ECMAScriptSourceFunctionValue | null {
  let _valueIsKnownReactAbstraction = valueIsKnownReactAbstraction(realm, value);
  if (!(value instanceof ECMAScriptSourceFunctionValue || _valueIsKnownReactAbstraction)) {
    return null;
  }
  if (_valueIsKnownReactAbstraction) {
    invariant(value instanceof AbstractValue);
    let reactHint = realm.react.abstractHints.get(value);

    invariant(reactHint);
    if (typeof reactHint !== "string" && reactHint.object === realm.fbLibraries.reactRelay) {
      switch (reactHint.propertyName) {
        case "createFragmentContainer":
        case "createPaginationContainer":
        case "createRefetchContainer":
          invariant(Array.isArray(reactHint.args));
          // componentType is the 1st argument of a ReactRelay container
          let componentType = reactHint.args[0];
          invariant(componentType instanceof ECMAScriptSourceFunctionValue);
          return componentType;
        default:
          invariant(
            false,
            `unsupported known React abstraction - ReactRelay property "${reactHint.propertyName}" not supported`
          );
      }
    }
    if (reactHint.object === realm.fbLibraries.react && reactHint.propertyName === "forwardRef") {
      return null;
    }
    invariant(false, "unsupported known React abstraction");
  } else {
    invariant(value instanceof ECMAScriptSourceFunctionValue);
    return value;
  }
}

export function flagPropsWithNoPartialKeyOrRef(realm: Realm, props: ObjectValue | AbstractObjectValue): void {
  realm.react.propsWithNoPartialKeyOrRef.add(props);
}

export function hasNoPartialKeyOrRef(realm: Realm, props: ObjectValue | AbstractObjectValue): boolean {
  if (realm.react.propsWithNoPartialKeyOrRef.has(props)) {
    return true;
  }
  if (props instanceof ObjectValue && !props.isPartialObject()) {
    return true;
  }
  if (props instanceof AbstractObjectValue) {
    if (props.values.isTop()) {
      return false;
    }
    let elements = props.values.getElements();
    if (elements.size === 1) {
      props = Array.from(elements)[0];
    } else {
      for (let element of elements) {
        let wasSafe = hasNoPartialKeyOrRef(realm, element);
        if (!wasSafe) {
          return false;
        }
      }
      return true;
    }
  }
  if (props instanceof ObjectValue && props.properties.has("key") && props.properties.has("ref")) {
    return true;
  }
  return false;
}

function recursivelyFlattenArray(realm: Realm, array, targetArray): void {
  forEachArrayValue(realm, array, item => {
    if (item instanceof ArrayValue && !item.intrinsicName) {
      recursivelyFlattenArray(realm, item, targetArray);
    } else {
      let lengthValue = Get(realm, targetArray, "length");
      invariant(lengthValue instanceof NumberValue);
      Properties.Set(realm, targetArray, "" + lengthValue.value, item, true);
    }
  });
}

export function flattenChildren(realm: Realm, array: ArrayValue): ArrayValue {
  let flattenedChildren = Create.ArrayCreate(realm, 0);
  recursivelyFlattenArray(realm, array, flattenedChildren);
  return flattenedChildren;
}

export function evaluateWithNestedParentEffects(realm: Realm, nestedEffects: Array<Effects>, f: () => Effects) {
  let nextEffects = nestedEffects.slice();
  let modifiedBindings;
  let modifiedProperties;
  let createdObjects;
  let value;

  if (nextEffects.length !== 0) {
    let effects = nextEffects.shift();
    value = effects.result;
    createdObjects = effects.createdObjects;
    modifiedBindings = effects.modifiedBindings;
    modifiedProperties = effects.modifiedProperties;
    realm.applyEffects(
      new Effects(
        value,
        new Generator(realm, "evaluateWithNestedEffects"),
        modifiedBindings,
        modifiedProperties,
        createdObjects
      )
    );
  }
  try {
    if (nextEffects.length === 0) {
      return f();
    } else {
      return evaluateWithNestedParentEffects(realm, nextEffects, f);
    }
  } finally {
    if (modifiedBindings && modifiedProperties) {
      realm.restoreBindings(modifiedBindings);
      realm.restoreProperties(modifiedProperties);
    }
  }
}

<<<<<<< HEAD
// This function is mainly use to delete internal properties
// on objects that we know are safe to access internally
// such as ReactElements. Deleting here does not
// emit change to modified bindings and is intended
// for only internal usage – not for user-land code
export function deleteProperty(object: ObjectValue | AbstractObjectValue, property: string | SymbolValue): void {
  if (object instanceof AbstractObjectValue) {
    let elements = object.values.getElements();
    if (elements && elements.size > 0) {
      object = Array.from(elements)[0];
    } else {
      // intentionally left in
      invariant(false, "TODO: should we hit this?");
    }
    invariant(object instanceof ObjectValue);
  }
  let binding;
  if (typeof property === "string") {
    binding = object.properties.get(property);
  } else {
    binding = object.symbols.get(property);
  }
  if (!binding) {
    return;
  }
  binding.descriptor = undefined;
}

// This function is mainly use to set internal properties
// on objects that we know are safe to access internally
// such as ReactElements. Setting properties here does not
// emit change to modified bindings and is intended
// for only internal usage – not for user-land code
export function setProperty(
  object: ObjectValue | AbstractObjectValue,
  property: string | SymbolValue,
  value: Value
): void {
  if (object instanceof AbstractObjectValue) {
    let elements = object.values.getElements();
    if (elements && elements.size > 0) {
      object = Array.from(elements)[0];
    } else {
      // intentionally left in
      invariant(false, "TODO: should we hit this?");
    }
    invariant(object instanceof ObjectValue);
  }
  let defaultBinding = {
    descriptor: {
      configurable: true,
      enumerable: true,
      writable: true,
      value,
    },
    key: property,
    object,
  };
  let binding;
  if (typeof property === "string") {
    binding = object.properties.get(property);
    if (!binding) {
      binding = defaultBinding;
      object.properties.set(property, binding);
    }
  } else if (property instanceof SymbolValue) {
    binding = object.symbols.get(property);
    if (!binding) {
      binding = defaultBinding;
      object.symbols.set(property, binding);
    }
  }
  invariant(binding);
  let descriptor = binding.descriptor;

  if (!descriptor) {
    return;
  }
  invariant(descriptor.leakedFinalDescriptor === undefined);
  descriptor.value = value;
}

function getLastKnownValue(descriptor) {
  if (descriptor.leakedFinalDescriptor !== undefined) descriptor = descriptor.leakedFinalDescriptor;
  return descriptor.value;
}

=======
>>>>>>> 4ef2b832
// This function is mainly use to get internal properties
// on objects that we know are safe to access internally
// such as ReactElements. Getting properties here does
// not emit change to modified bindings and is intended
// for only internal usage – not for user-land code
export function getProperty(
  realm: Realm,
  object: ObjectValue | AbstractObjectValue,
  property: string | SymbolValue
): Value {
  if (object instanceof AbstractObjectValue) {
    if (object.values.isTop()) {
      return realm.intrinsics.undefined;
    }
    let elements = object.values.getElements();
    invariant(elements);
    if (elements.size > 0) {
      object = Array.from(elements)[0];
    } else {
      // intentionally left in
      invariant(false, "TODO: should we hit this?");
    }
    invariant(object instanceof ObjectValue);
  }
  let binding;
  if (typeof property === "string") {
    binding = object.properties.get(property);
  } else {
    binding = object.symbols.get(property);
  }
  if (!binding) {
    return realm.intrinsics.undefined;
  }
  let descriptor = binding.descriptor;

  if (!descriptor) {
    return realm.intrinsics.undefined;
  }
  let value = getLastKnownValue(descriptor);
  if (value === undefined) {
    AbstractValue.reportIntrospectionError(object, `react/utils/getProperty unsupported getter/setter property`);
    throw new FatalError();
  }
  invariant(value instanceof Value, `react/utils/getProperty should not be called on internal properties`);
  return value;
}

export function createReactEvaluatedNode(
  status:
    | "ROOT"
    | "NEW_TREE"
    | "INLINED"
    | "BAIL-OUT"
    | "FATAL"
    | "UNKNOWN_TYPE"
    | "RENDER_PROPS"
    | "FORWARD_REF"
    | "NORMAL",
  name: string
): ReactEvaluatedNode {
  return {
    children: [],
    message: "",
    name,
    status,
  };
}

export function getComponentName(realm: Realm, componentType: Value): string {
  if (componentType instanceof SymbolValue && componentType === getReactSymbol("react.fragment", realm)) {
    return "React.Fragment";
  } else if (componentType instanceof SymbolValue) {
    return "unknown symbol";
  }
  if (componentType === realm.intrinsics.undefined || componentType === realm.intrinsics.null) {
    return "no name";
  }
  invariant(
    componentType instanceof ECMAScriptSourceFunctionValue ||
      componentType instanceof BoundFunctionValue ||
      componentType instanceof AbstractObjectValue ||
      componentType instanceof AbstractValue
  );
  let boundText = componentType instanceof BoundFunctionValue ? "bound " : "";

  if (componentType.__originalName) {
    return boundText + componentType.__originalName;
  }
  if (realm.fbLibraries.reactRelay !== undefined) {
    if (componentType === Get(realm, realm.fbLibraries.reactRelay, "QueryRenderer")) {
      return boundText + "QueryRenderer";
    }
  }
  if (componentType instanceof ECMAScriptSourceFunctionValue && componentType.$Prototype !== undefined) {
    let name = Get(realm, componentType, "name");

    if (name instanceof StringValue) {
      return boundText + name.value;
    }
  }
  if (realm.react.abstractHints.has(componentType)) {
    let reactHint = realm.react.abstractHints.get(componentType);

    invariant(reactHint !== undefined);
    if (reactHint.object === realm.fbLibraries.react && reactHint.propertyName === "forwardRef") {
      return "forwarded ref";
    }
  }
  return boundText + "anonymous";
}

export function convertConfigObjectToReactComponentTreeConfig(
  realm: Realm,
  config: ObjectValue | UndefinedValue
): ReactComponentTreeConfig {
  // defaults
  let firstRenderOnly = false;

  if (!(config instanceof UndefinedValue)) {
    for (let [key] of config.properties) {
      let propValue = getProperty(realm, config, key);
      if (propValue instanceof StringValue || propValue instanceof NumberValue || propValue instanceof BooleanValue) {
        let value = propValue.value;

        // boolean options
        if (typeof value === "boolean") {
          if (key === "firstRenderOnly") {
            firstRenderOnly = value;
          }
        }
      } else {
        let diagnostic = new CompilerDiagnostic(
          "__optimizeReactComponentTree(rootComponent, config) has been called with invalid arguments",
          realm.currentLocation,
          "PP0024",
          "FatalError"
        );
        realm.handleError(diagnostic);
        if (realm.handleError(diagnostic) === "Fail") throw new FatalError();
      }
    }
  }
  return {
    firstRenderOnly,
  };
}

export function getValueFromFunctionCall(
  realm: Realm,
  func: ECMAScriptSourceFunctionValue | BoundFunctionValue,
  funcThis: ObjectValue | AbstractObjectValue | UndefinedValue,
  args: Array<Value>,
  isConstructor?: boolean = false
): Value {
  invariant(func.$Call, "Expected function to be a FunctionValue with $Call method");
  let funcCall = func.$Call;
  let newCall = func.$Construct;
  let completion;
  try {
    if (isConstructor) {
      invariant(newCall);
      completion = newCall(args, func);
    } else {
      completion = funcCall(funcThis, args);
    }
  } catch (error) {
    if (error instanceof AbruptCompletion) {
      completion = error;
    } else {
      throw error;
    }
  }
  if (completion instanceof PossiblyNormalCompletion) {
    // in this case one of the branches may complete abruptly, which means that
    // not all control flow branches join into one flow at this point.
    // Consequently we have to continue tracking changes until the point where
    // all the branches come together into one.
    completion = realm.composeWithSavedCompletion(completion);
  }
  // return or throw completion
  if (completion instanceof AbruptCompletion) throw completion;
  invariant(completion instanceof Value);
  return completion;
}

function isEventProp(name: string): boolean {
  return name.length > 2 && name[0].toLowerCase() === "o" && name[1].toLowerCase() === "n";
}

export function sanitizeReactElementForFirstRenderOnly(realm: Realm, reactElement: ObjectValue): ObjectValue {
  let typeValue = getProperty(realm, reactElement, "type");
  let keyValue = getProperty(realm, reactElement, "key");
  let propsValue = getProperty(realm, reactElement, "props");

  const sanitizeHostProps = (): ObjectValue | AbstractObjectValue => {
    // if the props object is abstract, then we just return the value
    if (propsValue instanceof ObjectValue) {
      let newProps = new ObjectValue(realm, realm.intrinsics.ObjectPrototype);
      for (let [propName, binding] of propsValue.properties) {
        if (binding && binding.descriptor && binding.descriptor.enumerable) {
          // check for onSomething prop event handlers, i.e. onClick
          if (!isEventProp(propName)) {
            Properties.Set(realm, newProps, propName, Get(realm, propsValue, propName), true);
          }
        }
      }
      if (propsValue.isPartialObject()) {
        newProps.makePartial();
      }
      if (propsValue.isSimpleObject()) {
        newProps.makeSimple();
      }
      if (realm.react.propsWithNoPartialKeyOrRef.has(propsValue)) {
        flagPropsWithNoPartialKeyOrRef(realm, newProps);
      }
      newProps.makeFinal();
      return newProps;
    }
    // otherwise, return the original props
    invariant(propsValue instanceof ObjectValue || propsValue instanceof AbstractObjectValue);
    return propsValue;
  };

  invariant(propsValue instanceof ObjectValue || propsValue instanceof AbstractObjectValue);
  return createInternalReactElement(
    realm,
    typeValue,
    keyValue,
    realm.intrinsics.null,
    typeValue instanceof StringValue ? sanitizeHostProps() : propsValue
  );
}

export function getLocationFromValue(expressionLocation: any) {
  // if we can't get a value, then it's likely that the source file was not given
  // (this happens in React tests) so instead don't print any location
  return expressionLocation
    ? ` at location: ${expressionLocation.start.line}:${expressionLocation.start.column} ` +
        `- ${expressionLocation.end.line}:${expressionLocation.end.line}`
    : "";
}

export function createNoopFunction(realm: Realm): ECMAScriptSourceFunctionValue {
  if (realm.react.noopFunction !== undefined) {
    return realm.react.noopFunction;
  }
  let noOpFunc = new ECMAScriptSourceFunctionValue(realm);
  let body = t.blockStatement([]);
  ((body: any): FunctionBodyAstNode).uniqueOrderedTag = realm.functionBodyUniqueTagSeed++;
  noOpFunc.$FormalParameters = [];
  noOpFunc.$ECMAScriptCode = body;
  realm.react.noopFunction = noOpFunc;
  return noOpFunc;
}

export function doNotOptimizeComponent(realm: Realm, componentType: Value): boolean {
  if (componentType instanceof ObjectValue) {
    let doNotOptimize = Get(realm, componentType, "__reactCompilerDoNotOptimize");

    if (doNotOptimize instanceof BooleanValue) {
      return doNotOptimize.value;
    }
  }
  return false;
}

export function createDefaultPropsHelper(realm: Realm): ECMAScriptSourceFunctionValue {
  if (realm.react.defaultPropsHelper !== undefined) {
    return realm.react.defaultPropsHelper;
  }
  let defaultPropsHelper = `
    function defaultPropsHelper(props, defaultProps) {
      for (var propName in defaultProps) {
        if (props[propName] === undefined) {
          props[propName] = defaultProps[propName];
        }
      }
      return props;
    }
  `;

  let escapeHelperAst = parseExpression(defaultPropsHelper, { plugins: ["flow"] });
  let helper = new ECMAScriptSourceFunctionValue(realm);
  let body = escapeHelperAst.body;
  ((body: any): FunctionBodyAstNode).uniqueOrderedTag = realm.functionBodyUniqueTagSeed++;
  helper.$ECMAScriptCode = body;
  helper.$FormalParameters = escapeHelperAst.params;
  realm.react.defaultPropsHelper = helper;
  return helper;
}

export function createInternalReactElement(
  realm: Realm,
  type: Value,
  key: Value,
  ref: Value,
  props: ObjectValue | AbstractObjectValue
): ObjectValue {
  let obj = Create.ObjectCreate(realm, realm.intrinsics.ObjectPrototype);

  // sanity checks
  if (type instanceof AbstractValue && type.kind === "conditional") {
    invariant(false, "createInternalReactElement should never encounter a conditional type");
  }
  if (props instanceof AbstractObjectValue && props.kind === "conditional") {
    invariant(false, "createInternalReactElement should never encounter a conditional props");
  }
  Create.CreateDataPropertyOrThrow(realm, obj, "$$typeof", getReactSymbol("react.element", realm));
  Create.CreateDataPropertyOrThrow(realm, obj, "type", type);
  Create.CreateDataPropertyOrThrow(realm, obj, "key", key);
  Create.CreateDataPropertyOrThrow(realm, obj, "ref", ref);
  Create.CreateDataPropertyOrThrow(realm, obj, "props", props);
  Create.CreateDataPropertyOrThrow(realm, obj, "_owner", realm.intrinsics.null);
  obj.makeFinal();
  return obj;
}<|MERGE_RESOLUTION|>--- conflicted
+++ resolved
@@ -634,96 +634,11 @@
   }
 }
 
-<<<<<<< HEAD
-// This function is mainly use to delete internal properties
-// on objects that we know are safe to access internally
-// such as ReactElements. Deleting here does not
-// emit change to modified bindings and is intended
-// for only internal usage – not for user-land code
-export function deleteProperty(object: ObjectValue | AbstractObjectValue, property: string | SymbolValue): void {
-  if (object instanceof AbstractObjectValue) {
-    let elements = object.values.getElements();
-    if (elements && elements.size > 0) {
-      object = Array.from(elements)[0];
-    } else {
-      // intentionally left in
-      invariant(false, "TODO: should we hit this?");
-    }
-    invariant(object instanceof ObjectValue);
-  }
-  let binding;
-  if (typeof property === "string") {
-    binding = object.properties.get(property);
-  } else {
-    binding = object.symbols.get(property);
-  }
-  if (!binding) {
-    return;
-  }
-  binding.descriptor = undefined;
-}
-
-// This function is mainly use to set internal properties
-// on objects that we know are safe to access internally
-// such as ReactElements. Setting properties here does not
-// emit change to modified bindings and is intended
-// for only internal usage – not for user-land code
-export function setProperty(
-  object: ObjectValue | AbstractObjectValue,
-  property: string | SymbolValue,
-  value: Value
-): void {
-  if (object instanceof AbstractObjectValue) {
-    let elements = object.values.getElements();
-    if (elements && elements.size > 0) {
-      object = Array.from(elements)[0];
-    } else {
-      // intentionally left in
-      invariant(false, "TODO: should we hit this?");
-    }
-    invariant(object instanceof ObjectValue);
-  }
-  let defaultBinding = {
-    descriptor: {
-      configurable: true,
-      enumerable: true,
-      writable: true,
-      value,
-    },
-    key: property,
-    object,
-  };
-  let binding;
-  if (typeof property === "string") {
-    binding = object.properties.get(property);
-    if (!binding) {
-      binding = defaultBinding;
-      object.properties.set(property, binding);
-    }
-  } else if (property instanceof SymbolValue) {
-    binding = object.symbols.get(property);
-    if (!binding) {
-      binding = defaultBinding;
-      object.symbols.set(property, binding);
-    }
-  }
-  invariant(binding);
-  let descriptor = binding.descriptor;
-
-  if (!descriptor) {
-    return;
-  }
-  invariant(descriptor.leakedFinalDescriptor === undefined);
-  descriptor.value = value;
-}
-
 function getLastKnownValue(descriptor) {
   if (descriptor.leakedFinalDescriptor !== undefined) descriptor = descriptor.leakedFinalDescriptor;
   return descriptor.value;
 }
 
-=======
->>>>>>> 4ef2b832
 // This function is mainly use to get internal properties
 // on objects that we know are safe to access internally
 // such as ReactElements. Getting properties here does
