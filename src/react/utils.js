--- conflicted
+++ resolved
@@ -550,7 +550,6 @@
 
 export function evaluateWithNestedParentEffects(realm: Realm, nestedEffects: Array<Effects>, f: () => Effects) {
   let nextEffects = nestedEffects.slice();
-<<<<<<< HEAD
   let modifiedBindings;
   let modifiedProperties;
   let createdObjects;
@@ -558,7 +557,10 @@
 
   if (nextEffects.length !== 0) {
     let effects = nextEffects.shift();
-    [value, , modifiedBindings, modifiedProperties, createdObjects] = effects.data;
+    value = effects.result;
+    createdObjects = effects.createdObjects;
+    modifiedBindings = effects.modifiedBindings;
+    modifiedProperties = effects.modifiedProperties;
     realm.applyEffects(
       new Effects(
         value,
@@ -569,20 +571,6 @@
       )
     );
   }
-=======
-  let effects = nextEffects.shift();
-  let { result: value, modifiedBindings, createdObjects } = effects;
-  let modifiedProperties: Map<PropertyBinding, void | Descriptor> = effects.modifiedProperties;
-  realm.applyEffects(
-    new Effects(
-      value,
-      new Generator(realm, "evaluateWithNestedEffects"),
-      modifiedBindings,
-      modifiedProperties,
-      createdObjects
-    )
-  );
->>>>>>> ea0624b1
   try {
     if (nextEffects.length === 0) {
       return f();
