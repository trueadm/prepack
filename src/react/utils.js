/**
 * Copyright (c) 2017-present, Facebook, Inc.
 * All rights reserved.
 *
 * This source code is licensed under the BSD-style license found in the
 * LICENSE file in the root directory of this source tree. An additional grant
 * of patent rights can be found in the PATENTS file in the same directory.
 */

/* @flow */

import { Realm } from "../realm.js";
import type { BabelNode, BabelNodeJSXIdentifier, BabelNodeBlockStatement } from "babel-types";
import {
  Value,
  NumberValue,
  ObjectValue,
  SymbolValue,
  FunctionValue,
  StringValue,
  ECMAScriptSourceFunctionValue,
} from "../values/index.js";
import type { Descriptor } from "../types";
import { Get } from "../methods/index.js";
import { computeBinary } from "../evaluators/BinaryExpression.js";
import { type ReactSerializerState, type AdditionalFunctionEffects } from "../serializer/types.js";
import invariant from "../invariant.js";
import { Properties } from "../singletons.js";
import traverse from "babel-traverse";
import * as t from "babel-types";
import type { BabelNodeStatement } from "babel-types";
import { FatalError } from "../errors.js";

export type ReactSymbolTypes = "react.element" | "react.symbol" | "react.portal" | "react.return" | "react.call";

export function isReactElement(val: Value): boolean {
  if (val instanceof ObjectValue && val.properties.has("$$typeof")) {
    let realm = val.$Realm;
    let $$typeof = Get(realm, val, "$$typeof");
    let globalObject = realm.$GlobalObject;
    let globalSymbolValue = Get(realm, globalObject, "Symbol");

    if (globalSymbolValue === realm.intrinsics.undefined) {
      if ($$typeof instanceof NumberValue) {
        return $$typeof.value === 0xeac7;
      }
    } else if ($$typeof instanceof SymbolValue) {
      let symbolFromRegistry = realm.globalSymbolRegistry.find(e => e.$Symbol === $$typeof);
      return symbolFromRegistry !== undefined && symbolFromRegistry.$Key === "react.element";
    }
  }
  return false;
}

export function getReactSymbol(symbolKey: ReactSymbolTypes, realm: Realm): SymbolValue {
  let reactSymbol = realm.react.symbols.get(symbolKey);
  if (reactSymbol !== undefined) {
    return reactSymbol;
  }
  let SymbolFor = realm.intrinsics.Symbol.properties.get("for");
  if (SymbolFor !== undefined) {
    let SymbolForDescriptor = SymbolFor.descriptor;

    if (SymbolForDescriptor !== undefined) {
      let SymbolForValue = SymbolForDescriptor.value;
      if (SymbolForValue !== undefined && typeof SymbolForValue.$Call === "function") {
        reactSymbol = SymbolForValue.$Call(realm.intrinsics.Symbol, [new StringValue(realm, symbolKey)]);
        realm.react.symbols.set(symbolKey, reactSymbol);
      }
    }
  }
  invariant(reactSymbol instanceof SymbolValue, `Symbol("${symbolKey}") could not be found in realm`);
  return reactSymbol;
}

export function isTagName(ast: BabelNode): boolean {
  return ast.type === "JSXIdentifier" && /^[a-z]|\-/.test(((ast: any): BabelNodeJSXIdentifier).name);
}

export function isReactComponent(name: string) {
  return name.length > 0 && name[0] === name[0].toUpperCase();
}

export function valueIsClassComponent(realm: Realm, value: Value): boolean {
  if (!(value instanceof FunctionValue)) {
    return false;
  }
  if (value.$Prototype instanceof ObjectValue) {
    let prototype = Get(realm, value.$Prototype, "prototype");
    if (prototype instanceof ObjectValue) {
      return prototype.properties.has("isReactComponent");
    }
  }
  return false;
}

// logger isn't typed otherwise it will increase flow cycle length :()
export function valueIsReactLibraryObject(realm: Realm, value: ObjectValue, logger: any): boolean {
  if (realm.react.reactLibraryObject === value) {
    return true;
  }
  // we check that the object is the React or React-like library by checking for
  // core properties that should exist on it
  let reactVersion = logger.tryQuery(() => Get(realm, value, "version"), undefined, false);
  if (!(reactVersion instanceof StringValue)) {
    return false;
  }
  let reactCreateElement = logger.tryQuery(() => Get(realm, value, "createElement"), undefined, false);
  if (!(reactCreateElement instanceof FunctionValue)) {
    return false;
  }
  let reactCloneElement = logger.tryQuery(() => Get(realm, value, "cloneElement"), undefined, false);
  if (!(reactCloneElement instanceof FunctionValue)) {
    return false;
  }
  let reactIsValidElement = logger.tryQuery(() => Get(realm, value, "isValidElement"), undefined, false);
  if (!(reactIsValidElement instanceof FunctionValue)) {
    return false;
  }
  let reactComponent = logger.tryQuery(() => Get(realm, value, "Component"), undefined, false);
  if (!(reactComponent instanceof FunctionValue)) {
    return false;
  }
  let reactChildren = logger.tryQuery(() => Get(realm, value, "Children"), undefined, false);
  if (!(reactChildren instanceof ObjectValue)) {
    return false;
  }
  return false;
}

export function valueIsLegacyCreateClassComponent(realm: Realm, value: Value): boolean {
  if (!(value instanceof FunctionValue)) {
    return false;
  }
  let prototype = Get(realm, value, "prototype");

  if (prototype instanceof ObjectValue) {
    return prototype.properties.has("__reactAutoBindPairs");
  }
  return false;
}

export function addKeyToReactElement(
  realm: Realm,
  reactSerializerState: ReactSerializerState,
  reactElement: ObjectValue
): void {
  // we need to apply a key when we're branched
  let currentKeyValue = Get(realm, reactElement, "key") || realm.intrinsics.null;
  let uniqueKey = getUniqueReactElementKey("", reactSerializerState.usedReactElementKeys);
  let newKeyValue = new StringValue(realm, uniqueKey);
  if (currentKeyValue !== realm.intrinsics.null) {
    newKeyValue = computeBinary(realm, "+", currentKeyValue, newKeyValue);
  }
  // TODO: This might not be safe in DEV because these objects are frozen (Object.freeze).
  // We should probably go behind the scenes in this case to by-pass that.
  reactElement.$Set("key", newKeyValue, reactElement);
}
// we create a unique key for each JSXElement to prevent collisions
// otherwise React will detect a missing/conflicting key at runtime and
// this can break the reconcilation of JSXElements in arrays
export function getUniqueReactElementKey(index?: string, usedReactElementKeys: Set<string>) {
  let key;
  do {
    key = Math.random().toString(36).replace(/[^a-z]+/g, "").substring(0, 2);
  } while (usedReactElementKeys.has(key));
  usedReactElementKeys.add(key);
  if (index !== undefined) {
    return `${key}${index}`;
  }
  return key;
}

// a helper function to map over ArrayValues
export function forEachArrayValue(realm: Realm, array: ObjectValue, mapFunc: Function): void {
  let lengthValue = Get(realm, array, "length");
  invariant(lengthValue instanceof NumberValue, "Invalid length on ArrayValue during reconcilation");
  let length = lengthValue.value;
  for (let i = 0; i < length; i++) {
    let elementProperty = array.properties.get("" + i);
    let elementPropertyDescriptor = elementProperty && elementProperty.descriptor;
    invariant(elementPropertyDescriptor, `Invalid ArrayValue[${i}] descriptor`);
    let elementValue = elementPropertyDescriptor.value;
    if (elementValue instanceof Value) {
      mapFunc(elementValue, elementPropertyDescriptor, i);
    }
  }
}

function GetDescriptorForProperty(value: ObjectValue, propertyName: string): ?Descriptor {
  let object = value.properties.get(propertyName);
  invariant(object);
  return object.descriptor;
}

export function convertSimpleClassComponentToFunctionalComponent(
  realm: Realm,
  componentType: ECMAScriptSourceFunctionValue,
  additionalFunctionEffects: AdditionalFunctionEffects
): void {
  let prototype = componentType.properties.get("prototype");
  invariant(prototype);
  invariant(prototype.descriptor);
  prototype.descriptor.configurable = true;
  Properties.DeletePropertyOrThrow(realm, componentType, "prototype");

  // fix the length as we've changed the arguments
  let lengthProperty = GetDescriptorForProperty(componentType, "length");
  invariant(lengthProperty);
  lengthProperty.writable = false;
  lengthProperty.enumerable = false;
  lengthProperty.configurable = true;
  // ensure the length value is set to the new value
  let lengthValue = Get(realm, componentType, "length");
  invariant(lengthValue instanceof NumberValue);
  lengthValue.value = 2;

  // change the function kind
  componentType.$FunctionKind = "normal";
  // set the prototype back to an object
  componentType.$Prototype = realm.intrinsics.FunctionPrototype;
  // give the function the functional components params
  componentType.$FormalParameters = [t.identifier("props"), t.identifier("context")];
  // add a transform to occur after the additional function has serialized the body of the class
  additionalFunctionEffects.transforms.push((body: Array<BabelNodeStatement>) => {
    // as this was a class before and is now a functional component, we need to replace
    // this.props and this.context to props and context, via the function arugments
    let funcNode = t.functionExpression(null, [], t.blockStatement(body));

    traverse(
      t.file(t.program([t.expressionStatement(funcNode)])),
      {
        "Identifier|ThisExpression"(path) {
          let node = path.node;
          if ((t.isIdentifier(node) && node.name === "this") || t.isThisExpression(node)) {
            let parentPath = path.parentPath;
            let parentNode = parentPath.node;

            if (t.isMemberExpression(parentNode)) {
              // remove the "this" from the member
              parentPath.replaceWith(parentNode.property);
            } else {
              throw new FatalError(
                `conversion of a simple class component to functional component failed due to "this" not being replaced`
              );
            }
          }
        },
      },
      undefined,
      (undefined: any),
      undefined
    );
  });
}

<<<<<<< HEAD
export function removeInvalidNodesFromConstructor(classPrototypeConstructor: ECMAScriptSourceFunctionValue): void {
  traverse(
    t.file(t.program([t.functionDeclaration(t.identifier("dummy"), [], classPrototypeConstructor.$ECMAScriptCode)])),
    {
      Super(path) {
        let parentPath = path.parentPath;
        if (parentPath) {
          let node = parentPath.node;

          if (t.isCallExpression(node)) {
            parentPath.remove();
          }
        }
      },
    },
    undefined,
    (undefined: any),
    undefined
  );
}

export function replaceThisReferences(functionBody: BabelNodeBlockStatement): void {
  traverse(
    t.file(t.program([t.functionDeclaration(t.identifier("dummy"), [], functionBody)])),
    {
      "ThisExpression|Identifier": function(path) {
        if (t.isThisExpression(path.node) || path.node.name === "this") {
          path.replaceWith(t.identifier("instance"));
        }
      },
    },
    undefined,
    (undefined: any),
    undefined
  );
}

export function getThisAssignments(functionBody: BabelNodeBlockStatement): Set<string> {
  let assignments = new Set();
  traverse(
    t.file(t.program([t.functionDeclaration(t.identifier("dummy"), [], functionBody)])),
    {
      "ThisExpression|Identifier": function(path) {
        if (t.isThisExpression(path.node) || path.node.name === "this") {
          let parentPath = path.parentPath;
          let parentNode = parentPath.node;

          if (parentPath && t.isMemberExpression(parentNode) && parentPath.parentPath) {
            let topNode = parentPath.parentPath.node;

            if (t.isAssignmentExpression(topNode) && topNode.operator === "=") {
              let thisObjectProperty = parentNode.property;

              while (t.isMemberExpression(thisObjectProperty)) {
                thisObjectProperty = thisObjectProperty.object;
              }
              invariant(t.isIdentifier(thisObjectProperty));
              assignments.add(thisObjectProperty.name);
            }
          }
        }
      },
    },
    undefined,
    (undefined: any),
    undefined
  );
  return assignments;
=======
export function normalizeFunctionalComponentParamaters(func: ECMAScriptSourceFunctionValue): void {
  func.$FormalParameters = func.$FormalParameters.map((param, i) => {
    if (i === 0) {
      return t.identifier("props");
    } else {
      return t.identifier("context");
    }
  });
>>>>>>> 577694ce
}<|MERGE_RESOLUTION|>--- conflicted
+++ resolved
@@ -254,7 +254,6 @@
   });
 }
 
-<<<<<<< HEAD
 export function removeInvalidNodesFromConstructor(classPrototypeConstructor: ECMAScriptSourceFunctionValue): void {
   traverse(
     t.file(t.program([t.functionDeclaration(t.identifier("dummy"), [], classPrototypeConstructor.$ECMAScriptCode)])),
@@ -323,7 +322,8 @@
     undefined
   );
   return assignments;
-=======
+}
+
 export function normalizeFunctionalComponentParamaters(func: ECMAScriptSourceFunctionValue): void {
   func.$FormalParameters = func.$FormalParameters.map((param, i) => {
     if (i === 0) {
@@ -332,5 +332,4 @@
       return t.identifier("context");
     }
   });
->>>>>>> 577694ce
 }