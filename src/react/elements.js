--- conflicted
+++ resolved
@@ -15,22 +15,14 @@
   AbstractValue,
   AbstractObjectValue,
   ArrayValue,
-<<<<<<< HEAD
   FunctionValue,
+  NullValue,
   NumberValue,
   ObjectValue,
   StringValue,
   Value,
 } from "../values/index.js";
-import { Create, Properties } from "../singletons.js";
-=======
-  NullValue,
-  NumberValue,
-  ObjectValue,
-  Value,
-} from "../values/index.js";
 import { Create } from "../singletons.js";
->>>>>>> c12fbbe1
 import invariant from "../invariant.js";
 import { Get } from "../methods/index.js";
 import {
@@ -52,9 +44,9 @@
   obj: ObjectValue | AbstractObjectValue,
   shouldDelete: boolean,
   alreadyVisited?: Set<AbstractObjectValue | ObjectValue> = new Set()
-): void | boolean {
+): boolean {
   if (obj instanceof FunctionValue || alreadyVisited.has(obj) || obj.isIntrinsic()) {
-    return;
+    return false;
   }
   alreadyVisited.add(obj);
   if (obj.constructor === ObjectValue) {
@@ -72,7 +64,8 @@
           if (isFinal) {
             obj.makeNotFinal();
           }
-          Properties.DeletePropertyOrThrow(realm, obj, propName);
+          // We can do this, because we created the object as a fresh clone
+          obj.properties.delete(propName);
           if (isFinal) {
             obj.makeFinal();
           }
@@ -112,15 +105,19 @@
       }
     }
   }
-}
-
-function sanitizeConfigObjectForFirstRender(
+  return false;
+}
+
+function sanitizeReactElementConfigObjectForFirstRender(
   realm: Realm,
   config: ObjectValue | AbstractObjectValue
 ): ObjectValue | AbstractObjectValue {
   let needToCloneAndDelete = deepTraverseAndFindOrDeleteFirstRenderProperties(realm, config, false);
-  let clonedConfig = cloneObject(realm, config);
-  debugger;
+  if (needToCloneAndDelete) {
+    let clonedConfig = cloneObject(realm, config);
+    deepTraverseAndFindOrDeleteFirstRenderProperties(realm, clonedConfig, true);
+    return clonedConfig;
+  }
   return config;
 }
 
@@ -135,14 +132,17 @@
   let firstRenderOnly = activeReconciler !== undefined ? activeReconciler.componentTreeConfig.firstRenderOnly : false;
   let isHostComponent = type instanceof StringValue;
 
-  if (firstRenderOnly && isHostComponent) {
-    config = sanitizeConfigObjectForFirstRender(realm, config);
-  }
-
   let defaultProps =
     type instanceof ObjectValue || type instanceof AbstractObjectValue
       ? Get(realm, type, "defaultProps")
       : realm.intrinsics.undefined;
+
+  if (firstRenderOnly && isHostComponent) {
+    config = sanitizeReactElementConfigObjectForFirstRender(realm, config);
+    if (defaultProps instanceof ObjectValue || defaultProps instanceof AbstractObjectValue) {
+      defaultProps = sanitizeReactElementConfigObjectForFirstRender(realm, defaultProps);
+    }
+  }
 
   let props = Create.ObjectCreate(realm, realm.intrinsics.ObjectPrototype);
   props.makeFinal();
