--- conflicted
+++ resolved
@@ -316,32 +316,6 @@
   let instanceProperties = new Set();
   let instanceSymbols = new Set();
 
-<<<<<<< HEAD
-  let pureScopeEnv = constructorFunc.$Environment;
-  realm.evaluatePure(
-    () =>
-      realm.evaluateForEffects(
-        () => {
-          let instance = Construct(realm, constructorFunc, [props, context]);
-          invariant(instance instanceof ObjectValue);
-          for (let [propertyName] of instance.properties) {
-            if (!whitelistedProperties.has(propertyName)) {
-              instanceProperties.add(propertyName);
-            }
-          }
-          for (let [symbol] of instance.symbols) {
-            instanceSymbols.add(symbol);
-          }
-          return instance;
-        },
-        /*state*/ null,
-        `react component constructor: ${constructorFunc.getName()}`
-      ),
-    pureScopeEnv,
-    /*bubbles*/ true,
-    /*reportSideEffectFunc*/ null
-  );
-=======
   const funcCall = () =>
     realm.evaluateForEffects(
       () => {
@@ -366,7 +340,6 @@
   } else {
     realm.evaluateWithPureScope(funcCall);
   }
->>>>>>> 048876ea
 
   return {
     instanceProperties,
