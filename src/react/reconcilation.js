--- conflicted
+++ resolved
@@ -201,28 +201,8 @@
     let effects;
     try {
       this.realm.react.activeReconciler = this;
-<<<<<<< HEAD
-      let pureScopeEnv = componentType.$Environment;
-      return this.realm.wrapInGlobalEnv(() =>
-        this.realm.evaluatePure(
-          () =>
-            this.realm.evaluateForEffects(
-              resolveComponentTree,
-              /*state*/ null,
-              `react component: ${getComponentName(this.realm, componentType)}`
-            ),
-          pureScopeEnv,
-          /*bubbles*/ true,
-          (sideEffectType, binding, expressionLocation) => {
-            if (this.realm.react.failOnUnsupportedSideEffects) {
-              handleReportedSideEffect(throwUnsupportedSideEffectError, sideEffectType, binding, expressionLocation);
-            }
-          }
-        )
-=======
       effects = this.realm.wrapInGlobalEnv(
         () => (this.realm.isInPureScope() ? funcCall() : this.realm.evaluateWithPureScope(funcCall))
->>>>>>> 048876ea
       );
     } catch (e) {
       this._handleComponentTreeRootFailure(e, evaluatedRootNode);
@@ -1451,18 +1431,6 @@
             invariant(result instanceof Value);
             return this._resolveDeeply(componentType, result, context, branchStatus, evaluatedNode, needsKey);
           };
-<<<<<<< HEAD
-          let pureScopeEnv = func.$Environment;
-          let pureFuncCall = () =>
-            this.realm.evaluatePure(
-              funcCall,
-              pureScopeEnv,
-              /*bubbles*/ true,
-              (sideEffectType, binding, expressionLocation) =>
-                handleReportedSideEffect(throwUnsupportedSideEffectError, sideEffectType, binding, expressionLocation)
-            );
-=======
->>>>>>> 048876ea
 
           let resolvedEffects = this.realm.evaluateFunctionForPureEffects(
             func,
@@ -1578,14 +1546,6 @@
     // We take the modelled function and wrap it in a pure evaluation so we can check for
     // side-effects that occur when evaluating the function. If there are side-effects, then
     // we don't try and optimize the nested function.
-<<<<<<< HEAD
-    let pureScopeEnv = funcToModel.$Environment;
-    let pureFuncCall = () =>
-      this.realm.evaluatePure(funcCall, pureScopeEnv, /*bubbles*/ false, () => {
-        throw new NestedOptimizedFunctionSideEffect();
-      });
-=======
->>>>>>> 048876ea
     let effects;
     try {
       effects = this.realm.evaluateFunctionForPureEffects(
