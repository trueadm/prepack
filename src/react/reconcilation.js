--- conflicted
+++ resolved
@@ -31,11 +31,8 @@
   forEachArrayValue,
   valueIsLegacyCreateClassComponent,
   valueIsFactoryClassComponent,
-<<<<<<< HEAD
   valueIsKnownReactAbstraction,
-=======
   getReactSymbol,
->>>>>>> 1f8cedee
 } from "./utils";
 import { Get } from "../methods/index.js";
 import invariant from "../invariant.js";
