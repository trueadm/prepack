--- conflicted
+++ resolved
@@ -164,7 +164,6 @@
     return componentType.$Call(this.realm.intrinsics.undefined, [props, context]);
   }
 
-<<<<<<< HEAD
   _getClassComponentMetadata(componentType: ECMAScriptSourceFunctionValue): ClassComponentMetadata {
     if (this.realm.react.classComponentMetadata.has(componentType)) {
       let classMetadata = this.realm.react.classComponentMetadata.get(componentType);
@@ -182,7 +181,8 @@
     };
     this.realm.react.classComponentMetadata.set(componentType, classMetadata);
     return classMetadata;
-=======
+  }
+
   _renderRelayQueryRendererComponent(
     reactElement: ObjectValue,
     props: ObjectValue | AbstractObjectValue,
@@ -193,7 +193,6 @@
       result: reactElement,
       childContext: context,
     };
->>>>>>> 0ebd20c6
   }
 
   _renderComponent(
