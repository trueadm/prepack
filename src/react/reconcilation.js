/**
 * Copyright (c) 2017-present, Facebook, Inc.
 * All rights reserved.
 *
 * This source code is licensed under the BSD-style license found in the
 * LICENSE file in the root directory of this source tree. An additional grant
 * of patent rights can be found in the PATENTS file in the same directory.
 */

/* @flow */

import { Realm, type Effects } from "../realm.js";
import { ModuleTracer } from "../serializer/modules.js";
import {
  ECMAScriptSourceFunctionValue,
  Value,
  UndefinedValue,
  StringValue,
  NumberValue,
  BooleanValue,
  NullValue,
  AbstractValue,
  ArrayValue,
  ObjectValue,
} from "../values/index.js";
import { ReactStatistics, type ReactSerializerState } from "../serializer/types.js";
import { isReactElement, valueIsClassComponent, mapOverArrayValue } from "./utils";
import { Get } from "../methods/index.js";
import invariant from "../invariant.js";
import { CompilerDiagnostic, FatalError } from "../errors.js";
import { BranchState, type BranchStatusEnum } from "./branching.js";
import { getInitialProps, getInitialContext, createClassInstance } from "./components.js";

// ExpectedBailOut is like an error, that gets thrown during the reconcilation phase
// allowing the reconcilation to continue on other branches of the tree, the message
// given to ExpectedBailOut will be assigned to the value.$BailOutReason property and serialized
// as a comment in the output source to give the user hints as to what they need to do
// to fix the bail-out case
export class ExpectedBailOut {
  message: string;
  constructor(message: string) {
    this.message = message;
  }
}

export class Reconciler {
  constructor(
    realm: Realm,
    moduleTracer: ModuleTracer,
    statistics: ReactStatistics,
    reactSerializerState: ReactSerializerState
  ) {
    this.realm = realm;
    this.moduleTracer = moduleTracer;
    this.statistics = statistics;
    this.reactSerializerState = reactSerializerState;
  }

  realm: Realm;
  moduleTracer: ModuleTracer;
  statistics: ReactStatistics;
  reactSerializerState: ReactSerializerState;

  render(componentType: ECMAScriptSourceFunctionValue): Effects {
    return this.realm.wrapInGlobalEnv(() =>
      // TODO: (sebmarkbage): You could use the return value of this to detect if there are any mutations on objects other
      // than newly created ones. Then log those to the error logger. That'll help us track violations in
      // components. :)
      this.realm.evaluateForEffects(() => {
        // initialProps and initialContext are created from Flow types from:
        // - if a functional component, the 1st and 2nd paramater of function
        // - if a class component, use this.props and this.context
        // if there are no Flow types for props or context, we will throw a
        // FatalError, unless it's a functional component that has no paramater
        // i.e let MyComponent = () => <div>Hello world</div>
        try {
          let initialProps = getInitialProps(this.realm, componentType);
          let initialContext = getInitialContext(this.realm, componentType);
          let { result } = this._renderComponent(componentType, initialProps, initialContext, "ROOT", null);
          this.statistics.optimizedTrees++;
          return result;
        } catch (error) {
          // if there was a bail-out on the root component in this reconcilation process, then this
          // should be an invariant as the user has explicitly asked for this component to get folded
          if (error instanceof ExpectedBailOut) {
            let diagnostic = new CompilerDiagnostic(
              `__registerReactComponentRoot() failed due to - ${error.message}`,
              this.realm.currentLocation,
              "PP0019",
              "FatalError"
            );
            this.realm.handleError(diagnostic);
            throw new FatalError();
          }
          throw error;
        }
      })
    );
  }
  _renderComponent(
    componentType: ECMAScriptSourceFunctionValue,
    props: ObjectValue | AbstractValue,
    context: ObjectValue | AbstractValue,
    branchStatus: BranchStatusEnum,
    branchState: BranchState | null
  ) {
    let value;
    let childContext = context;
    if (valueIsClassComponent(this.realm, componentType)) {
      if (branchStatus !== "ROOT") {
        throw new ExpectedBailOut("only class components at the root of __registerReactComponentRoot() are supported");
      }
<<<<<<< HEAD
      let { instance } = createClassInstance(this.realm, componentType, props, context);
=======
      // create a new instance of this React class component
      let instance = createClassInstance(this.realm, componentType, props, context);
      // get the "render" method off the instance
>>>>>>> 07a3d361
      let renderMethod = Get(this.realm, instance, "render");
      invariant(
        renderMethod instanceof ECMAScriptSourceFunctionValue && renderMethod.$Call,
        "Expected render method to be a FunctionValue with $Call method"
      );
<<<<<<< HEAD
=======
      // the render method doesn't have any arguments, so we just assign the context of "this" to be the instance
>>>>>>> 07a3d361
      value = renderMethod.$Call(instance, []);
    } else {
      invariant(componentType.$Call, "Expected componentType to be a FunctionValue with $Call method");
      value = componentType.$Call(this.realm.intrinsics.undefined, [props, context]);
    }
    return {
      result: this._resolveDeeply(value, context, branchStatus === "ROOT" ? "NO_BRANCH" : branchStatus, branchState),
      childContext,
    };
  }
  _resolveDeeply(
    value: Value,
    context: ObjectValue | AbstractValue,
    branchStatus: BranchStatusEnum,
    branchState: BranchState | null
  ) {
    if (
      value instanceof StringValue ||
      value instanceof NumberValue ||
      value instanceof BooleanValue ||
      value instanceof NullValue ||
      value instanceof UndefinedValue
    ) {
      // terminal values
      return value;
    } else if (value instanceof AbstractValue) {
      let length = value.args.length;
      if (length > 0) {
        let newBranchState = new BranchState();
        // TODO investigate what other kinds than "conditional" might be safe to deeply resolve
        for (let i = 0; i < length; i++) {
          value.args[i] = this._resolveDeeply(value.args[i], context, "NEW_BRANCH", newBranchState);
        }
        newBranchState.applyBranchedLogic(this.realm, this.reactSerializerState);
      }
      return value;
    }
    // TODO investigate what about other iterables type objects
    if (value instanceof ArrayValue) {
      this._resolveFragment(value, context, branchStatus, branchState);
      return value;
    }
    if (value instanceof ObjectValue && isReactElement(value)) {
      // we call value reactElement, to make it clearer what we're dealing with in this block
      let reactElement = value;
      let typeValue = Get(this.realm, reactElement, "type");
      let propsValue = Get(this.realm, reactElement, "props");
      let refValue = Get(this.realm, reactElement, "ref");
      if (typeValue instanceof StringValue) {
        // terminal host component. Start evaluating its children.
        if (propsValue instanceof ObjectValue) {
          let childrenProperty = propsValue.properties.get("children");
          if (childrenProperty) {
            let childrenPropertyDescriptor = childrenProperty.descriptor;
            // if the descriptor is undefined, the property is likely deleted, if it exists
            // proceed to resolve the children
            if (childrenPropertyDescriptor !== undefined) {
              let childrenPropertyValue = childrenPropertyDescriptor.value;
              invariant(childrenPropertyValue instanceof Value, `Bad "children" prop passed in JSXElement`);
              let resolvedChildren = this._resolveDeeply(childrenPropertyValue, context, branchStatus, branchState);
              childrenPropertyDescriptor.value = resolvedChildren;
            }
          }
        }
        return reactElement;
      }
      // we do not support "ref" on <Component /> ReactElements
      if (!(refValue instanceof NullValue)) {
        this._assignBailOutMessage(reactElement, `Bail-out: refs are not supported on <Components />`);
        return reactElement;
      }
      if (!(propsValue instanceof ObjectValue || propsValue instanceof AbstractValue)) {
        this._assignBailOutMessage(
          reactElement,
          `Bail-out: props on <Component /> was not not an ObjectValue or an AbstractValue`
        );
        return reactElement;
      }
      if (!(typeValue instanceof ECMAScriptSourceFunctionValue)) {
        this._assignBailOutMessage(
          reactElement,
          `Bail-out: type on <Component /> was not a ECMAScriptSourceFunctionValue`
        );
        return reactElement;
      }
      try {
        let { result } = this._renderComponent(
          typeValue,
          propsValue,
          context,
          branchStatus === "NEW_BRANCH" ? "BRANCH" : branchStatus,
          null
        );
        if (result instanceof UndefinedValue) {
          this._assignBailOutMessage(reactElement, `Bail-out: undefined was returned from render`);
          if (branchStatus === "NEW_BRANCH" && branchState) {
            return branchState.captureBranchedValue(typeValue, reactElement);
          }
          return reactElement;
        }
        this.statistics.inlinedComponents++;
        if (branchStatus === "NEW_BRANCH" && branchState) {
          return branchState.captureBranchedValue(typeValue, result);
        }
        return result;
      } catch (error) {
        // assign a bail out message
        if (error instanceof ExpectedBailOut) {
          this._assignBailOutMessage(reactElement, "Bail-out: " + error.message);
        } else if (error instanceof FatalError) {
          this._assignBailOutMessage(reactElement, "Evaluation bail-out");
        } else {
          throw error;
        }
        // a child component bailed out during component folding, so return the function value and continue
        if (branchStatus === "NEW_BRANCH" && branchState) {
          return branchState.captureBranchedValue(typeValue, reactElement);
        }
        return reactElement;
      }
    } else {
      throw new ExpectedBailOut("unsupported value type during reconcilation");
    }
  }
  _assignBailOutMessage(reactElement: ObjectValue, message: string): void {
    // $BailOutReason is a field on ObjectValue that allows us to specify a message
    // that gets serialized as a comment node during the ReactElement serialization stage
    if (reactElement.$BailOutReason !== undefined) {
      // merge bail out messages if one already exists
      reactElement.$BailOutReason += `, ${message}`;
    } else {
      reactElement.$BailOutReason = message;
    }
  }
  _resolveFragment(
    arrayValue: ArrayValue,
    context: ObjectValue | AbstractValue,
    branchStatus: BranchStatusEnum,
    branchState: BranchState | null
  ) {
    mapOverArrayValue(this.realm, arrayValue, (elementValue, elementPropertyDescriptor) => {
      elementPropertyDescriptor.value = this._resolveDeeply(elementValue, context, branchStatus, branchState);
    });
  }
}<|MERGE_RESOLUTION|>--- conflicted
+++ resolved
@@ -110,22 +110,15 @@
       if (branchStatus !== "ROOT") {
         throw new ExpectedBailOut("only class components at the root of __registerReactComponentRoot() are supported");
       }
-<<<<<<< HEAD
-      let { instance } = createClassInstance(this.realm, componentType, props, context);
-=======
       // create a new instance of this React class component
       let instance = createClassInstance(this.realm, componentType, props, context);
       // get the "render" method off the instance
->>>>>>> 07a3d361
       let renderMethod = Get(this.realm, instance, "render");
       invariant(
         renderMethod instanceof ECMAScriptSourceFunctionValue && renderMethod.$Call,
         "Expected render method to be a FunctionValue with $Call method"
       );
-<<<<<<< HEAD
-=======
       // the render method doesn't have any arguments, so we just assign the context of "this" to be the instance
->>>>>>> 07a3d361
       value = renderMethod.$Call(instance, []);
     } else {
       invariant(componentType.$Call, "Expected componentType to be a FunctionValue with $Call method");
