/**
 * Copyright (c) 2017-present, Facebook, Inc.
 * All rights reserved.
 *
 * This source code is licensed under the BSD-style license found in the
 * LICENSE file in the root directory of this source tree. An additional grant
 * of patent rights can be found in the PATENTS file in the same directory.
 */

/* @flow */

import { Realm, type Effects } from "../realm.js";
import { ModuleTracer } from "../serializer/modules.js";
import {
  ECMAScriptSourceFunctionValue,
  Value,
  UndefinedValue,
  StringValue,
  NumberValue,
  BooleanValue,
  NullValue,
  AbstractValue,
  ArrayValue,
  ObjectValue,
  AbstractObjectValue,
} from "../values/index.js";
import { ReactStatistics, type ReactSerializerState } from "../serializer/types.js";
import { isReactElement, valueIsClassComponent, forEachArrayValue, valueIsLegacyCreateClassComponent } from "./utils";
import { Get } from "../methods/index.js";
import invariant from "../invariant.js";
import { CompilerDiagnostic, FatalError } from "../errors.js";
import { BranchState, type BranchStatusEnum } from "./branching.js";
import { getInitialProps, getInitialContext, createClassInstance, createSimpleClassInstance } from "./components.js";
import { ExpectedBailOut, SimpleClassBailOut } from "./errors.js";

export class Reconciler {
  constructor(
    realm: Realm,
    moduleTracer: ModuleTracer,
    statistics: ReactStatistics,
    reactSerializerState: ReactSerializerState,
    simpleClassComponents: Set<Value>
  ) {
    this.realm = realm;
    this.moduleTracer = moduleTracer;
    this.statistics = statistics;
    this.reactSerializerState = reactSerializerState;
    this.simpleClassComponents = simpleClassComponents;
  }

  realm: Realm;
  moduleTracer: ModuleTracer;
  statistics: ReactStatistics;
  reactSerializerState: ReactSerializerState;
  simpleClassComponents: Set<Value>;

  render(componentType: ECMAScriptSourceFunctionValue): Effects {
    return this.realm.wrapInGlobalEnv(() =>
<<<<<<< HEAD
      // TODO: (sebmarkbage): You could use the return value of this to detect if there are any mutations on objects other
      // than newly created ones. Then log those to the error logger. That'll help us track violations in
      // components. :)
      this.realm.evaluateForEffects(
        () => {
          // initialProps and initialContext are created from Flow types from:
          // - if a functional component, the 1st and 2nd paramater of function
          // - if a class component, use this.props and this.context
          // if there are no Flow types for props or context, we will throw a
          // FatalError, unless it's a functional component that has no paramater
          // i.e let MyComponent = () => <div>Hello world</div>
          try {
            let initialProps = getInitialProps(this.realm, componentType);
            let initialContext = getInitialContext(this.realm, componentType);
            let { result } = this._renderComponent(componentType, initialProps, initialContext, "ROOT", null);
            this.statistics.optimizedTrees++;

            return result;
          } catch (error) {
            // if there was a bail-out on the root component in this reconcilation process, then this
            // should be an invariant as the user has explicitly asked for this component to get folded
            if (error instanceof ExpectedBailOut) {
              let diagnostic = new CompilerDiagnostic(
                `__registerReactComponentRoot() failed due to - ${error.message}`,
                this.realm.currentLocation,
                "PP0020",
                "FatalError"
              );
              this.realm.handleError(diagnostic);
              throw new FatalError();
=======
      this.realm.evaluatePure(() =>
        // TODO: (sebmarkbage): You could use the return value of this to detect if there are any mutations on objects other
        // than newly created ones. Then log those to the error logger. That'll help us track violations in
        // components. :)
        this.realm.evaluateForEffects(
          () => {
            // initialProps and initialContext are created from Flow types from:
            // - if a functional component, the 1st and 2nd paramater of function
            // - if a class component, use this.props and this.context
            // if there are no Flow types for props or context, we will throw a
            // FatalError, unless it's a functional component that has no paramater
            // i.e let MyComponent = () => <div>Hello world</div>
            try {
              let initialProps = getInitialProps(this.realm, componentType);
              let initialContext = getInitialContext(this.realm, componentType);
              let { result } = this._renderComponent(componentType, initialProps, initialContext, "ROOT", null);
              this.statistics.optimizedTrees++;
              return result;
            } catch (error) {
              // if there was a bail-out on the root component in this reconcilation process, then this
              // should be an invariant as the user has explicitly asked for this component to get folded
              if (error instanceof ExpectedBailOut) {
                let diagnostic = new CompilerDiagnostic(
                  `__registerReactComponentRoot() failed due to - ${error.message}`,
                  this.realm.currentLocation,
                  "PP0020",
                  "FatalError"
                );
                this.realm.handleError(diagnostic);
                throw new FatalError();
              }
              throw error;
>>>>>>> 110c3a53
            }
          },
          /*state*/ null,
          `react component: ${componentType.getName()}`
        )
      )
    );
  }

  _renderComplexClassComponent(
    componentType: ECMAScriptSourceFunctionValue,
    props: ObjectValue | AbstractObjectValue,
    context: ObjectValue | AbstractObjectValue,
    branchStatus: BranchStatusEnum,
    branchState: BranchState | null
  ): Value {
    if (branchStatus !== "ROOT") {
      throw new ExpectedBailOut(
        "only complex class components at the root of __registerReactComponentRoot() are supported"
      );
    }
    // create a new instance of this React class component
    let instance = createClassInstance(this.realm, componentType, props, context);
    // get the "render" method off the instance
    let renderMethod = Get(this.realm, instance, "render");
    invariant(
      renderMethod instanceof ECMAScriptSourceFunctionValue && renderMethod.$Call,
      "Expected render method to be a FunctionValue with $Call method"
    );
    // the render method doesn't have any arguments, so we just assign the context of "this" to be the instance
    return renderMethod.$Call(instance, []);
  }

  _renderSimpleClassComponent(
    componentType: ECMAScriptSourceFunctionValue,
    props: ObjectValue | AbstractObjectValue,
    context: ObjectValue | AbstractObjectValue,
    branchStatus: BranchStatusEnum,
    branchState: BranchState | null
  ): Value {
    // create a new simple instance of this React class component
    let instance = createSimpleClassInstance(this.realm, componentType, props, context);
    // get the "render" method off the instance
    let renderMethod = Get(this.realm, instance, "render");
    invariant(
      renderMethod instanceof ECMAScriptSourceFunctionValue && renderMethod.$Call,
      "Expected render method to be a FunctionValue with $Call method"
    );
    // the render method doesn't have any arguments, so we just assign the context of "this" to be the instance
    return renderMethod.$Call(instance, []);
  }

  _renderFunctionalComponent(
    componentType: ECMAScriptSourceFunctionValue,
    props: ObjectValue | AbstractObjectValue,
    context: ObjectValue | AbstractObjectValue
  ) {
    invariant(componentType.$Call, "Expected componentType to be a FunctionValue with $Call method");
    return componentType.$Call(this.realm.intrinsics.undefined, [props, context]);
  }

  _renderComponent(
    componentType: ECMAScriptSourceFunctionValue,
    props: ObjectValue | AbstractObjectValue,
    context: ObjectValue | AbstractObjectValue,
    branchStatus: BranchStatusEnum,
    branchState: BranchState | null
  ) {
    let value;
    let childContext = context;

    // first we check if it's a legacy class component
    if (valueIsLegacyCreateClassComponent(this.realm, componentType)) {
      throw new ExpectedBailOut("components created with create-react-class are not supported");
    } else if (valueIsClassComponent(this.realm, componentType)) {
      // We first need to know what type of class component we're dealing with.
      // A "simple" class component is defined as:
      //
      // - having only a "render" method or many method, i.e. render(), _renderHeader(), _renderFooter()
      // - having no lifecycle events
      // - having no state
      // - having no instance variables
      //
      // the only things a class component should be able to access on "this" are:
      // - this.props
      // - this.context
      // - this._someRenderMethodX() etc
      //
      // Otherwise, the class component is a "complex" one.
      // To begin with, we don't know what type of component it is, so we try and render it as if it were
      // a simple component using the above heuristics. If an error occurs during this process, we assume
      // that the class wasn't simple, then try again with the "complex" heuristics.
      try {
        value = this._renderSimpleClassComponent(componentType, props, context, branchStatus, branchState);
        this.simpleClassComponents.add(value);
      } catch (error) {
        // if we get back a SimpleClassBailOut error, we know that this class component
        // wasn't a simple one and is likely to be a complex class component instead
        if (error instanceof SimpleClassBailOut) {
          // the component was not simple, so we continue with complex case
        } else {
          // else we rethrow the error
          throw error;
        }
      }
      // handle the complex class component if there is not value
      if (value === undefined) {
        value = this._renderComplexClassComponent(componentType, props, context, branchStatus, branchState);
      }
    } else {
      value = this._renderFunctionalComponent(componentType, props, context);
    }
    invariant(value !== undefined);
    return {
      result: this._resolveDeeply(value, context, branchStatus === "ROOT" ? "NO_BRANCH" : branchStatus, branchState),
      childContext,
    };
  }

  _resolveDeeply(
    value: Value,
    context: ObjectValue | AbstractObjectValue,
    branchStatus: BranchStatusEnum,
    branchState: BranchState | null
  ) {
    if (
      value instanceof StringValue ||
      value instanceof NumberValue ||
      value instanceof BooleanValue ||
      value instanceof NullValue ||
      value instanceof UndefinedValue
    ) {
      // terminal values
      return value;
    } else if (value instanceof AbstractValue) {
      let length = value.args.length;
      if (length > 0) {
        let newBranchState = new BranchState();
        // TODO investigate what other kinds than "conditional" might be safe to deeply resolve
        for (let i = 0; i < length; i++) {
          value.args[i] = this._resolveDeeply(value.args[i], context, "NEW_BRANCH", newBranchState);
        }
        newBranchState.applyBranchedLogic(this.realm, this.reactSerializerState);
      }
      return value;
    }
    // TODO investigate what about other iterables type objects
    if (value instanceof ArrayValue) {
      this._resolveFragment(value, context, branchStatus, branchState);
      return value;
    }
    if (value instanceof ObjectValue && isReactElement(value)) {
      // we call value reactElement, to make it clearer what we're dealing with in this block
      let reactElement = value;
      let typeValue = Get(this.realm, reactElement, "type");
      let propsValue = Get(this.realm, reactElement, "props");
      let refValue = Get(this.realm, reactElement, "ref");
      if (typeValue instanceof StringValue) {
        // terminal host component. Start evaluating its children.
        if (propsValue instanceof ObjectValue) {
          let childrenProperty = propsValue.properties.get("children");
          if (childrenProperty) {
            let childrenPropertyDescriptor = childrenProperty.descriptor;
            // if the descriptor is undefined, the property is likely deleted, if it exists
            // proceed to resolve the children
            if (childrenPropertyDescriptor !== undefined) {
              let childrenPropertyValue = childrenPropertyDescriptor.value;
              invariant(childrenPropertyValue instanceof Value, `Bad "children" prop passed in JSXElement`);
              let resolvedChildren = this._resolveDeeply(childrenPropertyValue, context, branchStatus, branchState);
              childrenPropertyDescriptor.value = resolvedChildren;
            }
          }
        }
        return reactElement;
      }
      // we do not support "ref" on <Component /> ReactElements
      if (!(refValue instanceof NullValue)) {
        this._assignBailOutMessage(reactElement, `Bail-out: refs are not supported on <Components />`);
        return reactElement;
      }
      if (!(propsValue instanceof ObjectValue || propsValue instanceof AbstractObjectValue)) {
        this._assignBailOutMessage(
          reactElement,
          `Bail-out: props on <Component /> was not not an ObjectValue or an AbstractValue`
        );
        return reactElement;
      }
      if (!(typeValue instanceof ECMAScriptSourceFunctionValue)) {
        this._assignBailOutMessage(
          reactElement,
          `Bail-out: type on <Component /> was not a ECMAScriptSourceFunctionValue`
        );
        return reactElement;
      }
      try {
        let { result } = this._renderComponent(
          typeValue,
          propsValue,
          context,
          branchStatus === "NEW_BRANCH" ? "BRANCH" : branchStatus,
          null
        );
        if (result instanceof UndefinedValue) {
          this._assignBailOutMessage(reactElement, `Bail-out: undefined was returned from render`);
          if (branchStatus === "NEW_BRANCH" && branchState) {
            return branchState.captureBranchedValue(typeValue, reactElement);
          }
          return reactElement;
        }
        this.statistics.inlinedComponents++;
        if (branchStatus === "NEW_BRANCH" && branchState) {
          return branchState.captureBranchedValue(typeValue, result);
        }
        return result;
      } catch (error) {
        // assign a bail out message
        if (error instanceof ExpectedBailOut) {
          this._assignBailOutMessage(reactElement, "Bail-out: " + error.message);
        } else if (error instanceof FatalError) {
          this._assignBailOutMessage(reactElement, "Evaluation bail-out");
        } else {
          throw error;
        }
        // a child component bailed out during component folding, so return the function value and continue
        if (branchStatus === "NEW_BRANCH" && branchState) {
          return branchState.captureBranchedValue(typeValue, reactElement);
        }
        return reactElement;
      }
    } else {
      throw new ExpectedBailOut("unsupported value type during reconcilation");
    }
  }

  _assignBailOutMessage(reactElement: ObjectValue, message: string): void {
    // $BailOutReason is a field on ObjectValue that allows us to specify a message
    // that gets serialized as a comment node during the ReactElement serialization stage
    if (reactElement.$BailOutReason !== undefined) {
      // merge bail out messages if one already exists
      reactElement.$BailOutReason += `, ${message}`;
    } else {
      reactElement.$BailOutReason = message;
    }
  }

  _resolveFragment(
    arrayValue: ArrayValue,
    context: ObjectValue | AbstractObjectValue,
    branchStatus: BranchStatusEnum,
    branchState: BranchState | null
  ) {
    forEachArrayValue(this.realm, arrayValue, (elementValue, elementPropertyDescriptor) => {
      elementPropertyDescriptor.value = this._resolveDeeply(elementValue, context, branchStatus, branchState);
    });
  }
}<|MERGE_RESOLUTION|>--- conflicted
+++ resolved
@@ -56,38 +56,6 @@
 
   render(componentType: ECMAScriptSourceFunctionValue): Effects {
     return this.realm.wrapInGlobalEnv(() =>
-<<<<<<< HEAD
-      // TODO: (sebmarkbage): You could use the return value of this to detect if there are any mutations on objects other
-      // than newly created ones. Then log those to the error logger. That'll help us track violations in
-      // components. :)
-      this.realm.evaluateForEffects(
-        () => {
-          // initialProps and initialContext are created from Flow types from:
-          // - if a functional component, the 1st and 2nd paramater of function
-          // - if a class component, use this.props and this.context
-          // if there are no Flow types for props or context, we will throw a
-          // FatalError, unless it's a functional component that has no paramater
-          // i.e let MyComponent = () => <div>Hello world</div>
-          try {
-            let initialProps = getInitialProps(this.realm, componentType);
-            let initialContext = getInitialContext(this.realm, componentType);
-            let { result } = this._renderComponent(componentType, initialProps, initialContext, "ROOT", null);
-            this.statistics.optimizedTrees++;
-
-            return result;
-          } catch (error) {
-            // if there was a bail-out on the root component in this reconcilation process, then this
-            // should be an invariant as the user has explicitly asked for this component to get folded
-            if (error instanceof ExpectedBailOut) {
-              let diagnostic = new CompilerDiagnostic(
-                `__registerReactComponentRoot() failed due to - ${error.message}`,
-                this.realm.currentLocation,
-                "PP0020",
-                "FatalError"
-              );
-              this.realm.handleError(diagnostic);
-              throw new FatalError();
-=======
       this.realm.evaluatePure(() =>
         // TODO: (sebmarkbage): You could use the return value of this to detect if there are any mutations on objects other
         // than newly created ones. Then log those to the error logger. That'll help us track violations in
@@ -120,7 +88,6 @@
                 throw new FatalError();
               }
               throw error;
->>>>>>> 110c3a53
             }
           },
           /*state*/ null,
