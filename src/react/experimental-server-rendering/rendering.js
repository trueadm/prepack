--- conflicted
+++ resolved
@@ -357,14 +357,6 @@
             invariant(result instanceof Value);
             return this.render(result, namespace, depth);
           };
-<<<<<<< HEAD
-          let pureScopeEnv = func.$Environment;
-          let pureFuncCall = () =>
-            this.realm.evaluatePure(funcCall, pureScopeEnv, /*bubbles*/ true, () => {
-              invariant(false, "SSR _renderArrayValue side-effect should have been caught in main React reconciler");
-            });
-=======
->>>>>>> 048876ea
 
           let resolvedEffects;
           resolvedEffects = this.realm.evaluateFunctionForPureEffects(
