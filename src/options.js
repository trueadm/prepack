/**
 * Copyright (c) 2017-present, Facebook, Inc.
 * All rights reserved.
 *
 * This source code is licensed under the BSD-style license found in the
 * LICENSE file in the root directory of this source tree. An additional grant
 * of patent rights can be found in the PATENTS file in the same directory.
 */

/* @flow */

import type { ErrorHandler } from "./errors.js";

<<<<<<< HEAD
export type Compatibility = "browser" | "jsc-600-1-4-17" | "mobile" | "node-source-maps" | "node-cli" | "react-mocks";
export const CompatibilityValues = [
  "browser",
  "jsc-600-1-4-17",
  "mobile",
  "node-source-maps",
  "node-cli",
  "react-mocks",
];
export type ReactOutputTypes = "create-element" | "jsx" | "bytecode";
=======
export type Compatibility = "browser" | "jsc-600-1-4-17" | "mobile" | "node-source-maps" | "node-cli" | "fb-www";
export const CompatibilityValues = ["browser", "jsc-600-1-4-17", "mobile", "node-source-maps", "node-cli", "fb-www"];
export type ReactOutputTypes = "create-element" | "jsx";
>>>>>>> 0ebd20c6

export type RealmOptions = {
  check?: boolean,
  compatibility?: Compatibility,
  debugNames?: boolean,
  errorHandler?: ErrorHandler,
  mathRandomSeed?: string,
  omitInvariants?: boolean,
  uniqueSuffix?: string,
  residual?: boolean,
  serialize?: boolean,
  strictlyMonotonicDateNow?: boolean,
  timeout?: number,
  maxStackDepth?: number,
  reactEnabled?: boolean,
  reactOutput?: ReactOutputTypes,
  abstractEffectsInAdditionalFunctions?: boolean,
};

export type SerializerOptions = {
  additionalFunctions?: Array<string>,
  lazyObjectsRuntime?: string,
  delayInitializations?: boolean,
  delayUnsupportedRequires?: boolean,
  accelerateUnsupportedRequires?: boolean,
  initializeMoreModules?: boolean,
  internalDebug?: boolean,
  debugScopes?: boolean,
  logStatistics?: boolean,
  logModules?: boolean,
  profile?: boolean,
  inlineExpressions?: boolean,
  simpleClosures?: boolean,
  trace?: boolean,
  heapGraphFormat?: "DotLanguage" | "VISJS",
};

export type PartialEvaluatorOptions = {
  sourceMaps?: boolean,
};

export type DebuggerOptions = {
  inFilePath: string,
  outFilePath: string,
};

export const defaultOptions = {};<|MERGE_RESOLUTION|>--- conflicted
+++ resolved
@@ -11,22 +11,9 @@
 
 import type { ErrorHandler } from "./errors.js";
 
-<<<<<<< HEAD
-export type Compatibility = "browser" | "jsc-600-1-4-17" | "mobile" | "node-source-maps" | "node-cli" | "react-mocks";
-export const CompatibilityValues = [
-  "browser",
-  "jsc-600-1-4-17",
-  "mobile",
-  "node-source-maps",
-  "node-cli",
-  "react-mocks",
-];
-export type ReactOutputTypes = "create-element" | "jsx" | "bytecode";
-=======
 export type Compatibility = "browser" | "jsc-600-1-4-17" | "mobile" | "node-source-maps" | "node-cli" | "fb-www";
 export const CompatibilityValues = ["browser", "jsc-600-1-4-17", "mobile", "node-source-maps", "node-cli", "fb-www"];
-export type ReactOutputTypes = "create-element" | "jsx";
->>>>>>> 0ebd20c6
+export type ReactOutputTypes = "create-element" | "jsx" | "bytecode";
 
 export type RealmOptions = {
   check?: boolean,
