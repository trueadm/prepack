--- conflicted
+++ resolved
@@ -13,12 +13,9 @@
 
 export type Compatibility = "browser" | "jsc-600-1-4-17" | "mobile" | "node-source-maps" | "node-cli" | "fb-www";
 export const CompatibilityValues = ["browser", "jsc-600-1-4-17", "mobile", "node-source-maps", "node-cli", "fb-www"];
-<<<<<<< HEAD
+
 export type ReactOutputTypes = "create-element" | "jsx" | "bytecode";
-=======
-export type ReactOutputTypes = "create-element" | "jsx";
-export const ReactOutputValues = ["create-element", "jsx"];
->>>>>>> 01303ba1
+export const ReactOutputValues = ["create-element", "jsx", "bytecode"];
 
 export type RealmOptions = {
   check?: boolean,
