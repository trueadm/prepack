/**
 * Copyright (c) 2017-present, Facebook, Inc.
 * All rights reserved.
 *
 * This source code is licensed under the BSD-style license found in the
 * LICENSE file in the root directory of this source tree. An additional grant
 * of patent rights can be found in the PATENTS file in the same directory.
 */

/* @flow */

import { Realm } from "../realm.js";
import type { Descriptor, PropertyBinding } from "../types.js";
import { ToLength, IsArray, Get, IsAccessorDescriptor } from "../methods/index.js";
import {
  ArrayValue,
  BoundFunctionValue,
  ProxyValue,
  SymbolValue,
  NumberValue,
  StringValue,
  BooleanValue,
  AbstractValue,
  EmptyValue,
  FunctionValue,
  ECMAScriptSourceFunctionValue,
  Value,
  ObjectValue,
  NativeFunctionValue,
  UndefinedValue,
} from "../values/index.js";
import { convertExpressionToJSXIdentifier, convertKeyValueToJSXAttribute } from "../react/jsx.js";
import { isReactElement } from "../react/utils.js";
import * as t from "babel-types";
import type {
  BabelNodeExpression,
  BabelNodeStatement,
  BabelNodeIdentifier,
  BabelNodeBlockStatement,
  BabelNodeLVal,
  BabelNodeMemberExpression,
  BabelVariableKind,
  BabelNodeFile,
  BabelNodeFunctionExpression,
} from "babel-types";
import { Generator, PreludeGenerator, NameGenerator } from "../utils/generator.js";
import type { SerializationContext } from "../utils/generator.js";
import invariant from "../invariant.js";
import type {
  ResidualFunctionBinding,
  FunctionInfo,
  FunctionInstance,
  AdditionalFunctionInfo,
  ReactSerializerState,
  SerializedBody,
} from "./types.js";
import type { SerializerOptions } from "../options.js";
import { TimingStatistics, SerializerStatistics } from "./types.js";
import { Logger } from "./logger.js";
import { Modules } from "./modules.js";
import { ResidualHeapInspector } from "./ResidualHeapInspector.js";
import { ResidualFunctions } from "./ResidualFunctions.js";
import type { Scope } from "./ResidualHeapVisitor.js";
import { factorifyObjects } from "./factorify.js";
import { voidExpression, emptyExpression, constructorExpression, protoExpression } from "../utils/internalizer.js";
import { Emitter } from "./Emitter.js";
import { ResidualHeapValueIdentifiers } from "./ResidualHeapValueIdentifiers.js";
import { commonAncestorOf, getSuggestedArrayLiteralLength } from "./utils.js";
import type { Effects } from "../realm.js";

function commentStatement(text: string) {
  let s = t.emptyStatement();
  s.leadingComments = [({ type: "BlockComment", value: text }: any)];
  return s;
}

type MethodProperties = {
  type: "Value" | "Get" | "Set",
  property: string | SymbolValue,
};

export class ResidualHeapSerializer {
  constructor(
    realm: Realm,
    logger: Logger,
    modules: Modules,
    residualHeapValueIdentifiers: ResidualHeapValueIdentifiers,
    residualHeapInspector: ResidualHeapInspector,
    residualValues: Map<Value, Set<Scope>>,
    residualFunctionInstances: Map<FunctionValue, FunctionInstance>,
    residualFunctionInfos: Map<BabelNodeBlockStatement, FunctionInfo>,
    options: SerializerOptions,
    referencedDeclaredValues: Set<AbstractValue>,
    additionalFunctionValuesAndEffects: Map<FunctionValue, Effects> | void,
    additionalFunctionValueInfos: Map<FunctionValue, AdditionalFunctionInfo>,
    statistics: SerializerStatistics,
    react: ReactSerializerState
  ) {
    this.realm = realm;
    this.logger = logger;
    this.modules = modules;
    this.residualHeapValueIdentifiers = residualHeapValueIdentifiers;
    this.statistics = statistics;
    this.react = react;

    let realmGenerator = this.realm.generator;
    invariant(realmGenerator);
    this.generator = realmGenerator;
    let realmPreludeGenerator = this.realm.preludeGenerator;
    invariant(realmPreludeGenerator);
    this.preludeGenerator = realmPreludeGenerator;

    this.prelude = [];
    this._descriptors = new Map();
    this.needsEmptyVar = false;
    this.needsAuxiliaryConstructor = false;
    this.valueNameGenerator = this.preludeGenerator.createNameGenerator("_");
    this.descriptorNameGenerator = this.preludeGenerator.createNameGenerator("$$");
    this.factoryNameGenerator = this.preludeGenerator.createNameGenerator("$_");
    this.intrinsicNameGenerator = this.preludeGenerator.createNameGenerator("$i_");
    this.functionNameGenerator = this.preludeGenerator.createNameGenerator("$f_");
    this.requireReturns = new Map();
    this.serializedValues = new Set();
    this.additionalFunctionValueNestedFunctions = new Set();
    this.residualFunctions = new ResidualFunctions(
      this.realm,
      this.statistics,
      this.modules,
      this.requireReturns,
      {
        getLocation: value => this.getSerializeObjectIdentifierOptional(value),
        createLocation: () => {
          let location = t.identifier(this.valueNameGenerator.generate("initialized"));
          this.currentFunctionBody.entries.push(t.variableDeclaration("var", [t.variableDeclarator(location)]));
          return location;
        },
      },
      this.prelude,
      this.preludeGenerator.createNameGenerator("__init_"),
      this.factoryNameGenerator,
      this.preludeGenerator.createNameGenerator("__scope_"),
      residualFunctionInfos,
      residualFunctionInstances,
      additionalFunctionValueInfos,
      this.additionalFunctionValueNestedFunctions
    );
    this.emitter = new Emitter(this.residualFunctions);
    this.mainBody = this.emitter.getBody();
    this.currentFunctionBody = this.mainBody;
    this.residualHeapInspector = residualHeapInspector;
    this.residualValues = residualValues;
    this.residualFunctionInstances = residualFunctionInstances;
    this.residualFunctionInfos = residualFunctionInfos;
    this._options = options;
    this.referencedDeclaredValues = referencedDeclaredValues;
    this.activeGeneratorBodies = new Map();
    this.additionalFunctionValuesAndEffects = additionalFunctionValuesAndEffects;
    this.additionalFunctionValueInfos = additionalFunctionValueInfos;
    this.functionNames = new Map();
  }

  emitter: Emitter;
  functions: Map<BabelNodeBlockStatement, Array<FunctionInstance>>;
  functionInstances: Array<FunctionInstance>;
  prelude: Array<BabelNodeStatement>;
  body: Array<BabelNodeStatement>;
  mainBody: SerializedBody;
  // if we're in an additional function we need to access both mainBody and the
  // additional function's body which will be currentFunctionBody.
  currentFunctionBody: SerializedBody;
  realm: Realm;
  preludeGenerator: PreludeGenerator;
  generator: Generator;
  _descriptors: Map<string, BabelNodeIdentifier>;
  needsEmptyVar: boolean;
  needsAuxiliaryConstructor: boolean;
  valueNameGenerator: NameGenerator;
  descriptorNameGenerator: NameGenerator;
  factoryNameGenerator: NameGenerator;
  intrinsicNameGenerator: NameGenerator;
  functionNameGenerator: NameGenerator;
  logger: Logger;
  modules: Modules;
  residualHeapValueIdentifiers: ResidualHeapValueIdentifiers;
  requireReturns: Map<number | string, BabelNodeExpression>;
  statistics: SerializerStatistics;
  timingStats: TimingStatistics;
  residualHeapInspector: ResidualHeapInspector;
  residualValues: Map<Value, Set<Scope>>;
  residualFunctionInstances: Map<FunctionValue, FunctionInstance>;
  residualFunctionInfos: Map<BabelNodeBlockStatement, FunctionInfo>;
  serializedValues: Set<Value>;
  residualFunctions: ResidualFunctions;
  _options: SerializerOptions;
  referencedDeclaredValues: Set<AbstractValue>;
  activeGeneratorBodies: Map<Generator, SerializedBody>;
  additionalFunctionValuesAndEffects: Map<FunctionValue, Effects> | void;
  additionalFunctionValueInfos: Map<FunctionValue, AdditionalFunctionInfo>;
  react: ReactSerializerState;

  // function values nested in additional functions can't delay initializations
  // TODO: revisit this and fix additional functions to be capable of delaying initializations
  additionalFunctionValueNestedFunctions: Set<FunctionValue>;
  currentAdditionalFunction: void | FunctionValue;
  functionNames: Map<FunctionValue, string>;

  _getFunctionName(f: FunctionValue): string {
    let n = this.functionNames.get(f);
    if (n === undefined) this.functionNames.set(f, (n = this.functionNameGenerator.generate(f.__originalName || "")));
    return n;
  }

  _getScopeName(s: Scope): string {
    if (s instanceof Generator) return `#${s.id}`;
    invariant(s instanceof FunctionValue);
    return this._getFunctionName(s);
  }

  // Configures all mutable aspects of an object, in particular:
  // symbols, properties, prototype.
  // For every created object that corresponds to a value,
  // this function should be invoked once.
  // Thus, as a side effects, we gather statistics here on all emitted objects.
  _emitObjectProperties(
    obj: ObjectValue,
    properties: Map<string, PropertyBinding> = obj.properties,
    objectPrototypeAlreadyEstablished: boolean = false,
    cleanupDummyProperties: ?Set<string>,
    skipPrototype: boolean = false
  ) {
    //inject symbols
    for (let [symbol, propertyBinding] of obj.symbols) {
      invariant(propertyBinding);
      let desc = propertyBinding.descriptor;
      if (desc === undefined) continue; //deleted
      this.emitter.emitNowOrAfterWaitingForDependencies(this._getDescriptorValues(desc).concat([symbol, obj]), () => {
        invariant(desc !== undefined);
        return this._emitProperty(obj, symbol, desc);
      });
    }

    // inject properties
    for (let [key, propertyBinding] of properties) {
      invariant(propertyBinding);
      let desc = propertyBinding.descriptor;
      if (desc === undefined) continue; //deleted
      if (this.residualHeapInspector.canIgnoreProperty(obj, key)) continue;
      invariant(desc !== undefined);
      this.emitter.emitNowOrAfterWaitingForDependencies(this._getDescriptorValues(desc).concat(obj), () => {
        invariant(desc !== undefined);
        return this._emitProperty(obj, key, desc, cleanupDummyProperties != null && cleanupDummyProperties.has(key));
      });
    }

    // inject properties with computed names
    if (obj.unknownProperty !== undefined) {
      let desc = obj.unknownProperty.descriptor;
      if (desc !== undefined) {
        let val = desc.value;
        invariant(val instanceof AbstractValue);
        this.emitter.emitNowOrAfterWaitingForDependencies(this._getNestedAbstractValues(val, [obj]), () => {
          invariant(val instanceof AbstractValue);
          this._emitPropertiesWithComputedNames(obj, val);
        });
      }
    }

    // prototype
    if (!skipPrototype) {
      this._emitObjectPrototype(obj, objectPrototypeAlreadyEstablished);
      if (obj instanceof FunctionValue) this._emitConstructorPrototype(obj);
    }

    this.statistics.objects++;
    this.statistics.objectProperties += obj.properties.size;
  }

  _emitObjectPrototype(obj: ObjectValue, objectPrototypeAlreadyEstablished: boolean) {
    let kind = obj.getKind();
    let proto = obj.$Prototype;
    if (objectPrototypeAlreadyEstablished) {
      // Emitting an assertion. This can be removed in the future, or put under a DEBUG flag.
      this.emitter.emitNowOrAfterWaitingForDependencies([proto, obj], () => {
        invariant(proto);
        let serializedProto = this.serializeValue(proto);
        let uid = this.getSerializeObjectIdentifier(obj);
        const fetchedPrototype = this.realm.isCompatibleWith(this.realm.MOBILE_JSC_VERSION)
          ? t.memberExpression(uid, protoExpression)
          : t.callExpression(this.preludeGenerator.memoizeReference("Object.getPrototypeOf"), [uid]);
        let condition = t.binaryExpression("!==", fetchedPrototype, serializedProto);
        let throwblock = t.blockStatement([
          t.throwStatement(t.newExpression(t.identifier("Error"), [t.stringLiteral("unexpected prototype")])),
        ]);
        this.emitter.emit(t.ifStatement(condition, throwblock));
      });
      return;
    }
    if (proto === this.realm.intrinsics[kind + "Prototype"]) return;

    this.emitter.emitNowOrAfterWaitingForDependencies([proto, obj], () => {
      invariant(proto);
      let serializedProto = this.serializeValue(proto);
      let uid = this.getSerializeObjectIdentifier(obj);
      if (!this.realm.isCompatibleWith(this.realm.MOBILE_JSC_VERSION))
        this.emitter.emit(
          t.expressionStatement(
            t.callExpression(this.preludeGenerator.memoizeReference("Object.setPrototypeOf"), [uid, serializedProto])
          )
        );
      else {
        this.emitter.emit(
          t.expressionStatement(t.assignmentExpression("=", t.memberExpression(uid, protoExpression), serializedProto))
        );
      }
    });
  }

  _emitConstructorPrototype(func: FunctionValue) {
    // If the original prototype object was mutated,
    // request its serialization here as this might be observable by
    // residual code.
    let prototype = ResidualHeapInspector.getPropertyValue(func, "prototype");
    if (prototype instanceof ObjectValue && this.residualValues.has(prototype)) {
      this.emitter.emitNowOrAfterWaitingForDependencies([func], () => {
        invariant(prototype instanceof Value);
        this.serializeValue(prototype);
      });
    }
  }

  _getNestedAbstractValues(absVal: AbstractValue, values: Array<Value>): Array<Value> {
    invariant(absVal.args.length === 3);
    let cond = absVal.args[0];
    invariant(cond instanceof AbstractValue);
    if (cond.kind === "template for property name condition") {
      let P = cond.args[0];
      values.push(P);
      let V = absVal.args[1];
      values.push(V);
      let W = absVal.args[2];
      if (W instanceof AbstractValue) this._getNestedAbstractValues(W, values);
      else values.push(W);
    } else {
      // conditional assignment
      values.push(cond);
      let consequent = absVal.args[1];
      invariant(consequent instanceof AbstractValue);
      let alternate = absVal.args[2];
      invariant(alternate instanceof AbstractValue);
      this._getNestedAbstractValues(consequent, values);
      this._getNestedAbstractValues(alternate, values);
    }
    return values;
  }

  _emitPropertiesWithComputedNames(obj: ObjectValue, absVal: AbstractValue) {
    invariant(absVal.args.length === 3);
    let cond = absVal.args[0];
    invariant(cond instanceof AbstractValue);
    if (cond.kind === "template for property name condition") {
      let P = cond.args[0];
      invariant(P instanceof AbstractValue);
      let V = absVal.args[1];
      let earlier_props = absVal.args[2];
      if (earlier_props instanceof AbstractValue) this._emitPropertiesWithComputedNames(obj, earlier_props);
      let uid = this.getSerializeObjectIdentifier(obj);
      let serializedP = this.serializeValue(P);
      let serializedV = this.serializeValue(V);
      this.emitter.emit(
        t.expressionStatement(t.assignmentExpression("=", t.memberExpression(uid, serializedP, true), serializedV))
      );
    } else {
      // conditional assignment
      let serializedCond = this.serializeValue(cond);
      let consequent = absVal.args[1];
      invariant(consequent instanceof AbstractValue);
      let alternate = absVal.args[2];
      invariant(alternate instanceof AbstractValue);
      let oldBody = this.emitter.beginEmitting("consequent", { type: "ConditionalAssignmentBranch", entries: [] });
      this._emitPropertiesWithComputedNames(obj, consequent);
      let consequentBody = this.emitter.endEmitting("consequent", oldBody);
      let consequentStatement = t.blockStatement(consequentBody.entries);
      oldBody = this.emitter.beginEmitting("alternate", { type: "ConditionalAssignmentBranch", entries: [] });
      this._emitPropertiesWithComputedNames(obj, alternate);
      let alternateBody = this.emitter.endEmitting("alternate", oldBody);
      let alternateStatement = t.blockStatement(alternateBody.entries);
      this.emitter.emit(t.ifStatement(serializedCond, consequentStatement, alternateStatement));
    }
  }

  // Overridable.
  getSerializeObjectIdentifier(val: Value) {
    return this.residualHeapValueIdentifiers.getIdentifierAndIncrementReferenceCount(val);
  }

  // Overridable.
  getSerializeObjectIdentifierOptional(val: Value) {
    return this.residualHeapValueIdentifiers.getIdentifierAndIncrementReferenceCountOptional(val);
  }

  _emitProperty(
    val: ObjectValue,
    key: string | SymbolValue,
    desc: Descriptor | void,
    deleteIfMightHaveBeenDeleted: boolean = false
  ): void {
    // Location for the property to be assigned to
    let locationFunction = () => {
      let serializedKey =
        key instanceof SymbolValue ? this.serializeValue(key) : this.generator.getAsPropertyNameExpression(key);
      let computed = key instanceof SymbolValue || !t.isIdentifier(serializedKey);
      return t.memberExpression(this.getSerializeObjectIdentifier(val), serializedKey, computed);
    };
    if (desc === undefined) {
      this._deleteProperty(locationFunction());
    } else {
      this.emitter.emit(this.emitDefinePropertyBody(deleteIfMightHaveBeenDeleted, locationFunction, val, key, desc));
    }
  }

  emitDefinePropertyBody(
    deleteIfMightHaveBeenDeleted: boolean,
    locationFunction: void | (() => BabelNodeLVal),
    val: ObjectValue,
    key: string | SymbolValue,
    desc: Descriptor
  ): BabelNodeStatement {
    if (desc.joinCondition) {
      let cond = this.serializeValue(desc.joinCondition);
      invariant(cond !== undefined);
      let trueBody;
      let falseBody;
      if (desc.descriptor1)
        trueBody = this.emitDefinePropertyBody(
          deleteIfMightHaveBeenDeleted,
          locationFunction,
          val,
          key,
          desc.descriptor1
        );
      if (desc.descriptor2)
        falseBody = this.emitDefinePropertyBody(
          deleteIfMightHaveBeenDeleted,
          locationFunction,
          val,
          key,
          desc.descriptor2
        );
      if (trueBody && falseBody) return t.ifStatement(cond, trueBody, falseBody);
      if (trueBody) return t.ifStatement(cond, trueBody);
      if (falseBody) return t.ifStatement(t.unaryExpression("!", cond), falseBody);
      invariant(false);
    }
    if (locationFunction !== undefined && this._canEmbedProperty(val, key, desc)) {
      let descValue = desc.value;
      invariant(descValue instanceof Value);
      invariant(!this.emitter.getReasonToWaitForDependencies([descValue, val]), "precondition of _emitProperty");
      let mightHaveBeenDeleted = descValue.mightHaveBeenDeleted();
      // The only case we do not need to remove the dummy property is array index property.
      return this._getPropertyAssignment(
        locationFunction,
        () => {
          invariant(descValue instanceof Value);
          return this.serializeValue(descValue);
        },
        mightHaveBeenDeleted,
        deleteIfMightHaveBeenDeleted
      );
    }
    let body = [];
    let descProps = [];
    let boolKeys = ["enumerable", "configurable"];
    let valKeys = [];

    if (!desc.get && !desc.set) {
      boolKeys.push("writable");
      valKeys.push("value");
    } else {
      valKeys.push("set", "get");
    }

    let descriptorsKey = [];
    for (let boolKey of boolKeys) {
      if (boolKey in desc) {
        let b = desc[boolKey];
        invariant(b !== undefined);
        descProps.push(t.objectProperty(t.identifier(boolKey), t.booleanLiteral(b)));
        descriptorsKey.push(`${boolKey}:${b.toString()}`);
      }
    }

    descriptorsKey = descriptorsKey.join(",");
    let descriptorId = this._descriptors.get(descriptorsKey);
    if (descriptorId === undefined) {
      descriptorId = t.identifier(this.descriptorNameGenerator.generate(descriptorsKey));
      let declar = t.variableDeclaration("var", [t.variableDeclarator(descriptorId, t.objectExpression(descProps))]);
      // The descriptors are used across all scopes, and thus must be declared in the prelude.
      this.prelude.push(declar);
      this._descriptors.set(descriptorsKey, descriptorId);
    }
    invariant(descriptorId !== undefined);

    for (let descKey of valKeys) {
      if (descKey in desc) {
        let descValue = desc[descKey];
        invariant(descValue instanceof Value);
        if (descValue instanceof UndefinedValue) {
          this.serializeValue(descValue);
          continue;
        }
        invariant(!this.emitter.getReasonToWaitForDependencies([descValue]), "precondition of _emitProperty");
        body.push(
          t.assignmentExpression(
            "=",
            t.memberExpression(descriptorId, t.identifier(descKey)),
            this.serializeValue(descValue)
          )
        );
      }
    }
    let serializedKey =
      key instanceof SymbolValue
        ? this.serializeValue(key)
        : this.generator.getAsPropertyNameExpression(key, /*canBeIdentifier*/ false);
    invariant(!this.emitter.getReasonToWaitForDependencies([val]), "precondition of _emitProperty");
    body.push(
      t.callExpression(this.preludeGenerator.memoizeReference("Object.defineProperty"), [
        this.getSerializeObjectIdentifier(val),
        serializedKey,
        descriptorId,
      ])
    );
    return t.expressionStatement(t.sequenceExpression(body));
  }

  _serializeDeclarativeEnvironmentRecordBinding(residualFunctionBinding: ResidualFunctionBinding) {
    if (!residualFunctionBinding.serializedValue) {
      let value = residualFunctionBinding.value;
      invariant(value);
      invariant(residualFunctionBinding.declarativeEnvironmentRecord);

      // Set up binding identity before starting to serialize value. This is needed in case of recursive dependencies.
      residualFunctionBinding.referentialized = false;
      residualFunctionBinding.serializedValue = this.serializeValue(value);
      if (value.mightBeObject()) {
        // Increment ref count one more time to ensure that this object will be assigned a unique id.
        // This ensures that only once instance is created across all possible residual function invocations.
        this.residualHeapValueIdentifiers.incrementReferenceCount(value);
      }
    }
  }

  // Determine whether initialization code for a value should go into the main body, or a more specific initialization body.
  _getTarget(
    val: Value,
    scopes: Set<Scope>
  ): {
    body: SerializedBody,
    usedOnlyByResidualFunctions?: true,
    usedOnlyByAdditionalFunctions?: boolean,
    commonAncestor?: Scope,
    description?: string,
  } {
    // All relevant values were visited in at least one scope.
    invariant(scopes.size >= 1);

    // First, let's figure out from which function and generator scopes this value is referenced.
    let functionValues = [];
    let generators = [];
    for (let scope of scopes) {
      if (scope instanceof FunctionValue) functionValues.push(scope);
      else {
        invariant(scope instanceof Generator);
        if (scope === this.realm.generator) {
          // This value is used from the main generator scope. This means that we need to emit the value and its
          // initialization code into the main body, and cannot delay initialization.
          return { body: this.currentFunctionBody, description: "this.realm.generator" };
        }
        generators.push(scope);
      }
    }

    if (generators.length === 0) {
      // This value is only referenced from residual functions.
      invariant(functionValues.length > 0);
      let additionalFunctionValuesAndEffects = this.additionalFunctionValuesAndEffects;
      let numAdditionalFunctionReferences = 0;
      // Make sure we don't delay things referenced by additional functions or nested functions
      if (additionalFunctionValuesAndEffects) {
        // flow forces me to do this
        let additionalFuncValuesAndEffects = additionalFunctionValuesAndEffects;
        numAdditionalFunctionReferences = functionValues.filter(
          funcValue =>
            additionalFuncValuesAndEffects.has(funcValue) || this.additionalFunctionValueNestedFunctions.has(funcValue)
        ).length;
      }

      if (numAdditionalFunctionReferences > 0 || !this._options.delayInitializations) {
        // We can just emit it into the current function body.
        return {
          body: this.currentFunctionBody,
          usedOnlyByAdditionalFunctions: numAdditionalFunctionReferences === functionValues.length,
          description: "this.currentFunctionBody",
        };
      } else {
        // We can delay the initialization, and move it into a conditional code block in the residual functions!
        let body = this.residualFunctions.residualFunctionInitializers.registerValueOnlyReferencedByResidualFunctions(
          functionValues,
          val
        );
        return { body, usedOnlyByResidualFunctions: true, description: "initializer" };
      }
    }

    // This value is referenced from more than one generator or function.
    // We can emit the initialization of this value into the body associated with their common ancestor.
    let commonAncestor = Array.from(scopes).reduce((x, y) => commonAncestorOf(x, y), generators[0]);
    invariant(commonAncestor instanceof Generator); // every scope is either the root, or a descendant
    let body;
    while (true) {
      if (commonAncestor === this.generator) {
        body = this.currentFunctionBody;
      } else {
        body = this.activeGeneratorBodies.get(commonAncestor);
      }
      if (body !== undefined) break;
      commonAncestor = commonAncestor.parent;
      invariant(commonAncestor !== undefined);
    }
    invariant(body !== undefined);
    return { body, commonAncestor };
  }

  serializeValue(val: Value, referenceOnly?: boolean, bindingType?: BabelVariableKind): BabelNodeExpression {
    invariant(!val.refuseSerialization);
    let scopes = this.residualValues.get(val);
    invariant(scopes !== undefined);

    let ref = this.getSerializeObjectIdentifierOptional(val);
    if (ref) {
      return ref;
    }

    this.serializedValues.add(val);
    if (!referenceOnly && ResidualHeapInspector.isLeaf(val)) {
      let res = this._serializeValue(val);
      invariant(res !== undefined);
      return res;
    }

    let target = this._getTarget(val, scopes);

    let name;
    if (val instanceof FunctionValue) name = this._getFunctionName(val);
    else name = this.valueNameGenerator.generate(val.__originalName || "");
    let id = t.identifier(name);
    this.residualHeapValueIdentifiers.setIdentifier(val, id);
    let oldBody = this.emitter.beginEmitting(val, target.body);
    let init = this._serializeValue(val);
    let result = id;
    this.residualHeapValueIdentifiers.incrementReferenceCount(val);

    if (this.residualHeapValueIdentifiers.needsIdentifier(val)) {
      if (init) {
        if (this._options.debugScopes) {
          let comment = `${name} referenced from scopes ${Array.from(scopes)
            .map(s => this._getScopeName(s))
            .join(",")}`;
          if (target.commonAncestor !== undefined)
            comment = `${comment} with common ancestor ${this._getScopeName(target.commonAncestor)}`;
          if (target.description !== undefined) comment = `${comment} => ${target.description} `;
          this.emitter.emit(commentStatement(comment));
        }
        if (init !== id) {
          if (target.usedOnlyByResidualFunctions) {
            let declar = t.variableDeclaration(bindingType ? bindingType : "var", [t.variableDeclarator(id)]);
            this.mainBody.entries.push(declar);
            let assignment = t.expressionStatement(t.assignmentExpression("=", id, init));
            this.emitter.emit(assignment);
          } else {
            let declar = t.variableDeclaration(bindingType ? bindingType : "var", [t.variableDeclarator(id, init)]);
            this.emitter.emit(declar);
          }
        }
        this.statistics.valueIds++;
        if (target.usedOnlyByResidualFunctions) this.statistics.delayedValues++;
      }
    } else {
      if (init) {
        this.residualHeapValueIdentifiers.deleteIdentifier(val);
        result = init;
        this.statistics.valuesInlined++;
      }
    }

    this.emitter.endEmitting(val, oldBody);
    return result;
  }

  _serializeValueIntrinsic(val: Value): BabelNodeExpression {
    let intrinsicName = val.intrinsicName;
    invariant(intrinsicName);
    if (val instanceof ObjectValue && val.intrinsicNameGenerated) {
      // The intrinsic was generated at a particular point in time.
      return this.preludeGenerator.convertStringToMember(intrinsicName);
    } else {
      // The intrinsic conceptually exists ahead of time.
      invariant(this.emitter.getBody() === this.currentFunctionBody);
      return this.preludeGenerator.memoizeReference(intrinsicName);
    }
  }

  _getDescriptorValues(desc: Descriptor): Array<Value> {
    if (desc.joinCondition !== undefined) return [desc.joinCondition];
    invariant(desc.value === undefined || desc.value instanceof Value);
    if (desc.value !== undefined) return [desc.value];
    invariant(desc.get !== undefined);
    invariant(desc.set !== undefined);
    return [desc.get, desc.set];
  }

  _deleteProperty(location: BabelNodeLVal) {
    invariant(location.type === "MemberExpression");
    this.emitter.emit(
      t.expressionStatement(t.unaryExpression("delete", ((location: any): BabelNodeMemberExpression), true))
    );
  }

  _assignProperty(
    locationFn: () => BabelNodeLVal,
    valueFn: () => BabelNodeExpression,
    mightHaveBeenDeleted: boolean,
    deleteIfMightHaveBeenDeleted: boolean = false
  ) {
    this.emitter.emit(
      this._getPropertyAssignment(locationFn, valueFn, mightHaveBeenDeleted, deleteIfMightHaveBeenDeleted)
    );
  }

  _getPropertyAssignment(
    locationFn: () => BabelNodeLVal,
    valueFn: () => BabelNodeExpression,
    mightHaveBeenDeleted: boolean,
    deleteIfMightHaveBeenDeleted: boolean = false
  ) {
    let location = locationFn();
    let value = valueFn();
    let assignment = t.expressionStatement(t.assignmentExpression("=", location, value));
    if (mightHaveBeenDeleted) {
      let condition = t.binaryExpression("!==", value, this.serializeValue(this.realm.intrinsics.empty));
      let deletion = null;
      if (deleteIfMightHaveBeenDeleted) {
        invariant(location.type === "MemberExpression");
        deletion = t.expressionStatement(
          t.unaryExpression("delete", ((location: any): BabelNodeMemberExpression), true)
        );
      }
      return t.ifStatement(condition, assignment, deletion);
    } else {
      return assignment;
    }
  }

  _serializeArrayIndexProperties(
    array: ObjectValue,
    indexPropertyLength: number,
    remainingProperties: Map<string, PropertyBinding>
  ) {
    let elems = [];
    for (let i = 0; i < indexPropertyLength; i++) {
      let key = i + "";
      let propertyBinding = remainingProperties.get(key);
      let elem = null;
      // "propertyBinding === undefined" means array has a hole in the middle.
      if (propertyBinding !== undefined) {
        let descriptor = propertyBinding.descriptor;
        // "descriptor === undefined" means this array item has been deleted.
        if (
          descriptor !== undefined &&
          descriptor.value !== undefined &&
          this._canEmbedProperty(array, key, descriptor)
        ) {
          let elemVal = descriptor.value;
          invariant(elemVal instanceof Value);
          let mightHaveBeenDeleted = elemVal.mightHaveBeenDeleted();
          let delayReason =
            this.emitter.getReasonToWaitForDependencies(elemVal) ||
            this.emitter.getReasonToWaitForActiveValue(array, mightHaveBeenDeleted);
          if (!delayReason) {
            elem = this.serializeValue(elemVal);
            remainingProperties.delete(key);
          }
        }
      }
      elems.push(elem);
    }
    return elems;
  }

  _serializeArrayLengthIfNeeded(
    val: ObjectValue,
    numberOfIndexProperties: number,
    remainingProperties: Map<string, PropertyBinding>
  ): void {
    const realm = this.realm;
    let lenProperty = Get(realm, val, "length");
    // Need to serialize length property if:
    // 1. array length is abstract.
    // 2. array length is concrete, but different from number of index properties
    //  we put into initialization list.
    if (lenProperty instanceof AbstractValue || ToLength(realm, lenProperty) !== numberOfIndexProperties) {
      this.emitter.emitNowOrAfterWaitingForDependencies([val], () => {
        this._assignProperty(
          () => t.memberExpression(this.getSerializeObjectIdentifier(val), t.identifier("length")),
          () => {
            return this.serializeValue(lenProperty);
          },
          false /*mightHaveBeenDeleted*/
        );
      });
      remainingProperties.delete("length");
    }
  }

  _serializeValueArray(val: ObjectValue): BabelNodeExpression {
    let remainingProperties = new Map(val.properties);

    const indexPropertyLength = getSuggestedArrayLiteralLength(this.realm, val);
    // Use the serialized index properties as array initialization list.
    const initProperties = this._serializeArrayIndexProperties(val, indexPropertyLength, remainingProperties);
    this._serializeArrayLengthIfNeeded(val, indexPropertyLength, remainingProperties);
    this._emitObjectProperties(val, remainingProperties);
    return t.arrayExpression(initProperties);
  }

  _serializeValueReactElementChild(child: Value): BabelNode {
    if (isReactElement(child)) {
      // if we know it's a ReactElement, we add the value to the serializedValues
      // and short cut to get back the JSX expression so we don't emit additional data
      // we do this to ensure child JSXElements can get keys assigned if needed
      this.serializedValues.add(child);
      let reactChild = this._serializeValueObject(((child: any): ObjectValue));
      if (reactChild.leadingComments != null) {
        return t.jSXExpressionContainer(reactChild);
      }
      return reactChild;
    }
    const expr = this.serializeValue(child);

    if (t.isStringLiteral(expr) || t.isNumericLiteral(expr)) {
      return t.jSXText(((expr: any).value: string) + "");
    } else if (t.isJSXElement(expr)) {
      return expr;
    }
    return t.jSXExpressionContainer(expr);
  }

  _serializeValueReactElement(val: ObjectValue): BabelNodeExpression {
    let typeValue = Get(this.realm, val, "type");
    let keyValue = Get(this.realm, val, "key");
    let refValue = Get(this.realm, val, "ref");
    let propsValue = Get(this.realm, val, "props");

    invariant(typeValue !== null, "JSXElement type of null");

    let identifier = convertExpressionToJSXIdentifier(this.serializeValue(typeValue), true);
    let attributes = [];
    let children = [];

    if (keyValue !== null) {
      let keyExpr = this.serializeValue(keyValue);
      if (keyExpr.type !== "NullLiteral") {
        attributes.push(convertKeyValueToJSXAttribute("key", keyExpr));
      }
    }

    if (refValue !== null) {
      let refExpr = this.serializeValue(refValue);
      if (refExpr.type !== "NullLiteral") {
        attributes.push(convertKeyValueToJSXAttribute("ref", refExpr));
      }
    }

    if (propsValue instanceof ObjectValue) {
      // the propsValue is visited to get the properties, but we don't emit it as the object
      // is contained within a JSXOpeningElement
      this.serializedValues.add(propsValue);
      // have to case propsValue to ObjectValue or Flow complains that propsValues can be null/undefined
      for (let [key, propertyBinding] of (propsValue: ObjectValue).properties) {
        let desc = propertyBinding.descriptor;
        if (desc === undefined) continue; // deleted
        invariant(!IsAccessorDescriptor(this.realm, desc), "expected descriptor to be a non-accessor property");

        invariant(key !== "key" && key !== "ref", `"${key}" is a reserved prop name`);

        if (key === "children" && desc.value !== undefined) {
          let childrenValue = desc.value;
          if (childrenValue instanceof ArrayValue) {
            this.serializedValues.add(childrenValue);
            let childrenLength = Get(this.realm, childrenValue, "length");
            let childrenLengthValue = 0;
            if (childrenLength instanceof NumberValue) {
              childrenLengthValue = childrenLength.value;
              for (let i = 0; i < childrenLengthValue; i++) {
                let child = Get(this.realm, childrenValue, "" + i);
                if (child instanceof Value) {
                  children.push(this._serializeValueReactElementChild(child));
                } else {
                  this.logger.logError(val, `JSXElement "props.children[${i}]" failed to serialize due to a non-value`);
                }
              }
              continue;
            }
          }
          // otherwise it must be a value, as desc.value !== undefined.
          children.push(this._serializeValueReactElementChild(((childrenValue: any): Value)));
          continue;
        }
        if (desc.value instanceof Value) {
          attributes.push(convertKeyValueToJSXAttribute(key, this.serializeValue(desc.value)));
        }
      }
    }
    let openingElement = t.jSXOpeningElement(identifier, (attributes: any), children.length === 0);
    let closingElement = t.jSXClosingElement(identifier);

    let jsxElement = t.jSXElement(openingElement, closingElement, children, children.length === 0);
    // if there has been a bail-out, we create an inline BlockComment node before the JSX element
    if (val.$BailOutReason !== undefined) {
      // $BailOutReason contains an optional string of what to print out in the comment
      jsxElement.leadingComments = [({ type: "BlockComment", value: `${val.$BailOutReason}` }: any)];
    }
    return jsxElement;
  }

  _serializeValueMap(val: ObjectValue): BabelNodeExpression {
    let kind = val.getKind();
    let elems = [];

    let entries;
    if (kind === "Map") {
      entries = val.$MapData;
    } else {
      invariant(kind === "WeakMap");
      entries = val.$WeakMapData;
    }
    invariant(entries !== undefined);
    let len = entries.length;
    let mapConstructorDoesntTakeArguments = this.realm.isCompatibleWith(this.realm.MOBILE_JSC_VERSION);

    for (let i = 0; i < len; i++) {
      let entry = entries[i];
      let key = entry.$Key;
      let value = entry.$Value;
      if (key === undefined || value === undefined) continue;
      let mightHaveBeenDeleted = key.mightHaveBeenDeleted();
      let delayReason =
        this.emitter.getReasonToWaitForDependencies(key) ||
        this.emitter.getReasonToWaitForDependencies(value) ||
        this.emitter.getReasonToWaitForActiveValue(val, mightHaveBeenDeleted || mapConstructorDoesntTakeArguments);
      if (delayReason) {
        this.emitter.emitAfterWaiting(delayReason, [key, value, val], () => {
          invariant(key !== undefined);
          invariant(value !== undefined);
          this.emitter.emit(
            t.expressionStatement(
              t.callExpression(
                t.memberExpression(
                  this.residualHeapValueIdentifiers.getIdentifierAndIncrementReferenceCount(val),
                  t.identifier("set")
                ),
                [this.serializeValue(key), this.serializeValue(value)]
              )
            )
          );
        });
      } else {
        let serializedKey = this.serializeValue(key);
        let serializedValue = this.serializeValue(value);
        let elem = t.arrayExpression([serializedKey, serializedValue]);
        elems.push(elem);
      }
    }

    this._emitObjectProperties(val);
    let args = elems.length > 0 ? [t.arrayExpression(elems)] : [];
    return t.newExpression(this.preludeGenerator.memoizeReference(kind), args);
  }

  _serializeValueSet(val: ObjectValue): BabelNodeExpression {
    let kind = val.getKind();
    let elems = [];

    let entries;
    if (kind === "Set") {
      entries = val.$SetData;
    } else {
      invariant(kind === "WeakSet");
      entries = val.$WeakSetData;
    }
    invariant(entries !== undefined);
    let len = entries.length;
    let setConstructorDoesntTakeArguments = this.realm.isCompatibleWith(this.realm.MOBILE_JSC_VERSION);

    for (let i = 0; i < len; i++) {
      let entry = entries[i];
      if (entry === undefined) continue;
      let mightHaveBeenDeleted = entry.mightHaveBeenDeleted();
      let delayReason =
        this.emitter.getReasonToWaitForDependencies(entry) ||
        this.emitter.getReasonToWaitForActiveValue(val, mightHaveBeenDeleted || setConstructorDoesntTakeArguments);
      if (delayReason) {
        this.emitter.emitAfterWaiting(delayReason, [entry, val], () => {
          invariant(entry !== undefined);
          this.emitter.emit(
            t.expressionStatement(
              t.callExpression(
                t.memberExpression(
                  this.residualHeapValueIdentifiers.getIdentifierAndIncrementReferenceCount(val),
                  t.identifier("add")
                ),
                [this.serializeValue(entry)]
              )
            )
          );
        });
      } else {
        let elem = this.serializeValue(entry);
        elems.push(elem);
      }
    }

    this._emitObjectProperties(val);
    let args = elems.length > 0 ? [t.arrayExpression(elems)] : [];
    return t.newExpression(this.preludeGenerator.memoizeReference(kind), args);
  }

  _serializeValueTypedArrayOrDataView(val: ObjectValue): BabelNodeExpression {
    let buf = val.$ViewedArrayBuffer;
    invariant(buf !== undefined);
    let outlinedArrayBuffer = this.serializeValue(buf, true);
    this._emitObjectProperties(val);
    return t.newExpression(this.preludeGenerator.memoizeReference(val.getKind()), [outlinedArrayBuffer]);
  }

  _serializeValueArrayBuffer(val: ObjectValue): BabelNodeExpression {
    let elems = [];

    let len = val.$ArrayBufferByteLength;
    let db = val.$ArrayBufferData;
    invariant(len !== undefined);
    invariant(db);
    let allzero = true;
    for (let i = 0; i < len; i++) {
      if (db[i] !== 0) {
        allzero = false;
      }
      let elem = t.numericLiteral(db[i]);
      elems.push(elem);
    }

    this._emitObjectProperties(val);
    if (allzero) {
      // if they're all zero, just emit the array buffer constructor
      return t.newExpression(this.preludeGenerator.memoizeReference(val.getKind()), [t.numericLiteral(len)]);
    } else {
      // initialize from a byte array otherwise
      let arrayValue = t.arrayExpression(elems);
      let consExpr = t.newExpression(this.preludeGenerator.memoizeReference("Uint8Array"), [arrayValue]);
      // access the Uint8Array.buffer property to extract the created buffer
      return t.memberExpression(consExpr, t.identifier("buffer"));
    }
  }

  _serializeValueFunction(val: FunctionValue, methodProperties?: MethodProperties): void | BabelNodeExpression {
    if (val instanceof BoundFunctionValue) {
      this._emitObjectProperties(val);
      return t.callExpression(
        t.memberExpression(this.serializeValue(val.$BoundTargetFunction), t.identifier("bind")),
        [].concat(
          this.serializeValue(val.$BoundThis),
          val.$BoundArguments.map((boundArg, i) => this.serializeValue(boundArg))
        )
      );
    }

    invariant(!(val instanceof NativeFunctionValue), "all native function values should be intrinsics");
    invariant(val instanceof ECMAScriptSourceFunctionValue);

    let instance = this.residualFunctionInstances.get(val);
    invariant(instance);
    let residualBindings = instance.residualFunctionBindings;

    let inAdditionalFunction = this.currentFunctionBody !== this.mainBody;
    if (inAdditionalFunction) instance.containingAdditionalFunction = this.currentAdditionalFunction;
    let delayed = 1;
    let undelay = () => {
      if (--delayed === 0) {
        invariant(instance);
        instance.insertionPoint = this.emitter.getBodyReference();
      }
    };
    for (let [boundName, residualBinding] of residualBindings) {
      let referencedValues = [];
      let serializeBindingFunc;
      if (!residualBinding.declarativeEnvironmentRecord) {
        serializeBindingFunc = () => this._serializeGlobalBinding(boundName, residualBinding);
      } else {
        serializeBindingFunc = () => {
          return this._serializeDeclarativeEnvironmentRecordBinding(residualBinding);
        };
        let bindingValue = residualBinding.value;
        invariant(bindingValue !== undefined);
        referencedValues.push(bindingValue);
        if (inAdditionalFunction) {
          let scopes = this.residualValues.get(bindingValue);
          invariant(scopes);
          let { usedOnlyByAdditionalFunctions } = this._getTarget(bindingValue, scopes);
          if (usedOnlyByAdditionalFunctions)
            residualBinding.referencedOnlyFromAdditionalFunctions = this.currentAdditionalFunction;
        }
      }
      delayed++;
      this.emitter.emitNowOrAfterWaitingForDependencies(referencedValues, () => {
        serializeBindingFunc();
        undelay();
      });
    }
    let classProperties = instance.classProperties;

    if (classProperties !== undefined) {
      // handle the constructor for the class
      if (classProperties.methodType === "constructor") {
        invariant(val.$HomeObject instanceof ObjectValue);
        let properties = new Map(val.properties);

        // we visit all of these as these, as they form part of the constructor for the class
        // but we want to serialize them out as class methods in the ResidualFunctions
        // rather than via the typical Prepack route of serializing properties
        for (let [key] of val.properties) {
          if (!this.residualHeapInspector.canIgnoreProperty(val, key)) {
            let propertyValue = Get(this.realm, val, key);

            if (key === "arguments" || key === "length" || key === "name" || key === "caller" || key === "prototype") {
              properties.delete(key);
              this.serializedValues.add(propertyValue);
            }
          }
        }

        let handleClassMethodValue = (classMethod, methodProps: MethodProperties) => {
          invariant(classMethod instanceof FunctionValue);
          // skip processing if its the constructor
          if (classMethod !== val) {
            this.serializedValues.add(classMethod);
            this._serializeValueFunction(classMethod, methodProps);
          }
        };

        let handleClassMethodDescriptor = (_descriptor, property: string | SymbolValue) => {
          if (_descriptor.value !== undefined) {
            handleClassMethodValue(_descriptor.value, { type: "Value", property });
          }
          if (_descriptor.get !== undefined) {
            handleClassMethodValue(_descriptor.get, { type: "Get", property });
          }
          if (_descriptor.set !== undefined) {
            handleClassMethodValue(_descriptor.set, { type: "Set", property });
          }
        };

        // non-symbol properties
        for (let [string, method] of val.$HomeObject.properties) {
          invariant(typeof string === "string");
          let methodDescriptor = method.descriptor;

          if (methodDescriptor !== undefined) {
            handleClassMethodDescriptor(methodDescriptor, string);
          }
        }

        // symbol properties
        for (let [symbol, method] of val.$HomeObject.symbols) {
          invariant(symbol instanceof SymbolValue);
          let methodDescriptor = method.descriptor;

          if (methodDescriptor !== undefined) {
            handleClassMethodDescriptor(methodDescriptor, symbol);
          }
        }

        // assign the AST method key node for the "constructor"
        classProperties.classMethodKeyNode = t.identifier("constructor");

        // handle class inheritance
        if (!(val.$Prototype instanceof NativeFunctionValue)) {
          let proto = val.$Prototype;
          classProperties.classSuperNode = this.serializeValue(val.$Prototype);
          if (proto.$HomeObject instanceof ObjectValue) {
            this.serializedValues.add(proto.$HomeObject);
          }
        }

        // pass in the properties and set it so we don't serialize the prototype
        undelay();
        this._emitObjectProperties(val, properties, undefined, undefined, true);
        return;
      }
      // otherwise handle with the name key for the non-constructor method
      invariant(methodProperties !== undefined);
      let { property, type } = methodProperties;

      if (type === "Get") {
        classProperties.methodType = "get";
      } else if (type === "Set") {
        classProperties.methodType = "set";
      }
      if (typeof property === "string") {
        classProperties.classMethodKeyNode = t.identifier(property);
        // as we know the method name is a string again, we can remove the computed status
        classProperties.classMethodComputed = false;
      } else if (property instanceof SymbolValue) {
        classProperties.classMethodKeyNode = this.serializeValue(property);
      } else {
        invariant(false, "Unknown method type");
      }
    }
    undelay();
    this._emitObjectProperties(val);
  }

  // Checks whether a property can be defined via simple assignment, or using object literal syntax.
  _canEmbedProperty(obj: ObjectValue, key: string | SymbolValue, prop: Descriptor): boolean {
    if (prop.joinCondition !== undefined) return false;
    if ((obj instanceof FunctionValue && key === "prototype") || (obj.getKind() === "RegExp" && key === "lastIndex"))
      return !!prop.writable && !prop.configurable && !prop.enumerable && !prop.set && !prop.get;
    else return !!prop.writable && !!prop.configurable && !!prop.enumerable && !prop.set && !prop.get;
  }

  _findLastObjectPrototype(obj: ObjectValue): ObjectValue {
    while (obj.$Prototype instanceof ObjectValue) obj = obj.$Prototype;
    return obj;
  }

  _serializeValueRegExpObject(val: ObjectValue): BabelNodeExpression {
    let source = val.$OriginalSource;
    let flags = val.$OriginalFlags;
    invariant(typeof source === "string");
    invariant(typeof flags === "string");
    this._emitObjectProperties(val);
    source = new RegExp(source).source; // add escapes as per 21.2.3.2.4
    return t.regExpLiteral(source, flags);
  }

  // Overridable.
  serializeValueRawObject(val: ObjectValue): BabelNodeExpression {
<<<<<<< HEAD
    let proto = val.$Prototype;
    let createViaAuxiliaryConstructor =
      proto !== this.realm.intrinsics.ObjectPrototype &&
      this._findLastObjectPrototype(val) === this.realm.intrinsics.ObjectPrototype &&
      proto instanceof ObjectValue;

    let classPrototype;
    let isClass = false;
    // if the object has a prototype that was a class (by check the constructor on the prototype)
    if (proto instanceof ObjectValue && proto !== this.realm.intrinsics.ObjectPrototype) {
      let constructor = Get(this.realm, proto, "constructor");
      if (constructor instanceof ECMAScriptSourceFunctionValue && constructor.$FunctionKind === "classConstructor") {
        classPrototype = constructor;
      }
      // check if this object is actually based from a class (by checking the constructor)
      constructor = Get(this.realm, val, "constructor");
      if (constructor instanceof ECMAScriptSourceFunctionValue && constructor.$FunctionKind === "classConstructor") {
        isClass = true;
      }
    }

=======
>>>>>>> 79e0bfcc
    let remainingProperties = new Map(val.properties);
    const dummyProperties = new Set();
    let props = [];
    for (let [key, propertyBinding] of val.properties) {
      let descriptor = propertyBinding.descriptor;
      if (descriptor === undefined || descriptor.value === undefined) continue; // deleted
      if (this._canEmbedProperty(val, key, descriptor)) {
        let propValue = descriptor.value;
        invariant(propValue instanceof Value);
        if (this.residualHeapInspector.canIgnoreProperty(val, key)) continue;
        let mightHaveBeenDeleted = propValue.mightHaveBeenDeleted();
        let serializedKey = this.generator.getAsPropertyNameExpression(key);
        let delayReason =
          this.emitter.getReasonToWaitForDependencies(propValue) ||
          this.emitter.getReasonToWaitForActiveValue(val, mightHaveBeenDeleted);
        // Although the property needs to be delayed, we still want to emit dummy "undefined"
        // value as part of the object literal to ensure a consistent property ordering.
        let serializedValue = voidExpression;
        if (delayReason) {
          // May need to be cleaned up later.
          dummyProperties.add(key);
        } else {
          remainingProperties.delete(key);
          serializedValue = this.serializeValue(propValue);
        }
        props.push(t.objectProperty(serializedKey, serializedValue));
      } else if (descriptor.value instanceof Value && descriptor.value.mightHaveBeenDeleted()) {
        dummyProperties.add(key);
        let serializedKey = this.generator.getAsPropertyNameExpression(key);
        props.push(t.objectProperty(serializedKey, voidExpression));
      }
    }
<<<<<<< HEAD
    this._emitObjectProperties(val, remainingProperties, createViaAuxiliaryConstructor, dummyProperties, isClass);

    if (createViaAuxiliaryConstructor) {
      this.needsAuxiliaryConstructor = true;
      // if we know the class prototype, we can use that instead
      let serializedProto = this.serializeValue(classPrototype ? classPrototype : proto);
      return t.sequenceExpression([
        t.assignmentExpression(
          "=",
          t.memberExpression(constructorExpression, t.identifier("prototype")),
          serializedProto
        ),
        t.newExpression(constructorExpression, []),
      ]);
    } else {
      return t.objectExpression(props);
    }
=======
    this._emitObjectProperties(val, remainingProperties, /*objectPrototypeAlreadyEstablished*/ false, dummyProperties);
    return t.objectExpression(props);
  }

  _serializeValueObjectViaConstructor(val: ObjectValue) {
    this._emitObjectProperties(val, val.properties, /*objectPrototypeAlreadyEstablished*/ true);
    this.needsAuxiliaryConstructor = true;
    let serializedProto = this.serializeValue(val.$Prototype);
    return t.sequenceExpression([
      t.assignmentExpression(
        "=",
        t.memberExpression(constructorExpression, t.identifier("prototype")),
        serializedProto
      ),
      t.newExpression(constructorExpression, []),
    ]);
>>>>>>> 79e0bfcc
  }

  _serializeValueObject(val: ObjectValue): BabelNodeExpression {
    // If this object is a prototype object that was implicitly created by the runtime
    // for a constructor, then we can obtain a reference to this object
    // in a special way that's handled alongside function serialization.
    let constructor = val.originalConstructor;
    if (constructor !== undefined) {
      let prototypeId = this.residualHeapValueIdentifiers.getIdentifier(val);
      this.emitter.emitNowOrAfterWaitingForDependencies([constructor], () => {
        invariant(constructor !== undefined);
        invariant(prototypeId !== undefined);
        this.serializeValue(constructor);
        this._emitObjectProperties(val);
        invariant(prototypeId.type === "Identifier");
        this.residualFunctions.setFunctionPrototype(constructor, prototypeId);
      });
      return prototypeId;
    }

    let kind = val.getKind();
    switch (kind) {
      case "RegExp":
        return this._serializeValueRegExpObject(val);
      case "Number":
        let numberData = val.$NumberData;
        invariant(numberData !== undefined);
        numberData.throwIfNotConcreteNumber();
        invariant(numberData instanceof NumberValue, "expected number data internal slot to be a number value");
        this._emitObjectProperties(val);
        return t.newExpression(this.preludeGenerator.memoizeReference("Number"), [t.numericLiteral(numberData.value)]);
      case "String":
        let stringData = val.$StringData;
        invariant(stringData !== undefined);
        stringData.throwIfNotConcreteString();
        invariant(stringData instanceof StringValue, "expected string data internal slot to be a string value");
        this._emitObjectProperties(val);
        return t.newExpression(this.preludeGenerator.memoizeReference("String"), [t.stringLiteral(stringData.value)]);
      case "Boolean":
        let booleanData = val.$BooleanData;
        invariant(booleanData !== undefined);
        booleanData.throwIfNotConcreteBoolean();
        invariant(booleanData instanceof BooleanValue, "expected boolean data internal slot to be a boolean value");
        this._emitObjectProperties(val);
        return t.newExpression(this.preludeGenerator.memoizeReference("Boolean"), [
          t.booleanLiteral(booleanData.value),
        ]);
      case "Date":
        let dateValue = val.$DateValue;
        invariant(dateValue !== undefined);
        let serializedDateValue = this.serializeValue(dateValue);
        this._emitObjectProperties(val);
        return t.newExpression(this.preludeGenerator.memoizeReference("Date"), [serializedDateValue]);
      case "Float32Array":
      case "Float64Array":
      case "Int8Array":
      case "Int16Array":
      case "Int32Array":
      case "Uint8Array":
      case "Uint16Array":
      case "Uint32Array":
      case "Uint8ClampedArray":
      case "DataView":
        return this._serializeValueTypedArrayOrDataView(val);
      case "ArrayBuffer":
        return this._serializeValueArrayBuffer(val);
      case "ReactElement":
        return this._serializeValueReactElement(val);
      case "Map":
      case "WeakMap":
        return this._serializeValueMap(val);
      case "Set":
      case "WeakSet":
        return this._serializeValueSet(val);
      default:
        invariant(kind === "Object", "invariant established by visitor");
        invariant(this.$ParameterMap === undefined, "invariant established by visitor");

        let proto = val.$Prototype;
        let createViaAuxiliaryConstructor =
          proto !== this.realm.intrinsics.ObjectPrototype &&
          this._findLastObjectPrototype(val) === this.realm.intrinsics.ObjectPrototype &&
          proto instanceof ObjectValue;
        return createViaAuxiliaryConstructor
          ? this._serializeValueObjectViaConstructor(val)
          : this.serializeValueRawObject(val);
    }
  }

  _serializeValueSymbol(val: SymbolValue): BabelNodeExpression {
    let args = [];
    if (val.$Description instanceof Value) {
      let serializedArg = this.serializeValue(val.$Description);
      invariant(serializedArg);
      args.push(serializedArg);
    }
    // check if symbol value exists in the global symbol map, in that case we emit an invocation of System.for
    // to look it up
    let globalReg = this.realm.globalSymbolRegistry.find(e => e.$Symbol === val) !== undefined;
    if (globalReg) {
      return t.callExpression(this.preludeGenerator.memoizeReference("Symbol.for"), args);
    } else {
      return t.callExpression(this.preludeGenerator.memoizeReference("Symbol"), args);
    }
  }

  _serializeValueProxy(val: ProxyValue): BabelNodeExpression {
    return t.newExpression(this.preludeGenerator.memoizeReference("Proxy"), [
      this.serializeValue(val.$ProxyTarget),
      this.serializeValue(val.$ProxyHandler),
    ]);
  }

  _serializeAbstractValueHelper(val: AbstractValue): BabelNodeExpression {
    let serializedArgs = val.args.map((abstractArg, i) => this.serializeValue(abstractArg));
    if (val.kind === "abstractConcreteUnion") {
      let abstractIndex = val.args.findIndex(v => v instanceof AbstractValue);
      invariant(abstractIndex >= 0 && abstractIndex < val.args.length);
      return serializedArgs[abstractIndex];
    }
    let serializedValue = val.buildNode(serializedArgs);
    if (serializedValue.type === "Identifier") {
      let id = ((serializedValue: any): BabelNodeIdentifier);
      invariant(!this.preludeGenerator.derivedIds.has(id.name) || this.emitter.hasBeenDeclared(val));
    }
    return serializedValue;
  }

  _serializeAbstractValue(val: AbstractValue): void | BabelNodeExpression {
    invariant(val.kind !== "sentinel member expression", "invariant established by visitor");
    if (val.hasIdentifier()) {
      return this._serializeAbstractValueHelper(val);
    } else {
      // This abstract value's dependencies should all be declared
      // but still need to check it again in case their serialized bodies are in different generator scope.
      this.emitter.emitNowOrAfterWaitingForDependencies(val.args, () => {
        const serializedValue = this._serializeAbstractValueHelper(val);
        let uid = this.getSerializeObjectIdentifier(val);
        let declar = t.variableDeclaration("var", [t.variableDeclarator(uid, serializedValue)]);
        this.emitter.emit(declar);
      });
    }
  }

  _serializeValue(val: Value): void | BabelNodeExpression {
    if (val instanceof AbstractValue) {
      return this._serializeAbstractValue(val);
    } else if (val.isIntrinsic()) {
      return this._serializeValueIntrinsic(val);
    } else if (val instanceof EmptyValue) {
      this.needsEmptyVar = true;
      return emptyExpression;
    } else if (val instanceof UndefinedValue) {
      return voidExpression;
    } else if (ResidualHeapInspector.isLeaf(val)) {
      return t.valueToNode(val.serialize());
    } else if (IsArray(this.realm, val)) {
      invariant(val instanceof ObjectValue);
      return this._serializeValueArray(val);
    } else if (val instanceof ProxyValue) {
      return this._serializeValueProxy(val);
    } else if (val instanceof FunctionValue) {
      return this._serializeValueFunction(val);
    } else if (val instanceof SymbolValue) {
      return this._serializeValueSymbol(val);
    } else {
      invariant(val instanceof ObjectValue);
      return this._serializeValueObject(val);
    }
  }

  _serializeGlobalBinding(boundName: string, residualFunctionBinding: ResidualFunctionBinding) {
    invariant(!residualFunctionBinding.declarativeEnvironmentRecord);
    if (!residualFunctionBinding.serializedValue) {
      residualFunctionBinding.referentialized = true;
      if (boundName === "undefined") {
        residualFunctionBinding.serializedValue = voidExpression;
      } else {
        let value = this.realm.getGlobalLetBinding(boundName);
        // Check for let binding vs global property
        if (value) {
          let rval = residualFunctionBinding.value;
          invariant(rval !== undefined && value.equals(rval));
          let id = this.serializeValue(rval, true, "let");
          // increment ref count one more time as the value has been
          // referentialized (stored in a variable) by serializeValue
          this.residualHeapValueIdentifiers.incrementReferenceCount(rval);
          residualFunctionBinding.serializedValue = id;
        } else {
          residualFunctionBinding.serializedValue = this.preludeGenerator.globalReference(boundName);
        }
      }
    }
  }

  _withGeneratorScope(generator: Generator, callback: SerializedBody => void): Array<BabelNodeStatement> {
    let newBody = { type: "Generator", entries: [] };
    let oldBody = this.emitter.beginEmitting(generator, newBody);
    this.activeGeneratorBodies.set(generator, newBody);
    callback(newBody);
    this.activeGeneratorBodies.delete(generator);
    return this.emitter.endEmitting(generator, oldBody).entries;
  }

  _getContext(): SerializationContext {
    // TODO #482: Values serialized by nested generators would currently only get defined
    // along the code of the nested generator; their definitions need to get hoisted
    // or repeated so that they are accessible and defined from all using scopes
    let context = {
      serializeValue: this.serializeValue.bind(this),
      serializeGenerator: (generator: Generator): Array<BabelNodeStatement> => {
        let statements = this._withGeneratorScope(generator, () => generator.serialize(context));
        if (this._options.debugScopes) {
          let comment = `generator ${this._getScopeName(generator)}`;
          if (generator.parent !== undefined)
            comment = `${comment} with parent ${this._getScopeName(generator.parent)}`;
          statements.unshift(commentStatement("begin " + comment));
          statements.push(commentStatement("end " + comment));
        }
        return statements;
      },
      emit: (statement: BabelNodeStatement) => {
        this.emitter.emit(statement);
      },
      emitDefinePropertyBody: this.emitDefinePropertyBody.bind(this, false, undefined),
      canOmit: (value: AbstractValue) => {
        return !this.referencedDeclaredValues.has(value);
      },
      declare: (value: AbstractValue) => {
        this.emitter.declare(value);
      },
    };
    return context;
  }

  _serializeAdditionalFunction(generator: Generator, postGeneratorCallback: () => void) {
    let context = this._getContext();
    return this._withGeneratorScope(generator, newBody => {
      let oldCurBody = this.currentFunctionBody;
      this.currentFunctionBody = newBody;
      generator.serialize(context);
      if (postGeneratorCallback) postGeneratorCallback();
      this.currentFunctionBody = oldCurBody;
    });
  }

  _shouldBeWrapped(body: Array<any>) {
    for (let i = 0; i < body.length; i++) {
      let item = body[i];
      if (item.type === "ExpressionStatement") {
        continue;
      } else if (item.type === "VariableDeclaration" || item.type === "FunctionDeclaration") {
        return true;
      } else if (item.type === "BlockStatement") {
        if (this._shouldBeWrapped(item.body)) {
          return true;
        }
      } else if (item.type === "IfStatement") {
        if (item.alternate) {
          if (this._shouldBeWrapped(item.alternate.body)) {
            return true;
          }
        }
        if (item.consequent) {
          if (this._shouldBeWrapped(item.consequent.body)) {
            return true;
          }
        }
      }
    }
    return false;
  }

  processAdditionalFunctionValues(): Map<FunctionValue, Array<BabelNodeStatement>> {
    let rewrittenAdditionalFunctions: Map<FunctionValue, Array<BabelNodeStatement>> = new Map();
    let shouldEmitLog = !this.residualHeapValueIdentifiers.collectValToRefCountOnly;
    let processAdditionalFunctionValuesFn = () => {
      let additionalFVEffects = this.additionalFunctionValuesAndEffects;
      if (additionalFVEffects) {
        for (let [additionalFunctionValue, effects] of additionalFVEffects.entries()) {
          let [
            result,
            generator,
            modifiedBindings,
            modifiedProperties: Map<PropertyBinding, void | Descriptor>,
            createdObjects,
          ] = effects;
          let nestedFunctions = new Set([...createdObjects].filter(object => object instanceof FunctionValue));
          // result -- ignore TODO: return the result from the function somehow
          // Generator -- visit all entries
          // Bindings -- only need to serialize bindings if they're captured by some nested function ??
          //          -- need to apply them and maybe need to revisit functions in ancestors to make sure
          //          -- we don't overwrite anything they capture
          //          -- TODO: deal with these properly
          // PropertyBindings -- visit any property bindings that aren't to createdobjects
          // CreatedObjects -- should take care of itself
          this.realm.applyEffects([
            result,
            new Generator(this.realm),
            modifiedBindings,
            modifiedProperties,
            createdObjects,
          ]);
          // Allows us to emit function declarations etc. inside of this additional
          // function instead of adding them at global scope
          // TODO: make sure this generator isn't getting mutated oddly
          ((nestedFunctions: any): Set<FunctionValue>).forEach(val =>
            this.additionalFunctionValueNestedFunctions.add(val)
          );
          let serializePropertiesAndBindings = () => {
            for (let propertyBinding of modifiedProperties.keys()) {
              let binding: PropertyBinding = ((propertyBinding: any): PropertyBinding);
              let object = binding.object;
              if (object instanceof ObjectValue && createdObjects.has(object)) continue;
              if (object.refuseSerialization) continue;
              if (object.isIntrinsic()) continue;
              invariant(object instanceof ObjectValue);
              this._emitProperty(object, binding.key, binding.descriptor, true);
            }
            invariant(result instanceof Value);
            // Handle ModifiedBindings
            let additionalFunctionValueInfo = this.additionalFunctionValueInfos.get(additionalFunctionValue);
            invariant(additionalFunctionValueInfo);
            for (let [modifiedBinding, residualBinding] of additionalFunctionValueInfo.modifiedBindings) {
              let newVal = modifiedBinding.value;
              invariant(newVal);
              residualBinding.additionalValueSerialized = this.serializeValue(newVal);
            }
            this.emitter.emit(t.returnStatement(this.serializeValue(result)));
          };
          this.currentAdditionalFunction = additionalFunctionValue;
          let body = this._serializeAdditionalFunction(generator, serializePropertiesAndBindings);
          invariant(additionalFunctionValue instanceof ECMAScriptSourceFunctionValue);
          rewrittenAdditionalFunctions.set(additionalFunctionValue, body);
          // re-resolve initialized modules to include things from additional functions
          this.modules.resolveInitializedModules();
          if (shouldEmitLog && this.modules.moduleIds.size > 0)
            console.log(
              `=== ${this.modules.initializedModules.size} of ${this.modules.moduleIds
                .size} modules initialized after additional function ${additionalFunctionValue.intrinsicName
                ? additionalFunctionValue.intrinsicName
                : ""}`
            );
          // These don't restore themselves properly otherwise.
          this.realm.restoreBindings(modifiedBindings);
          this.realm.restoreProperties(modifiedProperties);
        }
      }
      return this.realm.intrinsics.undefined;
    };
    this.realm.evaluateAndRevertInGlobalEnv(processAdditionalFunctionValuesFn);
    return rewrittenAdditionalFunctions;
  }

  // Hook point for any serialization needs to be done after generator serialization is complete.
  postGeneratorSerialization(): void {
    // For overriding only.
  }

  serialize(): BabelNodeFile {
    this.generator.serialize(this._getContext());
    invariant(this.emitter._declaredAbstractValues.size <= this.preludeGenerator.derivedIds.size);

    this.postGeneratorSerialization();
    Array.prototype.push.apply(this.prelude, this.preludeGenerator.prelude);

    // TODO #20: add timers

    // TODO #21: add event listeners

    for (let [moduleId, moduleValue] of this.modules.initializedModules)
      this.requireReturns.set(moduleId, this.serializeValue(moduleValue));

    // Make sure additional functions get serialized.
    let rewrittenAdditionalFunctions = this.processAdditionalFunctionValues();

    this.modules.resolveInitializedModules();

    this.emitter.finalize();

    this.residualFunctions.residualFunctionInitializers.factorifyInitializers(this.factoryNameGenerator);
    let { unstrictFunctionBodies, strictFunctionBodies, requireStatistics } = this.residualFunctions.spliceFunctions(
      rewrittenAdditionalFunctions
    );
    if (this.modules.moduleIds.size > 0 && !this.residualHeapValueIdentifiers.collectValToRefCountOnly) {
      console.log(
        `=== ${this.modules.initializedModules.size} of ${this.modules.moduleIds
          .size} modules initialized, ${requireStatistics.replaced} of ${requireStatistics.count} require calls inlined.`
      );
    }

    // add strict modes
    let strictDirective = t.directive(t.directiveLiteral("use strict"));
    let globalDirectives = [];
    if (!this.realm.isStrict && !unstrictFunctionBodies.length && strictFunctionBodies.length) {
      // no unstrict functions, only strict ones
      globalDirectives.push(strictDirective);
    } else if (unstrictFunctionBodies.length && strictFunctionBodies.length) {
      // strict and unstrict functions
      funcLoop: for (let node of strictFunctionBodies) {
        if (t.isFunctionExpression(node)) {
          let func = ((node: any): BabelNodeFunctionExpression);
          if (func.body.directives) {
            for (let directive of func.body.directives) {
              if (directive.value.value === "use strict") {
                // already have a use strict directive
                continue funcLoop;
              }
            }
          } else func.body.directives = [];

          func.body.directives.unshift(strictDirective);
        }
      }
    }

    // build ast
    if (this.needsEmptyVar) {
      this.prelude.push(t.variableDeclaration("var", [t.variableDeclarator(emptyExpression, t.objectExpression([]))]));
    }
    if (this.needsAuxiliaryConstructor) {
      this.prelude.push(
        t.variableDeclaration("var", [
          t.variableDeclarator(constructorExpression, t.functionExpression(null, [], t.blockStatement([]))),
        ])
      );
    }

    let body = this.prelude.concat(this.emitter.getBody().entries);
    factorifyObjects(body, this.factoryNameGenerator);

    let ast_body = [];
    if (this.preludeGenerator.declaredGlobals.size > 0)
      ast_body.push(
        t.variableDeclaration(
          "var",
          Array.from(this.preludeGenerator.declaredGlobals).map(key => t.variableDeclarator(t.identifier(key)))
        )
      );
    if (body.length) {
      if (this.realm.isCompatibleWith("node-source-maps")) {
        ast_body.push(
          t.expressionStatement(
            t.callExpression(
              t.memberExpression(
                t.callExpression(t.identifier("require"), [t.stringLiteral("source-map-support")]),
                t.identifier("install")
              ),
              []
            )
          )
        );
      }

      if (this._shouldBeWrapped(body)) {
        let globalExpression = this.realm.isCompatibleWith("node-cli") ? t.identifier("global") : t.thisExpression();

        let functionExpression = t.functionExpression(null, [], t.blockStatement(body, globalDirectives));
        let callExpression = this.preludeGenerator.usesThis
          ? t.callExpression(t.memberExpression(functionExpression, t.identifier("call")), [globalExpression])
          : t.callExpression(functionExpression, []);
        ast_body.push(t.expressionStatement(callExpression));
      } else {
        ast_body = body;
      }
    }

    // Make sure that the visitor visited as many values as the serializer
    invariant(
      this.serializedValues.size === this.residualValues.size,
      "serialized " + this.serializedValues.size + " of " + this.residualValues.size
    );

    // TODO: find better way to do this?
    // revert changes to functionInstances in case we do multiple serialization passes
    for (let instance of this.residualFunctionInstances.values()) {
      for (let binding of ((instance: any): FunctionInstance).residualFunctionBindings.values()) {
        let b = ((binding: any): ResidualFunctionBinding);
        delete b.serializedValue;
        delete b.referentialized;
      }
    }

    let program_directives = [];
    if (this.realm.isStrict) program_directives.push(strictDirective);
    return t.file(t.program(ast_body, program_directives));
  }
}<|MERGE_RESOLUTION|>--- conflicted
+++ resolved
@@ -1141,7 +1141,11 @@
           if (!this.residualHeapInspector.canIgnoreProperty(val, key)) {
             let propertyValue = Get(this.realm, val, key);
 
-            if (key === "arguments" || key === "length" || key === "name" || key === "caller" || key === "prototype") {
+            if (key === "arguments" || key === "length" || key === "name" || key === "caller") {
+              properties.delete(key);
+            }
+            // prototype is a special case
+            if (key === "prototype") {
               properties.delete(key);
               this.serializedValues.add(propertyValue);
             }
@@ -1253,31 +1257,7 @@
   }
 
   // Overridable.
-  serializeValueRawObject(val: ObjectValue): BabelNodeExpression {
-<<<<<<< HEAD
-    let proto = val.$Prototype;
-    let createViaAuxiliaryConstructor =
-      proto !== this.realm.intrinsics.ObjectPrototype &&
-      this._findLastObjectPrototype(val) === this.realm.intrinsics.ObjectPrototype &&
-      proto instanceof ObjectValue;
-
-    let classPrototype;
-    let isClass = false;
-    // if the object has a prototype that was a class (by check the constructor on the prototype)
-    if (proto instanceof ObjectValue && proto !== this.realm.intrinsics.ObjectPrototype) {
-      let constructor = Get(this.realm, proto, "constructor");
-      if (constructor instanceof ECMAScriptSourceFunctionValue && constructor.$FunctionKind === "classConstructor") {
-        classPrototype = constructor;
-      }
-      // check if this object is actually based from a class (by checking the constructor)
-      constructor = Get(this.realm, val, "constructor");
-      if (constructor instanceof ECMAScriptSourceFunctionValue && constructor.$FunctionKind === "classConstructor") {
-        isClass = true;
-      }
-    }
-
-=======
->>>>>>> 79e0bfcc
+  serializeValueRawObject(val: ObjectValue, isClass: boolean): BabelNodeExpression {
     let remainingProperties = new Map(val.properties);
     const dummyProperties = new Set();
     let props = [];
@@ -1310,33 +1290,25 @@
         props.push(t.objectProperty(serializedKey, voidExpression));
       }
     }
-<<<<<<< HEAD
-    this._emitObjectProperties(val, remainingProperties, createViaAuxiliaryConstructor, dummyProperties, isClass);
-
-    if (createViaAuxiliaryConstructor) {
-      this.needsAuxiliaryConstructor = true;
-      // if we know the class prototype, we can use that instead
-      let serializedProto = this.serializeValue(classPrototype ? classPrototype : proto);
-      return t.sequenceExpression([
-        t.assignmentExpression(
-          "=",
-          t.memberExpression(constructorExpression, t.identifier("prototype")),
-          serializedProto
-        ),
-        t.newExpression(constructorExpression, []),
-      ]);
-    } else {
-      return t.objectExpression(props);
-    }
-=======
-    this._emitObjectProperties(val, remainingProperties, /*objectPrototypeAlreadyEstablished*/ false, dummyProperties);
+    this._emitObjectProperties(
+      val,
+      remainingProperties,
+      /*objectPrototypeAlreadyEstablished*/ false,
+      dummyProperties,
+      isClass
+    );
     return t.objectExpression(props);
   }
 
-  _serializeValueObjectViaConstructor(val: ObjectValue) {
-    this._emitObjectProperties(val, val.properties, /*objectPrototypeAlreadyEstablished*/ true);
+  _serializeValueObjectViaConstructor(
+    val: ObjectValue,
+    isClass: boolean,
+    classPrototype?: ECMAScriptSourceFunctionValue
+  ) {
+    let proto = val.$Prototype;
+    this._emitObjectProperties(val, val.properties, /*objectPrototypeAlreadyEstablished*/ true, undefined, isClass);
     this.needsAuxiliaryConstructor = true;
-    let serializedProto = this.serializeValue(val.$Prototype);
+    let serializedProto = this.serializeValue(classPrototype ? classPrototype : proto);
     return t.sequenceExpression([
       t.assignmentExpression(
         "=",
@@ -1345,7 +1317,6 @@
       ),
       t.newExpression(constructorExpression, []),
     ]);
->>>>>>> 79e0bfcc
   }
 
   _serializeValueObject(val: ObjectValue): BabelNodeExpression {
@@ -1429,9 +1400,30 @@
           proto !== this.realm.intrinsics.ObjectPrototype &&
           this._findLastObjectPrototype(val) === this.realm.intrinsics.ObjectPrototype &&
           proto instanceof ObjectValue;
+        let isClass = false;
+        let classPrototype;
+        // if the object has a prototype that was a class (by check the constructor on the prototype)
+        if (proto instanceof ObjectValue && proto !== this.realm.intrinsics.ObjectPrototype) {
+          // check if this object is actually based from a class (by checking the constructor)
+          let valConstructor = Get(this.realm, val, "constructor");
+          if (
+            valConstructor instanceof ECMAScriptSourceFunctionValue &&
+            valConstructor.$FunctionKind === "classConstructor"
+          ) {
+            isClass = true;
+          }
+          let protoConstructor = Get(this.realm, proto, "constructor");
+          if (
+            protoConstructor instanceof ECMAScriptSourceFunctionValue &&
+            protoConstructor.$FunctionKind === "classConstructor"
+          ) {
+            classPrototype = protoConstructor;
+          }
+        }
+
         return createViaAuxiliaryConstructor
-          ? this._serializeValueObjectViaConstructor(val)
-          : this.serializeValueRawObject(val);
+          ? this._serializeValueObjectViaConstructor(val, isClass, classPrototype)
+          : this.serializeValueRawObject(val, isClass);
     }
   }
 
