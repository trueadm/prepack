--- conflicted
+++ resolved
@@ -28,10 +28,6 @@
   NativeFunctionValue,
   UndefinedValue,
 } from "../values/index.js";
-<<<<<<< HEAD
-=======
-import { convertExpressionToJSXIdentifier, convertKeyValueToJSXAttribute } from "../react/jsx.js";
->>>>>>> 4e6c9887
 import * as t from "babel-types";
 import type {
   BabelNodeExpression,
@@ -53,7 +49,6 @@
   AdditionalFunctionInfo,
   ReactSerializerState,
   SerializedBody,
-  LazilyHoistedNodes,
   AdditionalFunctionEffects,
 } from "./types.js";
 import type { SerializerOptions } from "../options.js";
@@ -68,7 +63,7 @@
 import { Emitter } from "./Emitter.js";
 import { ResidualHeapValueIdentifiers } from "./ResidualHeapValueIdentifiers.js";
 import { commonAncestorOf, getSuggestedArrayLiteralLength } from "./utils.js";
-import { canHoistReactElement, canHoistFunction } from "../react/hoisting.js";
+import { canHoistFunction } from "../react/hoisting.js";
 import { To } from "../singletons.js";
 import { ResidualReactElements } from "./ResidualReactElements.js";
 
@@ -207,7 +202,6 @@
   additionalFunctionValueNestedFunctions: Set<FunctionValue>;
   currentAdditionalFunction: void | FunctionValue;
   functionNames: Map<FunctionValue, string>;
-  lazilyHoistedNodes: void | LazilyHoistedNodes;
 
   _getFunctionName(f: FunctionValue): string {
     let n = this.functionNames.get(f);
@@ -871,129 +865,6 @@
     return t.arrayExpression(initProperties);
   }
 
-<<<<<<< HEAD
-=======
-  _serializeValueReactElementChild(child: Value): BabelNode {
-    const expr = this.serializeValue(child);
-
-    if (t.isStringLiteral(expr) || t.isNumericLiteral(expr)) {
-      return t.jSXText(((expr: any).value: string) + "");
-    } else if (t.isJSXElement(expr)) {
-      return expr;
-    }
-    return t.jSXExpressionContainer(expr);
-  }
-
-  _serializeValueReactElement(val: ObjectValue): BabelNodeExpression {
-    let typeValue = Get(this.realm, val, "type");
-    let keyValue = Get(this.realm, val, "key");
-    let refValue = Get(this.realm, val, "ref");
-    let propsValue = Get(this.realm, val, "props");
-
-    invariant(typeValue !== null, "JSXElement type of null");
-
-    let identifier = convertExpressionToJSXIdentifier(this.serializeValue(typeValue), true);
-    let attributes = [];
-    let children = [];
-
-    if (keyValue !== null) {
-      let keyExpr = this.serializeValue(keyValue);
-      if (keyExpr.type !== "NullLiteral") {
-        attributes.push(convertKeyValueToJSXAttribute("key", keyExpr));
-      }
-    }
-
-    if (refValue !== null) {
-      let refExpr = this.serializeValue(refValue);
-      if (refExpr.type !== "NullLiteral") {
-        attributes.push(convertKeyValueToJSXAttribute("ref", refExpr));
-      }
-    }
-
-    if (propsValue instanceof ObjectValue) {
-      // the propsValue is visited to get the properties, but we don't emit it as the object
-      // is contained within a JSXOpeningElement
-      this.serializedValues.add(propsValue);
-      // have to case propsValue to ObjectValue or Flow complains that propsValues can be null/undefined
-      for (let [key, propertyBinding] of (propsValue: ObjectValue).properties) {
-        let desc = propertyBinding.descriptor;
-        if (desc === undefined) continue; // deleted
-        invariant(!IsAccessorDescriptor(this.realm, desc), "expected descriptor to be a non-accessor property");
-
-        invariant(key !== "key" && key !== "ref", `"${key}" is a reserved prop name`);
-
-        if (key === "children" && desc.value !== undefined) {
-          let childrenValue = desc.value;
-          if (childrenValue instanceof ArrayValue) {
-            this.serializedValues.add(childrenValue);
-            let childrenLength = Get(this.realm, childrenValue, "length");
-            let childrenLengthValue = 0;
-            if (childrenLength instanceof NumberValue) {
-              childrenLengthValue = childrenLength.value;
-              for (let i = 0; i < childrenLengthValue; i++) {
-                let child = Get(this.realm, childrenValue, "" + i);
-                if (child instanceof Value) {
-                  children.push(this._serializeValueReactElementChild(child));
-                } else {
-                  this.logger.logError(val, `JSXElement "props.children[${i}]" failed to serialize due to a non-value`);
-                }
-              }
-              continue;
-            }
-          }
-          // otherwise it must be a value, as desc.value !== undefined.
-          children.push(this._serializeValueReactElementChild(((childrenValue: any): Value)));
-          continue;
-        }
-        if (desc.value instanceof Value) {
-          attributes.push(convertKeyValueToJSXAttribute(key, this.serializeValue(desc.value)));
-        }
-      }
-    }
-    let openingElement = t.jSXOpeningElement(identifier, (attributes: any), children.length === 0);
-    let closingElement = t.jSXClosingElement(identifier);
-
-    let reactElement = t.jSXElement(openingElement, closingElement, children, children.length === 0);
-    // if there has been a bail-out, we create an inline BlockComment node before the JSX element
-    if (val.$BailOutReason !== undefined) {
-      // $BailOutReason contains an optional string of what to print out in the comment
-      reactElement.leadingComments = [({ type: "BlockComment", value: `${val.$BailOutReason}` }: any)];
-    }
-
-    let id = this.getSerializeObjectIdentifier(val);
-    // if we are hoisting this React element, put the assignment in the body
-    // also ensure we are in an additional function
-    if (this.currentFunctionBody !== this.mainBody && canHoistReactElement(this.realm, val)) {
-      // if the currentHoistedReactElements is not defined, we create it an emit the function call
-      // this should only occur once per additional function
-      if (this.lazilyHoistedNodes === undefined) {
-        let funcId = t.identifier(this.functionNameGenerator.generate());
-        this.lazilyHoistedNodes = {
-          id: funcId,
-          nodes: [],
-        };
-        let statement = t.expressionStatement(
-          t.logicalExpression(
-            "&&",
-            t.binaryExpression("===", id, t.unaryExpression("void", t.numericLiteral(0), true)),
-            t.callExpression(funcId, [])
-          )
-        );
-        this.emitter.emit(statement);
-      }
-      // we then push the reactElement and its id into our list of elements to process after
-      // the current additional function has serialzied
-      invariant(this.lazilyHoistedNodes !== undefined);
-      invariant(Array.isArray(this.lazilyHoistedNodes.nodes));
-      this.lazilyHoistedNodes.nodes.push({ id, astNode: reactElement });
-    } else {
-      let declar = t.variableDeclaration("var", [t.variableDeclarator(id, reactElement)]);
-      this.emitter.emit(declar);
-    }
-    return reactElement;
-  }
-
->>>>>>> 4e6c9887
   _serializeValueMap(val: ObjectValue): BabelNodeExpression {
     let kind = val.getKind();
     let elems = [];
@@ -1272,11 +1143,7 @@
     ]);
   }
 
-<<<<<<< HEAD
-  serializeValueObject(val: ObjectValue): BabelNodeExpression {
-=======
-  _serializeValueObject(val: ObjectValue): BabelNodeExpression | void {
->>>>>>> 4e6c9887
+  serializeValueObject(val: ObjectValue): BabelNodeExpression | void {
     // If this object is a prototype object that was implicitly created by the runtime
     // for a constructor, then we can obtain a reference to this object
     // in a special way that's handled alongside function serialization.
@@ -1341,12 +1208,8 @@
       case "ArrayBuffer":
         return this._serializeValueArrayBuffer(val);
       case "ReactElement":
-<<<<<<< HEAD
-        return this.residualReactElements.serializeReactElement(val);
-=======
-        this._serializeValueReactElement(val);
+        this.residualReactElements.serializeReactElement(val);
         return;
->>>>>>> 4e6c9887
       case "Map":
       case "WeakMap":
         return this._serializeValueMap(val);
@@ -1608,12 +1471,13 @@
               residualBinding.additionalValueSerialized = this.serializeValue(newVal);
             }
             if (!(result instanceof UndefinedValue)) this.emitter.emit(t.returnStatement(this.serializeValue(result)));
-            if (this.lazilyHoistedNodes !== undefined) {
-              let { id, nodes } = this.lazilyHoistedNodes;
+            if (this.residualReactElements.lazilyHoistedNodes !== undefined) {
+              let { id, nodes, createElementIdentifier } = this.residualReactElements.lazilyHoistedNodes;
               // create a function that initializes all the hoisted nodes
               let func = t.functionExpression(
                 null,
-                [],
+                // use createElementIdentifier if it's not null
+                createElementIdentifier ? [createElementIdentifier] : [],
                 t.blockStatement(
                   nodes.map(node => t.expressionStatement(t.assignmentExpression("=", node.id, node.astNode)))
                 )
@@ -1625,7 +1489,7 @@
                 ...nodes.map(node => t.variableDeclaration("var", [t.variableDeclarator(node.id)]))
               );
               // reset the lazilyHoistedNodes so other additional functions work
-              this.lazilyHoistedNodes = undefined;
+              this.residualReactElements.lazilyHoistedNodes = undefined;
             }
           };
           this.currentAdditionalFunction = additionalFunctionValue;
