--- conflicted
+++ resolved
@@ -50,11 +50,8 @@
   AdditionalFunctionInfo,
   ReactSerializerState,
   SerializedBody,
-<<<<<<< HEAD
   ClassMethodInstance,
-=======
   AdditionalFunctionEffects,
->>>>>>> 6731457e
 } from "./types.js";
 import type { SerializerOptions } from "../options.js";
 import { TimingStatistics, SerializerStatistics, BodyReference } from "./types.js";
@@ -67,7 +64,6 @@
 import { voidExpression, emptyExpression, constructorExpression, protoExpression } from "../utils/internalizer.js";
 import { Emitter } from "./Emitter.js";
 import { ResidualHeapValueIdentifiers } from "./ResidualHeapValueIdentifiers.js";
-<<<<<<< HEAD
 import {
   commonAncestorOf,
   getSuggestedArrayLiteralLength,
@@ -75,12 +71,9 @@
   ClassProprtiesToIgnore,
 } from "./utils.js";
 import { CompilerDiagnostic, FatalError } from "../errors.js";
-=======
-import { commonAncestorOf, getSuggestedArrayLiteralLength } from "./utils.js";
 import { canHoistFunction } from "../react/hoisting.js";
 import { To } from "../singletons.js";
 import { ResidualReactElements } from "./ResidualReactElements.js";
->>>>>>> 6731457e
 
 function commentStatement(text: string) {
   let s = t.emptyStatement();
@@ -692,7 +685,6 @@
       }
     }
 
-<<<<<<< HEAD
     // make sure we're not serializing a class method here
     if (val instanceof ECMAScriptSourceFunctionValue && this.residualClassMethodInstances.has(val)) {
       let classMethodInstance = this.residualClassMethodInstances.get(val);
@@ -703,7 +695,7 @@
         let error = new CompilerDiagnostic(
           "a class method incorrectly went through the serializeValue() code path",
           val.$ECMAScriptCode.loc,
-          "PP0020",
+          "PP0021",
           "FatalError"
         );
         this.realm.handleError(error);
@@ -711,13 +703,8 @@
       }
     }
 
-    let ref = this.getSerializeObjectIdentifierOptional(val);
-    if (ref) {
-      return ref;
-=======
     if (this._serializedValueWithIdentifiers.has(val)) {
       return this.getSerializeObjectIdentifier(val);
->>>>>>> 6731457e
     }
 
     this.serializedValues.add(val);
@@ -1131,7 +1118,7 @@
     let serializeClassPrototypeId = () => {
       if (!hasSerializedClassProtoId) {
         let classId = this.getSerializeObjectIdentifier(classFunc);
-        classProtoId = t.identifier(this.valueNameGenerator.generate());
+        classProtoId = t.identifier(this.intrinsicNameGenerator.generate());
         hasSerializedClassProtoId = true;
         this.emitter.emit(
           t.variableDeclaration("var", [
