/**
 * Copyright (c) 2017-present, Facebook, Inc.
 * All rights reserved.
 *
 * This source code is licensed under the BSD-style license found in the
 * LICENSE file in the root directory of this source tree. An additional grant
 * of patent rights can be found in the PATENTS file in the same directory.
 */

/* @flow */

import { EnvironmentRecord } from "../environment.js";
import { Realm, ExecutionContext } from "../realm.js";
import { CompilerDiagnostic, FatalError } from "../errors.js";
import type { SourceFile } from "../types.js";
import { AbruptCompletion } from "../completions.js";
import { Generator } from "../utils/generator.js";
import generate from "babel-generator";
import traverseFast from "../utils/traverse-fast.js";
import invariant from "../invariant.js";
import type { SerializerOptions } from "../options.js";
import { TimingStatistics, SerializerStatistics, ReactStatistics } from "./types.js";
import type { ReactSerializerState, SerializedResult } from "./types.js";
import { Functions } from "./functions.js";
import { Logger } from "../utils/logger.js";
import { Modules } from "../utils/modules.js";
import { stripFlowTypeAnnotations } from "../utils/flow.js";
import { LoggingTracer } from "./LoggingTracer.js";
import { ResidualHeapVisitor } from "./ResidualHeapVisitor.js";
import { ResidualHeapSerializer } from "./ResidualHeapSerializer.js";
import { ResidualHeapValueIdentifiers } from "./ResidualHeapValueIdentifiers.js";
import { LazyObjectsSerializer } from "./LazyObjectsSerializer.js";
import * as t from "babel-types";
import { ResidualHeapRefCounter } from "./ResidualHeapRefCounter";
import { ResidualHeapGraphGenerator } from "./ResidualHeapGraphGenerator";
import { Referentializer } from "./Referentializer.js";

export class Serializer {
  constructor(realm: Realm, serializerOptions: SerializerOptions = {}) {
    invariant(realm.useAbstractInterpretation);
    // Start tracking mutations
    realm.generator = new Generator(realm, "main");

    this.realm = realm;
    this.logger = new Logger(this.realm, !!serializerOptions.internalDebug);
    this.statistics = new SerializerStatistics();
    this.modules = new Modules(
      this.realm,
      this.logger,
      this.statistics,
      !!serializerOptions.logModules,
      !!serializerOptions.delayUnsupportedRequires,
      !!serializerOptions.accelerateUnsupportedRequires
    );
    this.functions = new Functions(this.realm, this.modules.moduleTracer);
    if (serializerOptions.trace) this.realm.tracers.push(new LoggingTracer(this.realm));

    this.options = serializerOptions;
    this.react = {
      usedReactElementKeys: new Set(),
    };
  }

  realm: Realm;
  functions: Functions;
  logger: Logger;
  modules: Modules;
  options: SerializerOptions;
  statistics: SerializerStatistics;
  react: ReactSerializerState;

  _execute(sources: Array<SourceFile>, sourceMaps?: boolean = false): { [string]: string } {
    let realm = this.realm;
    let [res, code] = realm.$GlobalEnv.executeSources(sources, "script", ast => {
      let realmPreludeGenerator = realm.preludeGenerator;
      invariant(realmPreludeGenerator);
      let forbiddenNames = realmPreludeGenerator.nameGenerator.forbiddenNames;
      traverseFast(ast, node => {
        if (!t.isIdentifier(node)) return false;

        forbiddenNames.add(((node: any): BabelNodeIdentifier).name);
        return true;
      });
    });

    if (res instanceof AbruptCompletion) {
      let context = new ExecutionContext();
      realm.pushContext(context);
      try {
        this.logger.logCompletion(res);
      } finally {
        realm.popContext(context);
      }
      let diagnostic = new CompilerDiagnostic("Global code may end abruptly", res.location, "PP0016", "FatalError");
      realm.handleError(diagnostic);
      throw new FatalError();
    }
    return code;
  }

  init(sources: Array<SourceFile>, sourceMaps?: boolean = false): void | SerializedResult {
    // Phase 1: Let's interpret.
    let timingStats = this.options.profile ? new TimingStatistics() : undefined;
    if (timingStats !== undefined) {
      timingStats.totalTime = Date.now();
      timingStats.globalCodeTime = Date.now();
    }
    if (this.realm.react.verbose) {
      this.logger.logInformation(`Evaluating initialization path...`);
    }
    let code = this._execute(sources);
    let environmentRecordIdAfterGlobalCode = EnvironmentRecord.nextId;
    if (timingStats !== undefined) timingStats.globalCodeTime = Date.now() - timingStats.globalCodeTime;
    if (this.logger.hasErrors()) return undefined;
    this.modules.resolveInitializedModules();
    this.functions.checkThatFunctionsAreIndependent(environmentRecordIdAfterGlobalCode);
    let reactStatistics;
    if (this.realm.react.enabled) {
      reactStatistics = new ReactStatistics();
<<<<<<< HEAD
      this.functions.optimizeReactComponentTreeRoots(reactStatistics, this.react);
=======
      this.functions.checkRootReactComponentTrees(reactStatistics, this.react, environmentRecordIdAfterGlobalCode);
>>>>>>> e1e7a819
    }

    if (this.options.initializeMoreModules) {
      if (timingStats !== undefined) timingStats.initializeMoreModulesTime = Date.now();
      this.modules.initializeMoreModules();
      if (this.logger.hasErrors()) return undefined;
      if (timingStats !== undefined)
        timingStats.initializeMoreModulesTime = Date.now() - timingStats.initializeMoreModulesTime;
    }

    let additionalFunctionValuesAndEffects = this.functions.getAdditionalFunctionValuesToEffects();

    // Deep traversal of the heap to identify the necessary scope of residual functions
    if (timingStats !== undefined) timingStats.deepTraversalTime = Date.now();
    let preludeGenerator = this.realm.preludeGenerator;
    invariant(preludeGenerator !== undefined);
    let referentializer = new Referentializer(
      this.realm,
      this.options,
      preludeGenerator.createNameGenerator("__scope_"),
      preludeGenerator.createNameGenerator("$"),
      this.statistics
    );
    if (this.realm.react.verbose) {
      this.logger.logInformation(`Visiting evaluated nodes...`);
    }
    let residualHeapVisitor = new ResidualHeapVisitor(
      this.realm,
      this.logger,
      this.modules,
      additionalFunctionValuesAndEffects,
      referentializer
    );
    residualHeapVisitor.visitRoots();
    if (this.logger.hasErrors()) return undefined;
    if (timingStats !== undefined) timingStats.deepTraversalTime = Date.now() - timingStats.deepTraversalTime;

    if (this.realm.react.verbose) {
      this.logger.logInformation(`Serializing evaluated nodes...`);
    }
    const realmPreludeGenerator = this.realm.preludeGenerator;
    invariant(realmPreludeGenerator);
    const residualHeapValueIdentifiers = new ResidualHeapValueIdentifiers(
      residualHeapVisitor.values.keys(),
      realmPreludeGenerator
    );

    let heapGraph;
    if (this.options.heapGraphFormat) {
      const heapRefCounter = new ResidualHeapRefCounter(
        this.realm,
        this.logger,
        this.modules,
        additionalFunctionValuesAndEffects,
        referentializer
      );
      heapRefCounter.visitRoots();

      const heapGraphGenerator = new ResidualHeapGraphGenerator(
        this.realm,
        this.logger,
        this.modules,
        additionalFunctionValuesAndEffects,
        residualHeapValueIdentifiers,
        heapRefCounter.getResult(),
        referentializer
      );
      heapGraphGenerator.visitRoots();
      invariant(this.options.heapGraphFormat);
      heapGraph = heapGraphGenerator.generateResult(this.options.heapGraphFormat);
    }

    // Phase 2: Let's serialize the heap and generate code.
    // Serialize for the first time in order to gather reference counts

    if (this.options.inlineExpressions) {
      if (timingStats !== undefined) timingStats.referenceCountsTime = Date.now();
      residualHeapValueIdentifiers.initPass1();
      new ResidualHeapSerializer(
        this.realm,
        this.logger,
        this.modules,
        residualHeapValueIdentifiers,
        residualHeapVisitor.inspector,
        residualHeapVisitor.values,
        residualHeapVisitor.functionInstances,
        residualHeapVisitor.classMethodInstances,
        residualHeapVisitor.functionInfos,
        this.options,
        residualHeapVisitor.referencedDeclaredValues,
        additionalFunctionValuesAndEffects,
        residualHeapVisitor.additionalFunctionValueInfos,
        residualHeapVisitor.declarativeEnvironmentRecordsBindings,
        this.statistics,
        this.react,
        referentializer,
        residualHeapVisitor.generatorParents
      ).serialize();
      if (this.logger.hasErrors()) return undefined;
      if (timingStats !== undefined) timingStats.referenceCountsTime = Date.now() - timingStats.referenceCountsTime;
      residualHeapValueIdentifiers.initPass2();
    }

    // Serialize for a second time, using reference counts to minimize number of generated identifiers
    if (timingStats !== undefined) timingStats.serializePassTime = Date.now();
    const TargetSerializer = this.options.lazyObjectsRuntime != null ? LazyObjectsSerializer : ResidualHeapSerializer;
    let residualHeapSerializer = new TargetSerializer(
      this.realm,
      this.logger,
      this.modules,
      residualHeapValueIdentifiers,
      residualHeapVisitor.inspector,
      residualHeapVisitor.values,
      residualHeapVisitor.functionInstances,
      residualHeapVisitor.classMethodInstances,
      residualHeapVisitor.functionInfos,
      this.options,
      residualHeapVisitor.referencedDeclaredValues,
      additionalFunctionValuesAndEffects,
      residualHeapVisitor.additionalFunctionValueInfos,
      residualHeapVisitor.declarativeEnvironmentRecordsBindings,
      this.statistics,
      this.react,
      referentializer,
      residualHeapVisitor.generatorParents
    );

    let ast = residualHeapSerializer.serialize();
    if (this.realm.stripFlow) {
      stripFlowTypeAnnotations(ast);
    }

    // the signature for generate is not complete, hence the any
    let generated = generate(ast, { sourceMaps: sourceMaps }, (code: any));
    if (timingStats !== undefined) {
      timingStats.serializePassTime = Date.now() - timingStats.serializePassTime;
      timingStats.totalTime = Date.now() - timingStats.totalTime;
    }
    invariant(!this.logger.hasErrors());
    if (this.options.logStatistics) residualHeapSerializer.statistics.log();
    return {
      code: generated.code,
      map: generated.map,
      reactStatistics: reactStatistics,
      statistics: residualHeapSerializer.statistics,
      timingStats: timingStats,
      heapGraph,
    };
  }
}<|MERGE_RESOLUTION|>--- conflicted
+++ resolved
@@ -117,11 +117,7 @@
     let reactStatistics;
     if (this.realm.react.enabled) {
       reactStatistics = new ReactStatistics();
-<<<<<<< HEAD
-      this.functions.optimizeReactComponentTreeRoots(reactStatistics, this.react);
-=======
-      this.functions.checkRootReactComponentTrees(reactStatistics, this.react, environmentRecordIdAfterGlobalCode);
->>>>>>> e1e7a819
+      this.functions.optimizeReactComponentTreeRoots(reactStatistics, this.react, environmentRecordIdAfterGlobalCode);
     }
 
     if (this.options.initializeMoreModules) {
