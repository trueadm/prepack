/**
 * Copyright (c) 2017-present, Facebook, Inc.
 * All rights reserved.
 *
 * This source code is licensed under the BSD-style license found in the
 * LICENSE file in the root directory of this source tree. An additional grant
 * of patent rights can be found in the PATENTS file in the same directory.
 */

/* @flow */

import { GlobalEnvironmentRecord, DeclarativeEnvironmentRecord } from "../environment.js";
import { FatalError } from "../errors.js";
import { Realm } from "../realm.js";
import type { Descriptor, PropertyBinding, ObjectKind } from "../types.js";
import { ToLength, HashSet, IsArray, Get } from "../methods/index.js";
import {
  BoundFunctionValue,
  ProxyValue,
  SymbolValue,
  AbstractValue,
  EmptyValue,
  ECMAScriptSourceFunctionValue,
  FunctionValue,
  Value,
  ObjectValue,
  AbstractObjectValue,
  NativeFunctionValue,
} from "../values/index.js";
import { describeLocation } from "../intrinsics/ecma262/Error.js";
import * as t from "babel-types";
import type { BabelNodeBlockStatement } from "babel-types";
import { Generator } from "../utils/generator.js";
import type { GeneratorEntry, VisitEntryCallbacks } from "../utils/generator.js";
import traverse from "babel-traverse";
import invariant from "../invariant.js";
import type {
  ResidualFunctionBinding,
  FunctionInfo,
  AdditionalFunctionInfo,
  FunctionInstance,
<<<<<<< HEAD
  ClassMethodInstance,
=======
  AdditionalFunctionEffects,
>>>>>>> f3355c91
} from "./types.js";
import { ClosureRefVisitor } from "./visitors.js";
import { Logger } from "./logger.js";
import { Modules } from "./modules.js";
import { ResidualHeapInspector } from "./ResidualHeapInspector.js";
import { getSuggestedArrayLiteralLength, withDescriptorValue, ClassProprtiesToIgnore } from "./utils.js";
import { Environment } from "../singletons.js";

export type Scope = FunctionValue | Generator;

/* This class visits all values that are reachable in the residual heap.
   In particular, this "filters out" values that are...
   - captured by a DeclarativeEnvironmentRecord, but not actually used by any closure.
   - Unmodified prototype objects
   TODO #680: Figure out minimal set of values that need to be kept alive for WeakSet and WeakMap instances.
*/
export class ResidualHeapVisitor {
  constructor(
    realm: Realm,
    logger: Logger,
    modules: Modules,
    additionalFunctionValuesAndEffects: Map<FunctionValue, AdditionalFunctionEffects>
  ) {
    invariant(realm.useAbstractInterpretation);
    this.realm = realm;
    this.logger = logger;
    this.modules = modules;

    this.declarativeEnvironmentRecordsBindings = new Map();
    this.globalBindings = new Map();
    this.functionInfos = new Map();
    this.classMethodInstances = new Map();
    this.functionInstances = new Map();
    this.values = new Map();
    let generator = this.realm.generator;
    invariant(generator);
    this.scope = this.commonScope = generator;
    this.inspector = new ResidualHeapInspector(realm, logger);
    this.referencedDeclaredValues = new Set();
    this.delayedVisitGeneratorEntries = [];
    this.additionalFunctionValuesAndEffects = additionalFunctionValuesAndEffects;
    this.equivalenceSet = new HashSet();
    this.additionalFunctionValueInfos = new Map();
  }

  realm: Realm;
  logger: Logger;
  modules: Modules;

  // Caches that ensure one ResidualFunctionBinding exists per (record, name) pair
  declarativeEnvironmentRecordsBindings: Map<DeclarativeEnvironmentRecord, Map<string, ResidualFunctionBinding>>;
  globalBindings: Map<string, ResidualFunctionBinding>;

  functionInfos: Map<BabelNodeBlockStatement, FunctionInfo>;
  scope: Scope;
  // Either the realm's generator or the FunctionValue of an additional function to serialize
  commonScope: Scope;
  values: Map<Value, Set<Scope>>;
  inspector: ResidualHeapInspector;
  referencedDeclaredValues: Set<AbstractValue>;
  delayedVisitGeneratorEntries: Array<{| commonScope: Scope, generator: Generator, entry: GeneratorEntry |}>;
  additionalFunctionValuesAndEffects: Map<FunctionValue, AdditionalFunctionEffects>;
  functionInstances: Map<FunctionValue, FunctionInstance>;
  additionalFunctionValueInfos: Map<FunctionValue, AdditionalFunctionInfo>;
  equivalenceSet: HashSet<AbstractValue>;
  classMethodInstances: Map<FunctionValue, ClassMethodInstance>;

  _withScope(scope: Scope, f: () => void) {
    let oldScope = this.scope;
    this.scope = scope;
    f();
    this.scope = oldScope;
  }

  visitObjectProperty(binding: PropertyBinding) {
    let desc = binding.descriptor;
    if (desc === undefined) return; //deleted
    let obj = binding.object;
    if (obj instanceof AbstractObjectValue || !this.inspector.canIgnoreProperty(obj, binding.key)) {
      this.visitDescriptor(desc);
    }
  }

  visitObjectProperties(obj: ObjectValue, kind?: ObjectKind): void {
    // visit properties
    if (kind !== "ReactElement") {
      for (let [symbol, propertyBinding] of obj.symbols) {
        invariant(propertyBinding);
        let desc = propertyBinding.descriptor;
        if (desc === undefined) continue; //deleted
        this.visitDescriptor(desc);
        this.visitValue(symbol);
      }
    }

    // visit properties
    for (let [propertyBindingKey, propertyBindingValue] of obj.properties) {
      // we don't want to the $$typeof or _owner properties
      // as this is contained within the JSXElement, otherwise
      // they we be need to be emitted during serialization
      if (kind === "ReactElement" && (propertyBindingKey === "$$typeof" || propertyBindingKey === "_owner")) {
        continue;
      }
      // we don't want to visit these as we handle the serialization ourselves
      // via a different logic route for classes
      if (
        obj.$FunctionKind === "classConstructor" &&
        (propertyBindingKey === "arguments" ||
          propertyBindingKey === "length" ||
          propertyBindingKey === "name" ||
          propertyBindingKey === "caller")
      ) {
        continue;
      }
      invariant(propertyBindingValue);
      this.visitObjectProperty(propertyBindingValue);
    }

    // inject properties with computed names
    if (obj.unknownProperty !== undefined) {
      let desc = obj.unknownProperty.descriptor;
      if (desc !== undefined) {
        let val = desc.value;
        invariant(val instanceof AbstractValue);
        this.visitObjectPropertiesWithComputedNames(val);
      }
    }

    // prototype
    if (kind !== "ReactElement") {
      // we don't want to the ReactElement prototype visited
      // as this is contained within the JSXElement, otherwise
      // they we be need to be emitted during serialization
      this.visitObjectPrototype(obj);
    }
    if (obj instanceof FunctionValue) this.visitConstructorPrototype(obj);
  }

  visitObjectPrototype(obj: ObjectValue) {
    let proto = obj.$Prototype;

    let kind = obj.getKind();
    if (proto === this.realm.intrinsics[kind + "Prototype"]) return;

    this.visitValue(proto);
  }

  visitConstructorPrototype(func: FunctionValue) {
    // If the original prototype object was mutated,
    // request its serialization here as this might be observable by
    // residual code.
    let prototype = ResidualHeapInspector.getPropertyValue(func, "prototype");
    if (
      prototype instanceof ObjectValue &&
      prototype.originalConstructor === func &&
      !this.inspector.isDefaultPrototype(prototype)
    ) {
      this.visitValue(prototype);
    }
  }

  visitObjectPropertiesWithComputedNames(absVal: AbstractValue): void {
    invariant(absVal.args.length === 3);
    let cond = absVal.args[0];
    invariant(cond instanceof AbstractValue);
    if (cond.kind === "template for property name condition") {
      let P = cond.args[0];
      invariant(P instanceof AbstractValue);
      let V = absVal.args[1];
      let earlier_props = absVal.args[2];
      if (earlier_props instanceof AbstractValue) this.visitObjectPropertiesWithComputedNames(earlier_props);
      this.visitValue(P);
      this.visitValue(V);
    } else {
      // conditional assignment
      absVal.args[0] = this.visitEquivalentValue(cond);
      let consequent = absVal.args[1];
      invariant(consequent instanceof AbstractValue);
      let alternate = absVal.args[2];
      invariant(alternate instanceof AbstractValue);
      this.visitObjectPropertiesWithComputedNames(consequent);
      this.visitObjectPropertiesWithComputedNames(alternate);
    }
  }

  visitDescriptor(desc: Descriptor): void {
    invariant(desc.value === undefined || desc.value instanceof Value);
    if (desc.joinCondition !== undefined) {
      desc.joinCondition = this.visitEquivalentValue(desc.joinCondition);
      if (desc.descriptor1 !== undefined) this.visitDescriptor(desc.descriptor1);
      if (desc.descriptor2 !== undefined) this.visitDescriptor(desc.descriptor2);
      return;
    }
    if (desc.value !== undefined) desc.value = this.visitEquivalentValue(desc.value);
    if (desc.get !== undefined) this.visitValue(desc.get);
    if (desc.set !== undefined) this.visitValue(desc.set);
  }

  visitDeclarativeEnvironmentRecordBinding(r: DeclarativeEnvironmentRecord, n: string): ResidualFunctionBinding {
    let residualFunctionBindings = this.declarativeEnvironmentRecordsBindings.get(r);
    if (!residualFunctionBindings) {
      residualFunctionBindings = new Map();
      this.declarativeEnvironmentRecordsBindings.set(r, residualFunctionBindings);
    }
    let residualFunctionBinding = residualFunctionBindings.get(n);
    if (!residualFunctionBinding) {
      let realm = this.realm;
      let binding = r.bindings[n];
      invariant(!binding.deletable);
      let value = (binding.initialized && binding.value) || realm.intrinsics.undefined;
      residualFunctionBinding = { value, modified: false, declarativeEnvironmentRecord: r };
      residualFunctionBindings.set(n, residualFunctionBinding);
    }
    invariant(residualFunctionBinding.value !== undefined);
    residualFunctionBinding.value = this.visitEquivalentValue(residualFunctionBinding.value);
    return residualFunctionBinding;
  }

  visitValueArray(val: ObjectValue): void {
    this.visitObjectProperties(val);
    const realm = this.realm;
    let lenProperty = Get(realm, val, "length");
    if (
      lenProperty instanceof AbstractValue ||
      ToLength(realm, lenProperty) !== getSuggestedArrayLiteralLength(realm, val)
    ) {
      this.visitValue(lenProperty);
    }
  }

  visitValueMap(val: ObjectValue): void {
    let kind = val.getKind();

    let entries;
    if (kind === "Map") {
      entries = val.$MapData;
    } else {
      invariant(kind === "WeakMap");
      entries = val.$WeakMapData;
    }
    invariant(entries !== undefined);
    let len = entries.length;

    for (let i = 0; i < len; i++) {
      let entry = entries[i];
      let key = entry.$Key;
      let value = entry.$Value;
      if (key === undefined || value === undefined) continue;
      this.visitValue(key);
      this.visitValue(value);
    }
  }

  visitValueSet(val: ObjectValue): void {
    let kind = val.getKind();

    let entries;
    if (kind === "Set") {
      entries = val.$SetData;
    } else {
      invariant(kind === "WeakSet");
      entries = val.$WeakSetData;
    }
    invariant(entries !== undefined);
    let len = entries.length;

    for (let i = 0; i < len; i++) {
      let entry = entries[i];
      if (entry === undefined) continue;
      this.visitValue(entry);
    }
  }

  visitValueFunction(val: FunctionValue): void {
    this.visitObjectProperties(val);

    if (val instanceof BoundFunctionValue) {
      this.visitValue(val.$BoundTargetFunction);
      this.visitValue(val.$BoundThis);
      for (let boundArg of val.$BoundArguments) this.visitValue(boundArg);
      return;
    }

    invariant(!(val instanceof NativeFunctionValue), "all native function values should be intrinsics");

    invariant(val instanceof ECMAScriptSourceFunctionValue);
    invariant(val.constructor === ECMAScriptSourceFunctionValue);
    let formalParameters = val.$FormalParameters;
    invariant(formalParameters != null);
    let code = val.$ECMAScriptCode;
    invariant(code != null);

    let functionInfo = this.functionInfos.get(code);

    if (!functionInfo) {
      functionInfo = {
        unbound: new Set(),
        modified: new Set(),
        usesArguments: false,
        usesThis: false,
      };
      this.functionInfos.set(code, functionInfo);

      let state = {
        tryQuery: this.logger.tryQuery.bind(this.logger),
        val,
        functionInfo,
        realm: this.realm,
      };

      traverse(
        t.file(t.program([t.expressionStatement(t.functionExpression(null, formalParameters, code))])),
        ClosureRefVisitor,
        null,
        state
      );

      if (val.isResidual && functionInfo.unbound.size) {
        if (!val.isUnsafeResidual) {
          this.logger.logError(
            val,
            `residual function ${describeLocation(this.realm, val, undefined, code.loc) ||
              "(unknown)"} refers to the following identifiers defined outside of the local scope: ${Object.keys(
              functionInfo.unbound
            ).join(", ")}`
          );
        }
      }
    }

    let residualFunctionBindings = new Map();
    this._withScope(val, () => {
      invariant(functionInfo);
      for (let innerName of functionInfo.unbound) {
        let residualFunctionBinding;
        let doesNotMatter = true;
        let reference = this.logger.tryQuery(
          () => Environment.ResolveBinding(this.realm, innerName, doesNotMatter, val.$Environment),
          undefined,
          false /* The only reason `ResolveBinding` might fail is because the global object is partial. But in that case, we know that we are dealing with the common scope. */
        );
        if (
          reference === undefined ||
          Environment.IsUnresolvableReference(this.realm, reference) ||
          reference.base instanceof GlobalEnvironmentRecord
        ) {
          residualFunctionBinding = this.visitGlobalBinding(innerName);
        } else {
          invariant(!Environment.IsUnresolvableReference(this.realm, reference));
          let referencedBase = reference.base;
          let referencedName: string = (reference.referencedName: any);
          if (typeof referencedName !== "string") {
            throw new FatalError("TODO: do not know how to visit reference with symbol");
          }
          invariant(referencedBase instanceof DeclarativeEnvironmentRecord);
          residualFunctionBinding = this.visitDeclarativeEnvironmentRecordBinding(referencedBase, referencedName);
        }
        residualFunctionBindings.set(innerName, residualFunctionBinding);
        if (functionInfo.modified.has(innerName)) residualFunctionBinding.modified = true;
      }
    });

    if (val.$FunctionKind === "classConstructor") {
      let homeObject = val.$HomeObject;
      if (homeObject instanceof ObjectValue && homeObject.$IsClassPrototype) {
        this._visitClass(val, homeObject);
      }
    }
    this.functionInstances.set(val, {
      residualFunctionBindings,
      functionValue: val,
      scopeInstances: new Set(),
    });
  }

  _visitClass(classFunc: ECMAScriptSourceFunctionValue, classPrototype: ObjectValue): void {
    let visitClassMethod = (propertyNameOrSymbol, methodFunc, methodType, isStatic) => {
      if (methodFunc instanceof ECMAScriptSourceFunctionValue) {
        // if the method does not have a $HomeObject, it's not a class method
        if (methodFunc.$HomeObject !== undefined) {
          if (methodFunc !== classFunc) {
            this._visitClassMethod(methodFunc, methodType, classPrototype, !!isStatic);
          }
        }
      }
    };
    for (let [propertyName, method] of classPrototype.properties) {
      withDescriptorValue(propertyName, method.descriptor, visitClassMethod);
    }
    for (let [symbol, method] of classPrototype.symbols) {
      withDescriptorValue(symbol, method.descriptor, visitClassMethod);
    }
    if (classPrototype.properties.has("constructor")) {
      let constructor = classPrototype.properties.get("constructor");

      invariant(constructor !== undefined);
      // check if the constructor was deleted, as it can't really be deleted
      // it just gets set to empty (the default again)
      if (constructor.descriptor === undefined) {
        classFunc.$HasEmptyConstructor = true;
      } else {
        let visitClassProperty = (propertyNameOrSymbol, methodFunc, methodType) => {
          visitClassMethod(propertyNameOrSymbol, methodFunc, methodType, true);
        };
        // check if we have any static methods we need to include
        let constructorFunc = Get(this.realm, classPrototype, "constructor");
        invariant(constructorFunc instanceof ObjectValue);
        for (let [propertyName, method] of constructorFunc.properties) {
          if (!ClassProprtiesToIgnore.has(propertyName)) {
            withDescriptorValue(propertyName, method.descriptor, visitClassProperty);
          }
        }
      }
    }
    this.classMethodInstances.set(classFunc, {
      classPrototype,
      methodType: "constructor",
      classSuperNode: undefined,
      classMethodIsStatic: false,
      classMethodKeyNode: undefined,
      classMethodComputed: false,
    });
  }

  _visitClassMethod(
    methodFunc: ECMAScriptSourceFunctionValue,
    methodType: "get" | "set" | "value",
    classPrototype: ObjectValue,
    isStatic: boolean
  ): void {
    this.classMethodInstances.set(methodFunc, {
      classPrototype,
      methodType: methodType === "value" ? "method" : methodType,
      classSuperNode: undefined,
      classMethodIsStatic: isStatic,
      classMethodKeyNode: undefined,
      classMethodComputed: !!methodFunc.$HasComputedName,
    });
  }

  visitValueObject(val: ObjectValue): void {
    let kind = val.getKind();
    this.visitObjectProperties(val, kind);

    // If this object is a prototype object that was implicitly created by the runtime
    // for a constructor, then we can obtain a reference to this object
    // in a special way that's handled alongside function serialization.
    let constructor = val.originalConstructor;
    if (constructor !== undefined) {
      this.visitValue(constructor);
      return;
    }

    switch (kind) {
      case "RegExp":
      case "Number":
      case "String":
      case "Boolean":
      case "ReactElement":
      case "ArrayBuffer":
        return;
      case "Date":
        let dateValue = val.$DateValue;
        invariant(dateValue !== undefined);
        this.visitValue(dateValue);
        return;
      case "Float32Array":
      case "Float64Array":
      case "Int8Array":
      case "Int16Array":
      case "Int32Array":
      case "Uint8Array":
      case "Uint16Array":
      case "Uint32Array":
      case "Uint8ClampedArray":
      case "DataView":
        let buf = val.$ViewedArrayBuffer;
        invariant(buf !== undefined);
        this.visitValue(buf);
        return;
      case "Map":
      case "WeakMap":
        this.visitValueMap(val);
        return;
      case "Set":
      case "WeakSet":
        this.visitValueSet(val);
        return;
      default:
        if (kind !== "Object") this.logger.logError(val, `Object of kind ${kind} is not supported in residual heap.`);
        if (this.$ParameterMap !== undefined)
          this.logger.logError(val, `Arguments object is not supported in residual heap.`);
        return;
    }
  }

  visitValueSymbol(val: SymbolValue): void {
    if (val.$Description) this.visitValue(val.$Description);
  }

  visitValueProxy(val: ProxyValue): void {
    this.visitValue(val.$ProxyTarget);
    this.visitValue(val.$ProxyHandler);
  }

  visitAbstractValue(val: AbstractValue): void {
    if (val.kind === "sentinel member expression")
      this.logger.logError(val, "expressions of type o[p] are not yet supported for partially known o and unknown p");
    for (let i = 0, n = val.args.length; i < n; i++) {
      val.args[i] = this.visitEquivalentValue(val.args[i]);
    }
  }

  _mark(val: Value): boolean {
    let scopes = this.values.get(val);
    if (scopes === undefined) this.values.set(val, (scopes = new Set()));
    if (scopes.has(this.scope)) return false;
    scopes.add(this.scope);
    return true;
  }

  visitEquivalentValue<T: Value>(val: T): T {
    if (val instanceof AbstractValue) {
      let equivalentValue = this.equivalenceSet.add(val);
      if (this._mark(equivalentValue)) this.visitAbstractValue(equivalentValue);
      return (equivalentValue: any);
    }
    this.visitValue(val);
    return val;
  }

  visitValue(val: Value): void {
    invariant(!val.refuseSerialization);
    if (val instanceof AbstractValue) {
      if (this._mark(val)) this.visitAbstractValue(val);
    } else if (val.isIntrinsic()) {
      // All intrinsic values exist from the beginning of time...
      // ...except for a few that come into existance as templates for abstract objects (TODO #882).
      if (val.isTemplate) this._mark(val);
      else
        this._withScope(this.commonScope, () => {
          this._mark(val);
        });
    } else if (val instanceof EmptyValue) {
      this._mark(val);
    } else if (ResidualHeapInspector.isLeaf(val)) {
      this._mark(val);
    } else if (IsArray(this.realm, val)) {
      invariant(val instanceof ObjectValue);
      if (this._mark(val)) this.visitValueArray(val);
    } else if (val instanceof ProxyValue) {
      if (this._mark(val)) this.visitValueProxy(val);
    } else if (val instanceof FunctionValue) {
      // Function declarations should get hoisted in common scope so that instances only get allocated once
      this._withScope(this.commonScope, () => {
        invariant(val instanceof FunctionValue);
        if (this._mark(val)) this.visitValueFunction(val);
      });
    } else if (val instanceof SymbolValue) {
      if (this._mark(val)) this.visitValueSymbol(val);
    } else {
      invariant(val instanceof ObjectValue);

      // Prototypes are reachable via function declarations, and those get hoisted, so we need to move
      // prototype initialization to the common scope code as well.
      if (val.originalConstructor !== undefined) {
        this._withScope(this.commonScope, () => {
          invariant(val instanceof ObjectValue);
          if (this._mark(val)) this.visitValueObject(val);
        });
      } else {
        if (this._mark(val)) this.visitValueObject(val);
      }
    }
  }

  visitGlobalBinding(key: string): ResidualFunctionBinding {
    let binding = this.globalBindings.get(key);
    if (!binding) {
      let value = this.realm.getGlobalLetBinding(key);
      binding = ({ value, modified: true, declarativeEnvironmentRecord: null }: ResidualFunctionBinding);
      this.globalBindings.set(key, binding);
    }
    if (binding.value) binding.value = this.visitEquivalentValue(binding.value);
    return binding;
  }

  createGeneratorVisitCallbacks(generator: Generator, commonScope: Scope): VisitEntryCallbacks {
    return {
      visitValues: (values: Array<Value>) => {
        for (let i = 0, n = values.length; i < n; i++) values[i] = this.visitEquivalentValue(values[i]);
      },
      visitGenerator: this.visitGenerator.bind(this),
      canSkip: (value: AbstractValue): boolean => {
        return !this.referencedDeclaredValues.has(value) && !this.values.has(value);
      },
      recordDeclaration: (value: AbstractValue) => {
        this.referencedDeclaredValues.add(value);
      },
      recordDelayedEntry: (entry: GeneratorEntry) => {
        this.delayedVisitGeneratorEntries.push({ commonScope, generator, entry });
      },
    };
  }

  visitGenerator(generator: Generator): void {
    this._withScope(generator, () => {
      generator.visit(this.createGeneratorVisitCallbacks(generator, this.commonScope));
    });
  }

  visitAdditionalFunctionEffects() {
    for (let [functionValue, { effects }] of this.additionalFunctionValuesAndEffects.entries()) {
      let [
        result,
        generator,
        modifiedBindings,
        modifiedProperties: Map<PropertyBinding, void | Descriptor>,
        createdObjects,
      ] = effects;
      // Need to do this fixup because otherwise we will skip over this function's
      // generator in the _getTarget scope lookup
      generator.parent = functionValue.parent;
      functionValue.parent = generator;
      // result -- ignore TODO: return the result from the function somehow
      // Generator -- visit all entries
      // Bindings -- (modifications to named variables) only need to serialize bindings if they're
      //             captured by a residual function
      //          -- need to apply them and maybe need to revisit functions in ancestors to make sure
      //             we don't overwrite anything they capture
      //          -- TODO: deal with these properly
      // PropertyBindings -- (property modifications) visit any property bindings to pre-existing objects
      // CreatedObjects -- should take care of itself
      this.realm.applyEffects([
        result,
        new Generator(this.realm),
        modifiedBindings,
        modifiedProperties,
        createdObjects,
      ]);
      // Allows us to emit function declarations etc. inside of this additional
      // function instead of adding them at global scope
      this.commonScope = functionValue;
      let modifiedBindingInfo = new Map();
      let visitPropertiesAndBindings = () => {
        for (let propertyBinding of modifiedProperties.keys()) {
          let binding: PropertyBinding = ((propertyBinding: any): PropertyBinding);
          let object = binding.object;
          if (object instanceof ObjectValue && createdObjects.has(object)) continue; // Created Object's binding
          if (object.refuseSerialization) continue; // modification to internal state
          if (object.intrinsicName === "global") continue; // Avoid double-counting
          this.visitObjectProperty(binding);
        }
        // Handing of ModifiedBindings
        for (let additionalBinding of modifiedBindings.keys()) {
          //let modifiedBinding: Binding = ((additionalBinding: any): Binding);
          let modifiedBinding = additionalBinding;
          let residualBinding;
          if (modifiedBinding.isGlobal) {
            residualBinding = this.globalBindings.get(modifiedBinding.name);
          } else {
            let containingEnv = modifiedBinding.environment;
            invariant(containingEnv instanceof DeclarativeEnvironmentRecord);
            let bindMap = this.declarativeEnvironmentRecordsBindings.get(containingEnv);
            if (bindMap) residualBinding = bindMap.get(modifiedBinding.name);
          }
          // Only visit it if there is already a binding (no binding means that
          // the additional function created the binding)
          if (residualBinding && modifiedBinding.value !== residualBinding.value) {
            let newValue = modifiedBinding.value;
            invariant(newValue);
            this.visitValue(newValue);
            residualBinding.modified = true;
            // This should be enforced by checkThatFunctionsAreIndependent
            invariant(
              !residualBinding.additionalFunctionOverridesValue,
              "We should only have one additional function value modifying any given residual binding"
            );
            residualBinding.additionalFunctionOverridesValue = true;
            modifiedBindingInfo.set(modifiedBinding, residualBinding);
          }
        }
        invariant(result instanceof Value);
        this.visitValue(result);
      };
      invariant(functionValue instanceof ECMAScriptSourceFunctionValue);
      let code = functionValue.$ECMAScriptCode;
      invariant(code != null);
      let functionInfo = this.functionInfos.get(code);
      invariant(functionInfo);
      let funcInstance = this.functionInstances.get(functionValue);
      invariant(funcInstance);
      this.additionalFunctionValueInfos.set(functionValue, {
        functionValue,
        captures: functionInfo.unbound,
        modifiedBindings: modifiedBindingInfo,
        instance: funcInstance,
      });
      this.visitGenerator(generator);
      this._withScope(generator, visitPropertiesAndBindings);
      this.realm.restoreBindings(modifiedBindings);
      this.realm.restoreProperties(modifiedProperties);
    }
    // Do a fixpoint over all pure generator entries to make sure that we visit
    // arguments of only BodyEntries that are required by some other residual value
    let oldDelayedEntries = [];
    while (oldDelayedEntries.length !== this.delayedVisitGeneratorEntries.length) {
      oldDelayedEntries = this.delayedVisitGeneratorEntries;
      this.delayedVisitGeneratorEntries = [];
      for (let { commonScope, generator: entryGenerator, entry } of oldDelayedEntries) {
        this.commonScope = commonScope;
        this._withScope(entryGenerator, () => {
          entryGenerator.visitEntry(entry, this.createGeneratorVisitCallbacks(entryGenerator, commonScope));
        });
      }
    }
    return this.realm.intrinsics.undefined;
  }

  visitRoots(): void {
    let generator = this.realm.generator;
    invariant(generator);
    this.visitGenerator(generator);
    for (let moduleValue of this.modules.initializedModules.values()) this.visitValue(moduleValue);
    this.realm.evaluateAndRevertInGlobalEnv(this.visitAdditionalFunctionEffects.bind(this));
  }
}<|MERGE_RESOLUTION|>--- conflicted
+++ resolved
@@ -39,11 +39,8 @@
   FunctionInfo,
   AdditionalFunctionInfo,
   FunctionInstance,
-<<<<<<< HEAD
   ClassMethodInstance,
-=======
   AdditionalFunctionEffects,
->>>>>>> f3355c91
 } from "./types.js";
 import { ClosureRefVisitor } from "./visitors.js";
 import { Logger } from "./logger.js";
