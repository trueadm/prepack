--- conflicted
+++ resolved
@@ -352,38 +352,10 @@
         this.statistics.functionClones += normalInstances.length - 1;
 
         for (let instance of normalInstances) {
-<<<<<<< HEAD
-          let { functionValue, serializedBindings, scopeInstances, classMethods, classSuper } = instance;
+          let { functionValue, residualFunctionBindings, scopeInstances, classMethods, classSuper } = instance;
           let id = this.locationService.getLocation(functionValue);
           invariant(id !== undefined);
           let funcNode;
-=======
-          let { functionValue, residualFunctionBindings, scopeInstances } = instance;
-          let id = this.locationService.getLocation(functionValue);
-          invariant(id !== undefined);
-          let funcParams = params.slice();
-          let funcNode = t.functionExpression(
-            null,
-            funcParams,
-            ((t.cloneDeep(funcBody): any): BabelNodeBlockStatement)
-          );
-          let scopeInitialization = [];
-          for (let scope of scopeInstances) {
-            scopeInitialization.push(
-              t.variableDeclaration("var", [t.variableDeclarator(t.identifier(scope.name), t.numericLiteral(scope.id))])
-            );
-            scopeInitialization = scopeInitialization.concat(this._getReferentializedScopeInitialization(scope));
-          }
-          funcNode.body.body = scopeInitialization.concat(funcNode.body.body);
-
-          traverse(t.file(t.program([t.expressionStatement(funcNode)])), ClosureRefReplacer, null, {
-            residualFunctionBindings,
-            modified,
-            requireReturns: this.requireReturns,
-            requireStatistics,
-            isRequire: this.modules.getIsRequire(funcParams, [functionValue]),
-          });
->>>>>>> 1cbdfa20
 
           if (functionValue.$FunctionKind === 'classConstructor') {
             funcNode = t.classExpression(null, classSuper, t.classBody(Array.from(classMethods.entries()).map(([key, instance]) => {
@@ -425,18 +397,12 @@
             funcNode.body.body = scopeInitialization.concat(funcNode.body.body);
   
             traverse(t.file(t.program([t.expressionStatement(funcNode)])), ClosureRefReplacer, null, {
-              serializedBindings,
+              residualFunctionBindings,
               modified,
               requireReturns: this.requireReturns,
               requireStatistics,
               isRequire: this.modules.getIsRequire(funcParams, [functionValue]),
             });
-  
-            if (functionValue.$Strict) {
-              strictFunctionBodies.push(funcNode);
-            } else {
-              unstrictFunctionBodies.push(funcNode);
-            }
           }
           define(instance, id, funcNode);
         }
