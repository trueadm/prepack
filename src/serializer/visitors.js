--- conflicted
+++ resolved
@@ -25,217 +25,7 @@
   getModuleIdIfNodeIsRequireFunction: GetModuleIdIfNodeIsRequireFunction,
 };
 
-<<<<<<< HEAD
-export type ClosureRefReplacerState = {
-  residualFunctionBindings: Map<string, ResidualFunctionBinding>,
-  modified: Set<string>,
-  requireReturns: Map<number | string, BabelNodeExpression>,
-  requireStatistics: { replaced: 0, count: 0 },
-  getModuleIdIfNodeIsRequireFunction:
-    | void
-    | ((scope: BabelTraverseScope, node: BabelNodeCallExpression) => void | number | string),
-  factoryFunctionInfos: Map<number, FactoryFunctionInfo>,
-};
-
-function markVisited(node, data) {
-  (node: any)._renamedOnce = data;
-}
-
-function shouldVisit(node, data) {
-  return (node: any)._renamedOnce !== data;
-}
-
-// replaceWith causes the node to be re-analyzed, so to prevent double replacement
-// we add this property on the node to mark it such that it does not get replaced
-// again on this pass
-// TODO: Make this work when replacing with arbitrary BabelNodeExpressions. Currently
-//       if the node that we're substituting contains identifiers as children,
-//       they will be visited again and possibly transformed.
-//       If necessary we could implement this by following node.parentPath and checking
-//       if any parent nodes are marked visited, but that seem unnecessary right now.let closureRefReplacer = {
-function replaceName(path, residualFunctionBinding, name, data) {
-  // Let's skip names that are bound
-  if (path.scope.hasBinding(name, /*noGlobals*/ true)) return;
-
-  // Let's skip bindings that are referring to
-  // 1) something global (without an environment record), and
-  // 2) have not been assigned a value (which would mean that they have a var/let binding and Prepack will take the liberty to rename them).
-  if (residualFunctionBinding.declarativeEnvironmentRecord === null && residualFunctionBinding.value === undefined)
-    return;
-
-  if (shouldVisit(path.node, data)) {
-    markVisited(residualFunctionBinding.serializedValue, data);
-    let serializedValue = residualFunctionBinding.serializedValue;
-
-    if (path.node.type === "JSXIdentifier" || path.node.type === "JSXMemberIdentifier") {
-      path.replaceWith(convertExpressionToJSXIdentifier((serializedValue: any), true));
-    } else {
-      path.replaceWith(serializedValue);
-    }
-  }
-}
-
-function getLiteralTruthiness(node): { known: boolean, value?: boolean } {
-  // In the return value, 'known' is true only if this is a literal of known truthiness and with no side effects; if 'known' is true, 'value' is its truthiness.
-  if (t.isBooleanLiteral(node) || t.isNumericLiteral(node) || t.isStringLiteral(node)) {
-    return { known: true, value: !!node.value };
-  }
-  if (
-    t.isFunctionExpression(node) ||
-    t.isArrowFunctionExpression(node) ||
-    t.isRegExpLiteral(node) ||
-    (t.isClassExpression(node) && node.superClass === null && node.body.body.length === 0) ||
-    (t.isObjectExpression(node) && node.properties.length === 0) ||
-    (t.isArrayExpression(node) && node.elements.length === 0)
-  ) {
-    return { known: true, value: true };
-  }
-  if (t.isNullLiteral(node)) {
-    return { known: true, value: false };
-  }
-  return { known: false };
-}
-
-function canShareFunctionBody(duplicateFunctionInfo: FactoryFunctionInfo): boolean {
-  if (duplicateFunctionInfo.anyContainingAdditionalFunction) {
-    // If the function is referenced by an optimized function,
-    // it may get emitted within that optimized function,
-    // and then the function name is not generally available in arbitrary other code
-    // where we'd like to replace the body with a reference to the extracted function body.
-    // TODO: Revisit interplay of factory function concept, scope concept, and optimized functions.
-    return false;
-  }
-
-  // Only share function when:
-  // 1. it does not access any free variables.
-  // 2. it does not use "this".
-  const { unbound, modified, usesThis } = duplicateFunctionInfo.functionInfo;
-  return unbound.size === 0 && modified.size === 0 && !usesThis;
-}
-
-export let ClosureRefReplacer = {
-  ReferencedIdentifier(path: BabelTraversePath, state: ClosureRefReplacerState) {
-    if (ignorePath(path)) return;
-
-    let residualFunctionBindings = state.residualFunctionBindings;
-    let name = path.node.name;
-    let residualFunctionBinding = residualFunctionBindings.get(name);
-    if (residualFunctionBinding) replaceName(path, residualFunctionBinding, name, residualFunctionBindings);
-  },
-
-  CallExpression(path: BabelTraversePath, state: ClosureRefReplacerState) {
-    // Here we apply the require optimization by replacing require calls with their
-    // corresponding initialized modules.
-    let requireReturns = state.requireReturns;
-    if (state.getModuleIdIfNodeIsRequireFunction === undefined) return;
-    let moduleId = state.getModuleIdIfNodeIsRequireFunction(path.scope, path.node);
-    if (moduleId === undefined) return;
-
-    state.requireStatistics.count++;
-    if (state.modified.has(path.node.callee.name)) return;
-
-    let new_node = requireReturns.get("" + moduleId);
-    if (new_node !== undefined) {
-      markVisited(new_node, state.residualFunctionBindings);
-      path.replaceWith(new_node);
-      state.requireStatistics.replaced++;
-    }
-  },
-
-  "AssignmentExpression|UpdateExpression"(path: BabelTraversePath, state: ClosureRefReplacerState) {
-    let residualFunctionBindings = state.residualFunctionBindings;
-    let ids = path.getBindingIdentifierPaths();
-    for (let name in ids) {
-      let residualFunctionBinding = residualFunctionBindings.get(name);
-      if (residualFunctionBinding) {
-        let nestedPath = ids[name];
-        replaceName(nestedPath, residualFunctionBinding, name, residualFunctionBindings);
-      }
-    }
-  },
-
-  // TODO: handle FunctionDeclaration.
-  // Replace "function () {}" ==> "factory_id.bind(null)".
-  "FunctionExpression|ArrowFunctionExpression"(path: BabelTraversePath, state: ClosureRefReplacerState) {
-    if (t.isProgram(path.parentPath.parentPath.node)) {
-      // Our goal is replacing duplicate nested function so skip root residual function itself.
-      // This assumes the root function is wrapped with: t.file(t.program([t.expressionStatement(rootFunction).
-      return;
-    }
-
-    const functionExpression: BabelNodeFunctionExpression = path.node;
-    const functionTag = ((functionExpression.body: any): FunctionBodyAstNode).uniqueOrderedTag;
-    if (!functionTag) {
-      // Un-interpreted nested function.
-      return;
-    }
-    const duplicateFunctionInfo = state.factoryFunctionInfos.get(functionTag);
-    if (duplicateFunctionInfo && canShareFunctionBody(duplicateFunctionInfo)) {
-      const { factoryId } = duplicateFunctionInfo;
-      path.replaceWith(t.callExpression(t.memberExpression(factoryId, t.identifier("bind")), [nullExpression]));
-    }
-  },
-
-  // A few very simple dead code elimination helpers. Eventually these should be subsumed by the partial evaluators.
-  IfStatement: {
-    exit: function(path: BabelTraversePath, state: ClosureRefReplacerState) {
-      let node = path.node;
-      let testTruthiness = getLiteralTruthiness(node.test);
-      if (testTruthiness.known) {
-        if (testTruthiness.value) {
-          // Strictly speaking this is not safe: Annex B.3.4 allows FunctionDeclarations as the body of IfStatements in sloppy mode,
-          // which have weird hoisting behavior: `console.log(typeof f); if (true) function f(){} console.log(typeof f)` will print 'undefined', 'function', but
-          // `console.log(typeof f); function f(){} console.log(typeof f)` will print 'function', 'function'.
-          // However, Babylon can't parse these, so it doesn't come up.
-          path.replaceWith(node.consequent);
-        } else {
-          if (node.alternate !== null) {
-            path.replaceWith(node.alternate);
-          } else {
-            path.remove();
-          }
-        }
-      }
-    },
-  },
-
-  ConditionalExpression: {
-    exit: function(path: BabelTraversePath, state: ClosureRefReplacerState) {
-      let node = path.node;
-      let testTruthiness = getLiteralTruthiness(node.test);
-      if (testTruthiness.known) {
-        path.replaceWith(testTruthiness.value ? node.consequent : node.alternate);
-      }
-    },
-  },
-
-  LogicalExpression: {
-    exit: function(path: BabelTraversePath, state: ClosureRefReplacerState) {
-      let node = path.node;
-      let leftTruthiness = getLiteralTruthiness(node.left);
-      if (node.operator === "&&" && leftTruthiness.known) {
-        path.replaceWith(leftTruthiness.value ? node.right : node.left);
-      } else if (node.operator === "||" && leftTruthiness.known) {
-        path.replaceWith(leftTruthiness.value ? node.left : node.right);
-      }
-    },
-  },
-
-  WhileStatement: {
-    exit: function(path: BabelTraversePath, state: ClosureRefReplacerState) {
-      let node = path.node;
-      let testTruthiness = getLiteralTruthiness(node.test);
-      if (testTruthiness.known && !testTruthiness.value) {
-        path.remove();
-      }
-    },
-  },
-};
-
-function visitName(path, state, name, modified) {
-=======
 function visitName(path, state, node, modified) {
->>>>>>> 97321122
   // Is the name bound to some local identifier? If so, we don't need to do anything
   if (path.scope.hasBinding(node.name, /*noGlobals*/ true)) return;
 
@@ -252,7 +42,7 @@
 }
 
 export let ClosureRefVisitor = {
-  "FunctionDeclaration|FunctionExpression": {
+  "FunctionDeclaration|ArrowFunctionExpression|FunctionExpression": {
     enter(path: BabelTraversePath, state: ClosureRefVisitorState) {
       state.functionInfo.depth++;
     },
@@ -261,7 +51,6 @@
     },
   },
 
-<<<<<<< HEAD
   ArrowFunctionExpression: {
     enter(path: BabelTraversePath, state: ClosureRefVisitorState) {
       state.functionInfo.depth++;
@@ -271,7 +60,8 @@
       state.functionInfo.depth--;
       state.functionInfo.lexicalDepth--;
     },
-=======
+  },
+
   CallExpression(path: BabelTraversePath, state: ClosureRefVisitorState) {
     // Here we apply the require optimization by replacing require calls with their
     // corresponding initialized modules.
@@ -279,7 +69,6 @@
     let moduleId = state.getModuleIdIfNodeIsRequireFunction(path.scope, path.node);
     if (moduleId === undefined) return;
     state.functionInfo.requireCalls.set(path.node, moduleId);
->>>>>>> 97321122
   },
 
   ReferencedIdentifier(path: BabelTraversePath, state: ClosureRefVisitorState) {
