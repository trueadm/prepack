--- conflicted
+++ resolved
@@ -14,12 +14,8 @@
 import * as t from "babel-types";
 import type { BabelNodeExpression, BabelNodeCallExpression } from "babel-types";
 import { BabelTraversePath } from "babel-traverse";
-<<<<<<< HEAD
-import type { TryQuery, FunctionInfo, Names } from "./types.js";
+import type { TryQuery, FunctionInfo, Names, ResidualFunctionBinding } from "./types.js";
 import { convertExpressionToJSXIdentifier } from "../utils/jsx";
-=======
-import type { TryQuery, FunctionInfo, Names, ResidualFunctionBinding } from "./types.js";
->>>>>>> 1cbdfa20
 
 export type ClosureRefVisitorState = {
   tryQuery: TryQuery<*>,
@@ -55,10 +51,9 @@
 function replaceName(path, residualFunctionBinding, name, data) {
   if (path.scope.hasBinding(name, /*noGlobals*/ true)) return;
 
-<<<<<<< HEAD
-  if (serializedBinding && shouldVisit(path.node, data)) {
-    markVisited(serializedBinding.serializedValue, data);
-    var serializedValue = serializedBinding.serializedValue;
+  if (residualFunctionBinding && shouldVisit(path.node, data)) {
+    markVisited(residualFunctionBinding.serializedValue, data);
+    var serializedValue = residualFunctionBinding.serializedValue;
 
     if (
       path.node.type === "JSXIdentifier" ||
@@ -66,13 +61,8 @@
     ) {
       path.replaceWith(convertExpressionToJSXIdentifier(serializedValue));
     } else {
-      path.replaceWith(serializedBinding.serializedValue);
+      path.replaceWith(residualFunctionBinding.serializedValue);
     }
-=======
-  if (residualFunctionBinding && shouldVisit(path.node, data)) {
-    markVisited(residualFunctionBinding.serializedValue, data);
-    path.replaceWith(residualFunctionBinding.serializedValue);
->>>>>>> 1cbdfa20
   }
 }
 
@@ -85,14 +75,8 @@
 
     let residualFunctionBindings = state.residualFunctionBindings;
     let name = path.node.name;
-<<<<<<< HEAD
-    let serializedBinding = serializedBindings[name];
-    if (serializedBinding)
-      replaceName(path, serializedBinding, name, serializedBindings);
-=======
     let residualFunctionBinding = residualFunctionBindings.get(name);
     if (residualFunctionBinding) replaceName(path, residualFunctionBinding, name, residualFunctionBindings);
->>>>>>> 1cbdfa20
   },
 
   CallExpression(path: BabelTraversePath, state: ClosureRefReplacerState) {
@@ -112,16 +96,8 @@
     }
   },
 
-<<<<<<< HEAD
-  "AssignmentExpression|UpdateExpression"(
-    path: BabelTraversePath,
-    state: ClosureRefReplacerState
-  ) {
-    let serializedBindings = state.serializedBindings;
-=======
   "AssignmentExpression|UpdateExpression"(path: BabelTraversePath, state: ClosureRefReplacerState) {
     let residualFunctionBindings = state.residualFunctionBindings;
->>>>>>> 1cbdfa20
     let ids = path.getBindingIdentifierPaths();
     for (let name in ids) {
       let residualFunctionBinding = residualFunctionBindings.get(name);
