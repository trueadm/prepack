/**
 * Copyright (c) 2017-present, Facebook, Inc.
 * All rights reserved.
 *
 * This source code is licensed under the BSD-style license found in the
 * LICENSE file in the root directory of this source tree. An additional grant
 * of patent rights can be found in the PATENTS file in the same directory.
 */

/* @flow */

import {
  AbstractValue,
  BoundFunctionValue,
  ConcreteValue,
  FunctionValue,
  ObjectValue,
  ProxyValue,
  SymbolValue,
  Value,
} from "../values/index.js";
import type { BabelNodeStatement } from "babel-types";
import type { SerializedBody } from "./types.js";
import { Generator } from "../utils/generator.js";
import invariant from "../invariant.js";
import { BodyReference } from "./types.js";
import { ResidualFunctions } from "./ResidualFunctions.js";

// Type used to configure callbacks from the dependenciesVisitor of the Emitter.
type EmitterDependenciesVisitorCallbacks<T> = {
  // Callback invoked whenever an "active" dependency is visited, i.e. a dependency which is in the process of being emitted.
  // A return value that is not undefined indicates that the visitor should stop, and return the value as the overall result.
  onActive?: Value => void | T,
  // Callback invoked whenever a dependency is visited that is a FunctionValue.
  // A return value that is not undefined indicates that the visitor should stop, and return the value as the overall result.
  onFunction?: FunctionValue => void | T,
  // Callback invoked whenever a dependency is visited that is an abstract value with an identifier.
  // A return value that is not undefined indicates that the visitor should stop, and return the value as the overall result.
  onAbstractValueWithIdentifier?: AbstractValue => void | T,
};

// The emitter keeps track of a stack of what's currently being emitted.
// There are two kinds of interesting dependencies the emitter is dealing with:
// 1. Value dependencies:
//    If an emission task depends on the result of another emission task which
//    is still currently being emitted, then the emission task must be performed later,
//    once the dependency is available.
//    To this end, the emitter maintains the `_activeValues` and `_waitingForValues` datastructures.
// 2. Generator dependencies:
//    For each generator, there's a corresponding "body", i.e. a stream of babel statements
//    that the emitter is appending to.
//    There's always a "current" body that is currently being emitted to.
//    There's also a distinguished `mainBody` to which all statements get directly or indirectly appended.
//    If there are multiple generators/bodies involved, then they form a stack.
//    Nested bodies are usually composed into an instruction emitted to the outer body.
//    For example, two nested generators may yield the then and else-branch of an `if` statement.
//    When an emission is supposed to target a body that is the current body, i.e. when it sits
//    lower on the stack, then the emission task gets delayed until the next emission task on
//    the lower body entry is finished.
//    To this end, the emitter maintains the `_activeGeneratorStack` and `_waitingForBodies` datastructures.
export class Emitter {
  constructor(
    residualFunctions: ResidualFunctions,
<<<<<<< HEAD
    referencedDeclaredValues: Map<AbstractValue | ConcreteValue, void | FunctionValue>,
    conditionalFeasibility: Map<AbstractValue, { t: boolean, f: boolean }>
=======
    referencedDeclaredValues: Map<AbstractValue, void | FunctionValue>,
    conditionalFeasibility: Map<AbstractValue, { t: boolean, f: boolean }>,
    derivedIds: Map<string, Array<Value>>
>>>>>>> a2a5d60f
  ) {
    this._mainBody = { type: "MainGenerator", parentBody: undefined, entries: [], done: false };
    this._waitingForValues = new Map();
    this._waitingForBodies = new Map();
    this._body = this._mainBody;
    this._residualFunctions = residualFunctions;
    this._activeStack = [];
    this._activeValues = new Set();
    this._activeGeneratorStack = [this._mainBody];
    this._finalized = false;
    this._getReasonToWaitForDependenciesCallbacks = {
      onActive: val => val, // cyclic dependency; we need to wait until this value has finished emitting
      onFunction: val => {
        // Functions are currently handled in a special way --- they are all defined ahead of time. Thus, we never have to wait for functions.
        this._residualFunctions.addFunctionUsage(val, this.getBodyReference());
        return undefined;
      },
      onAbstractValueWithIdentifier: val => {
        // If the value hasn't been declared yet, then we should wait for it.
        if (
          derivedIds.has(val.getIdentifier().name) &&
          !this.cannotDeclare() &&
          !this.hasBeenDeclared(val) &&
          (!this.emittingToAdditionalFunction() || referencedDeclaredValues.get(val) !== undefined)
        )
          return val;
        else return undefined;
      },
    };
    this._conditionalFeasibility = conditionalFeasibility;
  }

  _finalized: boolean;
  _activeStack: Array<string | Generator | Value>;
  _activeValues: Set<Value>;
  _activeGeneratorStack: Array<SerializedBody>; // Contains all the active generator bodies in stack order.
  _residualFunctions: ResidualFunctions;
  _waitingForValues: Map<Value, Array<{ body: SerializedBody, dependencies: Array<Value>, func: () => void }>>;
  _waitingForBodies: Map<SerializedBody, Array<{ dependencies: Array<Value>, func: () => void }>>;
  _body: SerializedBody;
  _mainBody: SerializedBody;
  _getReasonToWaitForDependenciesCallbacks: EmitterDependenciesVisitorCallbacks<Value>;
  _conditionalFeasibility: Map<AbstractValue, { t: boolean, f: boolean }>;

  // Begin to emit something. Such sessions can be nested.
  // The dependency indicates what is being emitted; until this emission ends, other parties might have to wait for the dependency.
  // The targetBody is a wrapper that holds the sequence of statements that are going to be emitted.
  // If isChild, then we are starting a new emitting session as a branch off the previously active emitting session.
  beginEmitting(dependency: string | Generator | Value, targetBody: SerializedBody, isChild: boolean = false) {
    invariant(!this._finalized);
    this._activeStack.push(dependency);
    if (dependency instanceof Value) {
      invariant(!this._activeValues.has(dependency));
      this._activeValues.add(dependency);
    } else if (dependency instanceof Generator) {
      invariant(!this._activeGeneratorStack.includes(targetBody));
      this._activeGeneratorStack.push(targetBody);
    }
    if (isChild) {
      targetBody.parentBody = this._body;
      targetBody.nestingLevel = (this._body.nestingLevel || 0) + 1;
    }
    let oldBody = this._body;
    this._body = targetBody;
    return oldBody;
  }
  emit(statement: BabelNodeStatement) {
    invariant(!this._finalized);
    this._body.entries.push(statement);
    this._processCurrentBody();
  }
  // End to emit something. The parameters dependency and isChild must match a previous call to beginEmitting.
  // oldBody should be the value returned by the previous matching beginEmitting call.
  // valuesToProcess is filled with values that have been newly declared since the last corresponding beginEmitting call;
  // other values not yet have been emitted as they might be waiting for valuesToProcess;
  // processValues(valuesToProcess) should be called once the returned body has been embedded in the outer context.
  endEmitting(
    dependency: string | Generator | Value,
    oldBody: SerializedBody,
    valuesToProcess: void | Set<AbstractValue>,
    isChild: boolean = false
  ) {
    invariant(!this._finalized);
    let lastDependency = this._activeStack.pop();
    invariant(dependency === lastDependency);
    if (dependency instanceof Value) {
      invariant(this._activeValues.has(dependency));
      this._activeValues.delete(dependency);
      this._processValue(dependency);
    } else if (dependency instanceof Generator) {
      invariant(this._isEmittingActiveGenerator());
      this._activeGeneratorStack.pop();
    }
    let lastBody = this._body;
    this._body = oldBody;
    if (isChild) {
      invariant(lastBody.parentBody === oldBody);
      invariant((lastBody.nestingLevel || 0) > 0);
      invariant(!lastBody.done);
      lastBody.done = true;
      // When we are done processing a body, we can propogate all declared abstract values
      // to its parent, possibly unlocking further processing...
      if (lastBody.declaredAbstractValues) {
        let anyPropagated = true;
        for (let b = lastBody; b.done && b.parentBody !== undefined && anyPropagated; b = b.parentBody) {
          anyPropagated = false;
          let parentDeclaredAbstractValues = b.parentBody.declaredAbstractValues;
          if (parentDeclaredAbstractValues === undefined)
            b.parentBody.declaredAbstractValues = parentDeclaredAbstractValues = new Map();
          invariant(b.declaredAbstractValues);
          for (let [key, value] of b.declaredAbstractValues) {
            if (!parentDeclaredAbstractValues.has(key)) {
              parentDeclaredAbstractValues.set(key, value);
              if (valuesToProcess !== undefined) valuesToProcess.add(key);
              anyPropagated = true;
            }
          }
        }
      }
    }

    return lastBody;
  }
  processValues(valuesToProcess: Set<AbstractValue>) {
    for (let value of valuesToProcess) this._processValue(value);
  }
  finalize() {
    invariant(!this._finalized);
    invariant(this._activeGeneratorStack.length === 1);
    invariant(this._activeGeneratorStack[0] === this._body);
    invariant(this._body === this._mainBody);
    this._processCurrentBody();
    this._activeGeneratorStack.pop();
    this._finalized = true;
    invariant(this._waitingForBodies.size === 0);
    invariant(this._waitingForValues.size === 0);
    invariant(this._activeStack.length === 0);
    invariant(this._activeValues.size === 0);
    invariant(this._activeGeneratorStack.length === 0);
  }
  /**
   * Emitter is emitting in two modes:
   * 1. Emitting to entries in current active generator
   * 2. Emitting to body of another scope(generator or residual function)
   * This function checks the first condition above.
   */
  _isEmittingActiveGenerator(): boolean {
    invariant(this._activeGeneratorStack.length > 0);
    return this._activeGeneratorStack[this._activeGeneratorStack.length - 1] === this._body;
  }
  _isGeneratorBody(body: SerializedBody): boolean {
    return body.type === "MainGenerator" || body.type === "Generator" || body.type === "AdditionalFunction";
  }
  _processCurrentBody() {
    if (!this._isEmittingActiveGenerator()) {
      return;
    }
    let a = this._waitingForBodies.get(this._body);
    if (a === undefined) return;
    while (a.length > 0) {
      let { dependencies, func } = a.shift();
      this.emitNowOrAfterWaitingForDependencies(dependencies, func);
    }
    this._waitingForBodies.delete(this._body);
  }
  _processValue(value: Value) {
    let a = this._waitingForValues.get(value);
    if (a === undefined) return;
    let currentBody = this._body;
    while (a.length > 0) {
      let { body, dependencies, func } = a.shift();
      // If body is not generator body no need to wait for it.
      if (this._isGeneratorBody(body) && body !== currentBody) {
        this._emitAfterWaitingForGeneratorBody(body, dependencies, func);
      } else {
        this.emitNowOrAfterWaitingForDependencies(dependencies, func, body);
      }
    }
    this._waitingForValues.delete(value);
  }

  // Find the first ancestor in input generator body stack that is in current active stack.
  // It can always find one because the bottom one in the stack is the main generator.
  _getFirstAncestorGeneratorWithActiveBody(bodyStack: Array<SerializedBody>): SerializedBody {
    const activeBody = bodyStack
      .slice()
      .reverse()
      .find(body => this._activeGeneratorStack.includes(body));
    invariant(activeBody);
    return activeBody;
  }

  // Serialization of a statement related to a value MUST be delayed if
  // the creation of the value's identity requires the availability of either:
  // 1. a value that is also currently being serialized
  //    (tracked by `_activeValues`).
  // 2. a time-dependent value that is declared by some generator entry
  //    that has not yet been processed
  //    (tracked by `declaredAbstractValues` in bodies)
  getReasonToWaitForDependencies(dependencies: Value | Array<Value>): void | Value {
    return this.dependenciesVisitor(dependencies, this._getReasonToWaitForDependenciesCallbacks);
  }

  // Visitor of dependencies that require delaying serialization
  dependenciesVisitor<T>(
    dependencies: Value | Array<Value>,
    callbacks: EmitterDependenciesVisitorCallbacks<T>
  ): void | T {
    invariant(!this._finalized);

    let result;
    let recurse = value => this.dependenciesVisitor(value, callbacks);

    if (Array.isArray(dependencies)) {
      let values = ((dependencies: any): Array<Value>);
      for (let value of values) {
        result = recurse(value);
        if (result !== undefined) return result;
      }
      return undefined;
    }

    let val = ((dependencies: any): Value);
    if (this._activeValues.has(val)) {
      // If a value is active and it's a function, then we still shouldn't wait on it.
      if (val instanceof FunctionValue && !(val instanceof BoundFunctionValue)) {
        // We ran into a function value.
        result = callbacks.onFunction ? callbacks.onFunction(val) : undefined;
        return result;
      }
      // We ran into a cyclic dependency, where the value we are dependending on is still in the process of being emitted.
      result = callbacks.onActive ? callbacks.onActive(val) : undefined;
      if (result !== undefined) return result;
    }

    if (val instanceof BoundFunctionValue) {
      result = recurse(val.$BoundTargetFunction);
      if (result !== undefined) return result;
      result = recurse(val.$BoundThis);
      if (result !== undefined) return result;
      result = recurse(val.$BoundArguments);
      if (result !== undefined) return result;
    } else if (val instanceof FunctionValue) {
      // We ran into a function value.
      result = callbacks.onFunction ? callbacks.onFunction(val) : undefined;
      if (result !== undefined) return result;
    } else if (val instanceof AbstractValue) {
      if (val.hasIdentifier()) {
        // We ran into an abstract value that might have to be declared.
        result = callbacks.onAbstractValueWithIdentifier ? callbacks.onAbstractValueWithIdentifier(val) : undefined;
        if (result !== undefined) return result;
      }
      let argsToRecurse;
      if (val.kind === "conditional") {
        let cf = this._conditionalFeasibility.get(val);
        invariant(cf !== undefined);
        argsToRecurse = [];
        if (cf.t && cf.f) argsToRecurse.push(val.args[0]);
        if (cf.t) argsToRecurse.push(val.args[1]);
        if (cf.f) argsToRecurse.push(val.args[2]);
      } else argsToRecurse = val.args;
      result = recurse(argsToRecurse);
      if (result !== undefined) return result;
    } else if (val instanceof ProxyValue) {
      result = recurse(val.$ProxyTarget);
      if (result !== undefined) return result;
      result = recurse(val.$ProxyHandler);
      if (result !== undefined) return result;
    } else if (val instanceof SymbolValue) {
      if (val.$Description instanceof Value) {
        result = recurse(val.$Description);
        if (result !== undefined) return result;
      }
    } else if (val instanceof ObjectValue) {
      let kind = val.getKind();
      switch (kind) {
        case "Object":
          let proto = val.$Prototype;
          if (proto instanceof ObjectValue) {
            result = recurse(val.$Prototype);
            if (result !== undefined) return result;
          }
          break;
        case "Date":
          invariant(val.$DateValue !== undefined);
          result = recurse(val.$DateValue);
          if (result !== undefined) return result;
          break;
        default:
          break;
      }
    }

    return undefined;
  }

  // Wait for a known-to-be active value if a condition is met.
  getReasonToWaitForActiveValue(value: Value, condition: boolean): void | Value {
    invariant(!this._finalized);
    invariant(this._activeValues.has(value));
    return condition ? value : undefined;
  }
  _shouldEmitWithoutWaiting(delayReason: void | Value | SerializedBody, targetBody?: SerializedBody): boolean {
    /**
     * We can directly emit without waiting if:
     * 1. No delayReason
     * 2. delayReason is a generator body while the target body we are not emitting into is not a generator body.
     */
    return (
      !delayReason ||
      (!(delayReason instanceof Value) &&
        this._isGeneratorBody(delayReason) &&
        targetBody !== undefined &&
        !this._isGeneratorBody(targetBody))
    );
  }
  emitAfterWaiting(
    delayReason: void | Value | SerializedBody,
    dependencies: Array<Value>,
    func: () => void,
    targetBody?: SerializedBody
  ) {
    if (this._shouldEmitWithoutWaiting(delayReason, targetBody)) {
      if (targetBody === undefined || targetBody === this._body) {
        // Emit into current body.
        func();
      } else {
        invariant(!this._isGeneratorBody(targetBody));
        const oldBody = this.beginEmitting(targetBody.type, targetBody);
        func();
        this.endEmitting(targetBody.type, oldBody);
      }
    } else {
      invariant(delayReason !== undefined);
      if (delayReason instanceof Value) {
        this._emitAfterWaitingForValue(
          delayReason,
          dependencies,
          targetBody === undefined ? this._body : targetBody,
          func
        );
      } else if (this._isGeneratorBody(delayReason)) {
        // delayReason is a generator body.
        this._emitAfterWaitingForGeneratorBody(delayReason, dependencies, func);
      } else {
        // Unknown delay reason.
        invariant(false);
      }
    }
  }
  _emitAfterWaitingForValue(reason: Value, dependencies: Array<Value>, targetBody: SerializedBody, func: () => void) {
    invariant(!this._finalized);
    invariant(!(reason instanceof AbstractValue && this.hasBeenDeclared(reason)) || this._activeValues.has(reason));
    let a = this._waitingForValues.get(reason);
    if (a === undefined) this._waitingForValues.set(reason, (a = []));
    a.push({ body: targetBody, dependencies, func });
  }
  _emitAfterWaitingForGeneratorBody(reason: SerializedBody, dependencies: Array<Value>, func: () => void) {
    invariant(this._isGeneratorBody(reason));
    invariant(!this._finalized);
    invariant(this._activeGeneratorStack.includes(reason));
    let b = this._waitingForBodies.get(reason);
    if (b === undefined) this._waitingForBodies.set(reason, (b = []));
    b.push({ dependencies, func });
  }
  emitNowOrAfterWaitingForDependencies(dependencies: Array<Value>, func: () => void, targetBody?: SerializedBody) {
    invariant(!this._finalized);
    this.emitAfterWaiting(this.getReasonToWaitForDependencies(dependencies), dependencies, func, targetBody);
  }
  declare(value: AbstractValue | ConcreteValue) {
    invariant(!this._finalized);
    invariant(!this._activeValues.has(value));
    invariant(value instanceof ConcreteValue || value.hasIdentifier());
    invariant(this._isEmittingActiveGenerator());
    invariant(!this.cannotDeclare());
    invariant(!this._body.done);
    if (value instanceof AbstractValue) {
      if (this._body.declaredAbstractValues === undefined) this._body.declaredAbstractValues = new Map();
      this._body.declaredAbstractValues.set(value, this._body);
    }
    this._processValue(value);
  }
  emittingToAdditionalFunction() {
    // Whether we are directly or indirectly emitting to an additional function
    for (let b = this._body; b !== undefined; b = b.parentBody) if (b.type === "AdditionalFunction") return true;
    return false;
  }
  cannotDeclare(): boolean {
    // Bodies of the following types will never contain any (temporal) abstract value declarations.
    return this._body.type === "DelayInitializations" || this._body.type === "LazyObjectInitializer";
  }
  hasBeenDeclared(value: AbstractValue): boolean {
    return this.getDeclarationBody(value) !== undefined;
  }
  getDeclarationBody(value: AbstractValue): void | SerializedBody {
    for (let b = this._body; b !== undefined; b = b.parentBody)
      if (b.declaredAbstractValues !== undefined && b.declaredAbstractValues.has(value)) {
        return b;
      }
    return undefined;
  }
  declaredCount() {
    let declaredAbstractValues = this._body.declaredAbstractValues;
    return declaredAbstractValues === undefined ? 0 : declaredAbstractValues.size;
  }
  getBody(): SerializedBody {
    return this._body;
  }
  isCurrentBodyOffspringOf(targetBody: SerializedBody): boolean {
    let currentBody = this._body;
    while (currentBody !== undefined) {
      if (currentBody === targetBody) {
        return true;
      }
      currentBody = currentBody.parentBody;
    }
    return false;
  }
  getBodyReference() {
    invariant(!this._finalized);
    return new BodyReference(this._body, this._body.entries.length);
  }
}<|MERGE_RESOLUTION|>--- conflicted
+++ resolved
@@ -61,14 +61,9 @@
 export class Emitter {
   constructor(
     residualFunctions: ResidualFunctions,
-<<<<<<< HEAD
     referencedDeclaredValues: Map<AbstractValue | ConcreteValue, void | FunctionValue>,
-    conditionalFeasibility: Map<AbstractValue, { t: boolean, f: boolean }>
-=======
-    referencedDeclaredValues: Map<AbstractValue, void | FunctionValue>,
     conditionalFeasibility: Map<AbstractValue, { t: boolean, f: boolean }>,
     derivedIds: Map<string, Array<Value>>
->>>>>>> a2a5d60f
   ) {
     this._mainBody = { type: "MainGenerator", parentBody: undefined, entries: [], done: false };
     this._waitingForValues = new Map();
