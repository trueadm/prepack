/**
 * Copyright (c) 2017-present, Facebook, Inc.
 * All rights reserved.
 *
 * This source code is licensed under the BSD-style license found in the
 * LICENSE file in the root directory of this source tree. An additional grant
 * of patent rights can be found in the PATENTS file in the same directory.
 */

/* @flow */

import { Realm } from "../realm.js";
import { AbstractValue, FunctionValue, Value, ObjectValue } from "../values/index.js";
import * as t from "babel-types";
import type {
  BabelNodeExpression,
  BabelNodeStatement,
  BabelNodeIdentifier,
  BabelNodeBlockStatement,
  BabelNodeSwitchCase,
} from "babel-types";
import type {
  SerializedBody,
  FunctionInfo,
  FunctionInstance,
  AdditionalFunctionInfo,
  ReactSerializerState,
} from "./types.js";
import type { SerializerOptions } from "../options.js";
import invariant from "../invariant.js";
<<<<<<< HEAD
import { SerializerStatistics, type ClassMethodInstance } from "./types.js";
=======
import { SerializerStatistics, type AdditionalFunctionEffects } from "./types.js";
>>>>>>> f3355c91
import { Logger } from "./logger.js";
import { Modules } from "./modules.js";
import { ResidualHeapInspector } from "./ResidualHeapInspector.js";
import type { Scope } from "./ResidualHeapVisitor.js";
import { ResidualHeapValueIdentifiers } from "./ResidualHeapValueIdentifiers.js";
import { ResidualHeapSerializer } from "./ResidualHeapSerializer.js";
import { getOrDefault } from "./utils.js";

const LAZY_OBJECTS_SERIALIZER_BODY_TYPE = "LazyObjectInitializer";

/**
 * Serialize objects in lazy mode by leveraging the JS runtime that support this feature.
 * Objects are serialized into two parts:
 * 1. All lazy objects are created via lightweight LazyObjectsRuntime.createLazyObject() call.
 * 2. Lazy objects' property assignments are delayed in a callback function which is registered with the runtime.
 *    lazy objects rutnime will execute this callback to hydrate the lazy objects.
 *
 * Currently only the raw objects are taking part in the lazy objects feature.
 * TODO: suppor for other objects, like array, regex etc...
 */
export class LazyObjectsSerializer extends ResidualHeapSerializer {
  constructor(
    realm: Realm,
    logger: Logger,
    modules: Modules,
    residualHeapValueIdentifiers: ResidualHeapValueIdentifiers,
    residualHeapInspector: ResidualHeapInspector,
    residualValues: Map<Value, Set<Scope>>,
    residualFunctionInstances: Map<FunctionValue, FunctionInstance>,
    residualClassMethodInstances: Map<FunctionValue, ClassMethodInstance>,
    residualFunctionInfos: Map<BabelNodeBlockStatement, FunctionInfo>,
    options: SerializerOptions,
    referencedDeclaredValues: Set<AbstractValue>,
    additionalFunctionValuesAndEffects: Map<FunctionValue, AdditionalFunctionEffects> | void,
    additionalFunctionValueInfos: Map<FunctionValue, AdditionalFunctionInfo>,
    statistics: SerializerStatistics,
    react: ReactSerializerState
  ) {
    super(
      realm,
      logger,
      modules,
      residualHeapValueIdentifiers,
      residualHeapInspector,
      residualValues,
      residualFunctionInstances,
      residualClassMethodInstances,
      residualFunctionInfos,
      options,
      referencedDeclaredValues,
      additionalFunctionValuesAndEffects,
      additionalFunctionValueInfos,
      statistics,
      react
    );
    this._lazyObjectIdSeed = 1;
    this._valueLazyIds = new Map();
    this._lazyObjectInitializers = new Map();
    this._callbackLazyObjectParam = t.identifier("obj");
    invariant(this._options.lazyObjectsRuntime != null);
    this._lazyObjectJSRuntimeName = t.identifier(this._options.lazyObjectsRuntime);
    this._initializationCallbackName = t.identifier("__initializerCallback");
  }

  _lazyObjectIdSeed: number;
  _valueLazyIds: Map<ObjectValue, number>;
  // Holds object's lazy initializer bodies.
  // These bodies will be combined into a well-known callback after generator serialization is done and registered with the runtime.
  _lazyObjectInitializers: Map<ObjectValue, SerializedBody>;

  _lazyObjectJSRuntimeName: BabelNodeIdentifier;
  _callbackLazyObjectParam: BabelNodeIdentifier;
  _initializationCallbackName: BabelNodeIdentifier;

  _getValueLazyId(obj: ObjectValue): number {
    return getOrDefault(this._valueLazyIds, obj, () => this._lazyObjectIdSeed++);
  }

  // TODO: change to use _getTarget() to get the lazy objects initializer body.
  _serializeLazyObjectInitializer(obj: ObjectValue): SerializedBody {
    const initializerBody = { type: LAZY_OBJECTS_SERIALIZER_BODY_TYPE, parentBody: undefined, entries: [] };
    let oldBody = this.emitter.beginEmitting(LAZY_OBJECTS_SERIALIZER_BODY_TYPE, initializerBody);
    this._emitObjectProperties(obj);
    this.emitter.endEmitting(LAZY_OBJECTS_SERIALIZER_BODY_TYPE, oldBody);
    return initializerBody;
  }

  _serializeLazyObjectInitializerSwitchCase(obj: ObjectValue, initializer: SerializedBody): BabelNodeSwitchCase {
    // TODO: only serialize this switch case if the initializer(property assignment) is not empty.
    const caseBody = initializer.entries.concat(t.breakStatement());
    const lazyId = this._getValueLazyId(obj);
    return t.switchCase(t.numericLiteral(lazyId), caseBody);
  }

  _serializeInitializationCallback(): BabelNodeStatement {
    const body = [];

    const switchCases = [];
    for (const [obj, initializer] of this._lazyObjectInitializers) {
      switchCases.push(this._serializeLazyObjectInitializerSwitchCase(obj, initializer));
    }
    // Default case.
    switchCases.push(
      t.switchCase(null, [
        t.throwStatement(t.newExpression(t.identifier("Error"), [t.stringLiteral("Unknown lazy id")])),
      ])
    );

    const selector = t.identifier("id");
    body.push(t.switchStatement(selector, switchCases));

    const params = [this._callbackLazyObjectParam, selector];
    const initializerCallbackFunction = t.functionExpression(null, params, t.blockStatement(body));
    // TODO: use NameGenerator.
    return t.variableDeclaration("var", [
      t.variableDeclarator(this._initializationCallbackName, initializerCallbackFunction),
    ]);
  }

  _serializeRegisterInitializationCallback(): BabelNodeStatement {
    return t.expressionStatement(
      t.callExpression(t.memberExpression(this._lazyObjectJSRuntimeName, t.identifier("setLazyObjectInitializer")), [
        this._initializationCallbackName,
      ])
    );
  }

  _serializeCreateLazyObject(obj: ObjectValue): BabelNodeExpression {
    const lazyId = this._getValueLazyId(obj);
    return t.callExpression(
      t.memberExpression(this._lazyObjectJSRuntimeName, t.identifier("createLazyObject"), /*computed*/ false),
      [t.numericLiteral(lazyId)]
    );
  }

  /**
   * Check if the object currently being emitted is lazy object(inside _lazyObjectInitializers map) and
   * that its emitting body is the offspring of this lazy object's initializer body.
   * This is needed because for "lazy1.p = lazy2" case,
   * we need to replace "lazy1" with "obj" but not for "lazy2".
   * The offspring checking is needed because object may be emitting in a "ConditionalAssignmentBranch" of
   * lazy object's initializer body.
   */
  _isEmittingIntoLazyObjectInitializerBody(obj: ObjectValue) {
    const objLazyBody = this._lazyObjectInitializers.get(obj);
    return objLazyBody !== undefined && this.emitter.isCurrentBodyOffspringOf(objLazyBody);
  }

  // Override default behavior.
  // Inside lazy objects callback, the lazy object identifier needs to be replaced with the
  // parameter passed from the runtime.
  getSerializeObjectIdentifier(val: Value): BabelNodeIdentifier {
    return val instanceof ObjectValue && this._isEmittingIntoLazyObjectInitializerBody(val)
      ? this._callbackLazyObjectParam
      : super.getSerializeObjectIdentifier(val);
  }

  // Override default behavior.
  // Inside lazy objects callback, the lazy object identifier needs to be replaced with the
  // parameter passed from the runtime.
  getSerializeObjectIdentifierOptional(val: Value): void | BabelNodeIdentifier {
    return val instanceof ObjectValue && this._isEmittingIntoLazyObjectInitializerBody(val)
      ? this._callbackLazyObjectParam
      : super.getSerializeObjectIdentifierOptional(val);
  }

  // Override default serializer with lazy mode.
  serializeValueRawObject(obj: ObjectValue): BabelNodeExpression {
    this._lazyObjectInitializers.set(obj, this._serializeLazyObjectInitializer(obj));
    return this._serializeCreateLazyObject(obj);
  }

  // Override.
  // Serialize the initialization callback and its registration in prelude if there are object being lazied.
  postGeneratorSerialization(): void {
    if (this._lazyObjectInitializers.size > 0) {
      // Insert initialization callback at the end of prelude code.
      this.prelude.push(this._serializeInitializationCallback());
      this.prelude.push(this._serializeRegisterInitializationCallback());
    }
  }
}<|MERGE_RESOLUTION|>--- conflicted
+++ resolved
@@ -25,14 +25,12 @@
   FunctionInstance,
   AdditionalFunctionInfo,
   ReactSerializerState,
+  ClassMethodInstance,
+  AdditionalFunctionEffects,
 } from "./types.js";
 import type { SerializerOptions } from "../options.js";
 import invariant from "../invariant.js";
-<<<<<<< HEAD
-import { SerializerStatistics, type ClassMethodInstance } from "./types.js";
-=======
-import { SerializerStatistics, type AdditionalFunctionEffects } from "./types.js";
->>>>>>> f3355c91
+import { SerializerStatistics } from "./types.js";
 import { Logger } from "./logger.js";
 import { Modules } from "./modules.js";
 import { ResidualHeapInspector } from "./ResidualHeapInspector.js";
