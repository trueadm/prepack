/**
 * Copyright (c) 2017-present, Facebook, Inc.
 * All rights reserved.
 *
 * This source code is licensed under the BSD-style license found in the
 * LICENSE file in the root directory of this source tree. An additional grant
 * of patent rights can be found in the PATENTS file in the same directory.
 */

/* @flow */

import { Realm } from "../realm.js";
import { AbstractValue, FunctionValue, Value, ObjectValue } from "../values/index.js";
import * as t from "babel-types";
import type {
  BabelNodeExpression,
  BabelNodeStatement,
  BabelNodeIdentifier,
  BabelNodeBlockStatement,
  BabelNodeSwitchCase,
} from "babel-types";
import type {
  SerializedBody,
  FunctionInfo,
  FunctionInstance,
  AdditionalFunctionInfo,
  ReactSerializerState,
<<<<<<< HEAD
  ClassMethodInstance,
  AdditionalFunctionEffects,
=======
  ResidualFunctionBinding,
>>>>>>> 6b926d2a
} from "./types.js";
import type { SerializerOptions } from "../options.js";
import invariant from "../invariant.js";
import { SerializerStatistics } from "./types.js";
import { Logger } from "./logger.js";
import { Modules } from "./modules.js";
import { ResidualHeapInspector } from "./ResidualHeapInspector.js";
import type { Scope } from "./ResidualHeapVisitor.js";
import { ResidualHeapValueIdentifiers } from "./ResidualHeapValueIdentifiers.js";
import { ResidualHeapSerializer } from "./ResidualHeapSerializer.js";
import { getOrDefault } from "./utils.js";
import type { DeclarativeEnvironmentRecord } from "../environment.js";

const LAZY_OBJECTS_SERIALIZER_BODY_TYPE = "LazyObjectInitializer";

/**
 * Serialize objects in lazy mode by leveraging the JS runtime that support this feature.
 * Objects are serialized into two parts:
 * 1. All lazy objects are created via lightweight LazyObjectsRuntime.createLazyObject() call.
 * 2. Lazy objects' property assignments are delayed in a callback function which is registered with the runtime.
 *    lazy objects runtime will execute this callback to hydrate the lazy objects.
 *
 * Currently only the raw objects are taking part in the lazy objects feature.
 * TODO: support for other objects, like array, regex etc...
 */
export class LazyObjectsSerializer extends ResidualHeapSerializer {
  constructor(
    realm: Realm,
    logger: Logger,
    modules: Modules,
    residualHeapValueIdentifiers: ResidualHeapValueIdentifiers,
    residualHeapInspector: ResidualHeapInspector,
    residualValues: Map<Value, Set<Scope>>,
    residualFunctionInstances: Map<FunctionValue, FunctionInstance>,
    residualClassMethodInstances: Map<FunctionValue, ClassMethodInstance>,
    residualFunctionInfos: Map<BabelNodeBlockStatement, FunctionInfo>,
    options: SerializerOptions,
    referencedDeclaredValues: Set<AbstractValue>,
    additionalFunctionValuesAndEffects: Map<FunctionValue, AdditionalFunctionEffects> | void,
    additionalFunctionValueInfos: Map<FunctionValue, AdditionalFunctionInfo>,
    declarativeEnvironmentRecordsBindings: Map<DeclarativeEnvironmentRecord, Map<string, ResidualFunctionBinding>>,
    statistics: SerializerStatistics,
    react: ReactSerializerState
  ) {
    super(
      realm,
      logger,
      modules,
      residualHeapValueIdentifiers,
      residualHeapInspector,
      residualValues,
      residualFunctionInstances,
      residualClassMethodInstances,
      residualFunctionInfos,
      options,
      referencedDeclaredValues,
      additionalFunctionValuesAndEffects,
      additionalFunctionValueInfos,
      declarativeEnvironmentRecordsBindings,
      statistics,
      react
    );
    this._lazyObjectIdSeed = 1;
    this._valueLazyIds = new Map();
    this._lazyObjectInitializers = new Map();
    this._callbackLazyObjectParam = t.identifier("obj");
    invariant(this._options.lazyObjectsRuntime != null);
    this._lazyObjectJSRuntimeName = t.identifier(this._options.lazyObjectsRuntime);
    this._initializationCallbackName = t.identifier("__initializerCallback");
  }

  _lazyObjectIdSeed: number;
  _valueLazyIds: Map<ObjectValue, number>;
  // Holds object's lazy initializer bodies.
  // These bodies will be combined into a well-known callback after generator serialization is done and registered with the runtime.
  _lazyObjectInitializers: Map<ObjectValue, SerializedBody>;

  _lazyObjectJSRuntimeName: BabelNodeIdentifier;
  _callbackLazyObjectParam: BabelNodeIdentifier;
  _initializationCallbackName: BabelNodeIdentifier;

  _getValueLazyId(obj: ObjectValue): number {
    return getOrDefault(this._valueLazyIds, obj, () => this._lazyObjectIdSeed++);
  }

  // TODO: change to use _getTarget() to get the lazy objects initializer body.
  _serializeLazyObjectInitializer(obj: ObjectValue): SerializedBody {
    const initializerBody = { type: LAZY_OBJECTS_SERIALIZER_BODY_TYPE, parentBody: undefined, entries: [] };
    let oldBody = this.emitter.beginEmitting(LAZY_OBJECTS_SERIALIZER_BODY_TYPE, initializerBody);
    this._emitObjectProperties(obj);
    this.emitter.endEmitting(LAZY_OBJECTS_SERIALIZER_BODY_TYPE, oldBody);
    return initializerBody;
  }

  _serializeLazyObjectInitializerSwitchCase(obj: ObjectValue, initializer: SerializedBody): BabelNodeSwitchCase {
    // TODO: only serialize this switch case if the initializer(property assignment) is not empty.
    const caseBody = initializer.entries.concat(t.breakStatement());
    const lazyId = this._getValueLazyId(obj);
    return t.switchCase(t.numericLiteral(lazyId), caseBody);
  }

  _serializeInitializationCallback(): BabelNodeStatement {
    const body = [];

    const switchCases = [];
    for (const [obj, initializer] of this._lazyObjectInitializers) {
      switchCases.push(this._serializeLazyObjectInitializerSwitchCase(obj, initializer));
    }
    // Default case.
    switchCases.push(
      t.switchCase(null, [
        t.throwStatement(t.newExpression(t.identifier("Error"), [t.stringLiteral("Unknown lazy id")])),
      ])
    );

    const selector = t.identifier("id");
    body.push(t.switchStatement(selector, switchCases));

    const params = [this._callbackLazyObjectParam, selector];
    const initializerCallbackFunction = t.functionExpression(null, params, t.blockStatement(body));
    // TODO: use NameGenerator.
    return t.variableDeclaration("var", [
      t.variableDeclarator(this._initializationCallbackName, initializerCallbackFunction),
    ]);
  }

  _serializeRegisterInitializationCallback(): BabelNodeStatement {
    return t.expressionStatement(
      t.callExpression(t.memberExpression(this._lazyObjectJSRuntimeName, t.identifier("setLazyObjectInitializer")), [
        this._initializationCallbackName,
      ])
    );
  }

  _serializeCreateLazyObject(obj: ObjectValue): BabelNodeExpression {
    const lazyId = this._getValueLazyId(obj);
    return t.callExpression(
      t.memberExpression(this._lazyObjectJSRuntimeName, t.identifier("createLazyObject"), /*computed*/ false),
      [t.numericLiteral(lazyId)]
    );
  }

  /**
   * Check if the object currently being emitted is lazy object(inside _lazyObjectInitializers map) and
   * that its emitting body is the offspring of this lazy object's initializer body.
   * This is needed because for "lazy1.p = lazy2" case,
   * we need to replace "lazy1" with "obj" but not for "lazy2".
   * The offspring checking is needed because object may be emitting in a "ConditionalAssignmentBranch" of
   * lazy object's initializer body.
   */
  _isEmittingIntoLazyObjectInitializerBody(obj: ObjectValue) {
    const objLazyBody = this._lazyObjectInitializers.get(obj);
    return objLazyBody !== undefined && this.emitter.isCurrentBodyOffspringOf(objLazyBody);
  }

  // Override default behavior.
  // Inside lazy objects callback, the lazy object identifier needs to be replaced with the
  // parameter passed from the runtime.
  getSerializeObjectIdentifier(val: Value): BabelNodeIdentifier {
    return val instanceof ObjectValue && this._isEmittingIntoLazyObjectInitializerBody(val)
      ? this._callbackLazyObjectParam
      : super.getSerializeObjectIdentifier(val);
  }

  // Override default serializer with lazy mode.
  serializeValueRawObject(obj: ObjectValue): BabelNodeExpression {
    this._lazyObjectInitializers.set(obj, this._serializeLazyObjectInitializer(obj));
    return this._serializeCreateLazyObject(obj);
  }

  // Override.
  // Serialize the initialization callback and its registration in prelude if there are object being lazied.
  postGeneratorSerialization(): void {
    if (this._lazyObjectInitializers.size > 0) {
      // Insert initialization callback at the end of prelude code.
      this.prelude.push(this._serializeInitializationCallback());
      this.prelude.push(this._serializeRegisterInitializationCallback());
    }
  }
}<|MERGE_RESOLUTION|>--- conflicted
+++ resolved
@@ -25,12 +25,9 @@
   FunctionInstance,
   AdditionalFunctionInfo,
   ReactSerializerState,
-<<<<<<< HEAD
   ClassMethodInstance,
   AdditionalFunctionEffects,
-=======
   ResidualFunctionBinding,
->>>>>>> 6b926d2a
 } from "./types.js";
 import type { SerializerOptions } from "../options.js";
 import invariant from "../invariant.js";
