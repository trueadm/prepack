--- conflicted
+++ resolved
@@ -133,28 +133,10 @@
         componentType instanceof ECMAScriptSourceFunctionValue,
         "only ECMAScriptSourceFunctionValue function values are supported as React root components"
       );
-<<<<<<< HEAD
       let effects = reconciler.render(componentType, this.moduleTracer.modules.logger);
-      let additionalFunctionEffects = this._createAdditionalEffects(effects);
-      invariant(effects[0] instanceof Value);
-      if (simpleClassComponents.has(effects[0])) {
-        // if the root component was a class and is now simple, we can convert it from a class
-        // component to a functional component
-        convertSimpleClassComponentToFunctionalComponent(this.realm, componentType, additionalFunctionEffects);
-        normalizeFunctionalComponentParamaters(componentType);
-        this.writeEffects.set(componentType, additionalFunctionEffects);
-      } else if (valueIsClassComponent(this.realm, componentType)) {
-        let prototype = Get(this.realm, componentType, "prototype");
-        invariant(prototype instanceof ObjectValue);
-        let renderMethod = Get(this.realm, prototype, "render");
-        invariant(renderMethod instanceof ECMAScriptSourceFunctionValue);
-        this.writeEffects.set(renderMethod, additionalFunctionEffects);
-=======
-      let effects = reconciler.render(componentType);
 
       if (this.realm.react.output === "bytecode") {
         throw new FatalError("TODO: implement React bytecode output format");
->>>>>>> d5d56056
       } else {
         let additionalFunctionEffects = this._createAdditionalEffects(effects);
         invariant(effects[0] instanceof Value);
