/**
 * Copyright (c) 2017-present, Facebook, Inc.
 * All rights reserved.
 *
 * This source code is licensed under the BSD-style license found in the
 * LICENSE file in the root directory of this source tree. An additional grant
 * of patent rights can be found in the PATENTS file in the same directory.
 */

/* @flow */

import type { BabelNodeCallExpression, BabelNodeSourceLocation } from "babel-types";
import { Completion, ThrowCompletion } from "../completions.js";
import { CompilerDiagnostic, FatalError } from "../errors.js";
import invariant from "../invariant.js";
import { type Effects, type PropertyBindings, Realm } from "../realm.js";
import type { AdditionalFunctionEffects } from "./types.js";
import type { PropertyBinding } from "../types.js";
import { ignoreErrorsIn } from "../utils/errors.js";
import {
  Value,
  AbstractObjectValue,
  FunctionValue,
  ObjectValue,
  AbstractValue,
  ECMAScriptSourceFunctionValue,
} from "../values/index.js";
import { Get } from "../methods/index.js";
import { ModuleTracer } from "../utils/modules.js";
import buildTemplate from "babel-template";
import { ReactStatistics, type ReactSerializerState } from "./types";
import { Reconciler, type ComponentTreeState } from "../react/reconcilation.js";
import {
  valueIsClassComponent,
  convertSimpleClassComponentToFunctionalComponent,
  convertFunctionalComponentToComplexClassComponent,
  normalizeFunctionalComponentParamaters,
  getComponentTypeFromRootValue,
  valueIsKnownReactAbstraction,
  evaluateComponentTreeBranch,
  createReactEvaluatedNode,
  getComponentName,
} from "../react/utils.js";
import * as t from "babel-types";
import { createAbstractArgument } from "../intrinsics/prepack/utils.js";

export class Functions {
  constructor(realm: Realm, functions: ?Array<string>, moduleTracer: ModuleTracer) {
    this.realm = realm;
    this.functions = functions;
    this.moduleTracer = moduleTracer;
    this.writeEffects = new Map();
    this.functionExpressions = new Map();
  }

  realm: Realm;
  functions: ?Array<string>;
  // maps back from FunctionValue to the expression string
  functionExpressions: Map<FunctionValue, string>;
  moduleTracer: ModuleTracer;
  writeEffects: Map<FunctionValue, AdditionalFunctionEffects>;

  _generateAdditionalFunctionCallsFromInput(): Array<FunctionValue> {
    // lookup functions
    let additionalFunctions = [];
    for (let fname of this.functions || []) {
      let fun;
      let fnameAst = buildTemplate(fname)({}).expression;
      if (fnameAst) {
        try {
          let e = ignoreErrorsIn(this.realm, () => this.realm.evaluateNodeForEffectsInGlobalEnv(fnameAst));
          fun = e ? e[0] : undefined;
        } catch (ex) {
          if (!(ex instanceof ThrowCompletion)) throw ex;
        }
      }
      if (!(fun instanceof FunctionValue)) {
        let error = new CompilerDiagnostic(
          `Additional function ${fname} not defined in the global environment`,
          null,
          "PP1001",
          "FatalError"
        );
        this.realm.handleError(error);
        throw new FatalError();
      }
      this.functionExpressions.set(fun, fname);
      additionalFunctions.push(fun);
    }
    return additionalFunctions;
  }

  __generateAdditionalFunctions(globalKey: string) {
    let recordedAdditionalFunctions: Map<ECMAScriptSourceFunctionValue | AbstractValue, string> = new Map();
    let realm = this.realm;
    let globalRecordedAdditionalFunctionsMap = this.moduleTracer.modules.logger.tryQuery(
      () => Get(realm, realm.$GlobalObject, globalKey),
      realm.intrinsics.undefined
    );
    invariant(globalRecordedAdditionalFunctionsMap instanceof ObjectValue);
    for (let funcId of globalRecordedAdditionalFunctionsMap.getOwnPropertyKeysArray()) {
      let property = globalRecordedAdditionalFunctionsMap.properties.get(funcId);
      if (property) {
        let value = property.descriptor && property.descriptor.value;

        if (
          !(
            value instanceof FunctionValue ||
            (value instanceof AbstractValue && valueIsKnownReactAbstraction(this.realm, value))
          )
        ) {
          invariant(value instanceof AbstractValue);
          realm.handleError(
            new CompilerDiagnostic(
              `Additional Function Value ${funcId} is an AbstractValue which is not allowed (unless a React known abstract)`,
              undefined,
              "PP0001",
              "FatalError"
            )
          );
          throw new FatalError("Additional Function values cannot be AbstractValues");
        }
        invariant(value instanceof AbstractValue || value instanceof ECMAScriptSourceFunctionValue);
        recordedAdditionalFunctions.set(value, funcId);
      }
    }
    return recordedAdditionalFunctions;
  }

  _createAdditionalEffects(effects: Effects): AdditionalFunctionEffects {
    return {
      effects,
      transforms: [],
    };
  }

  _generateWriteEffectsForReactComponentTree(
    componentType: ECMAScriptSourceFunctionValue,
    effects: Effects,
    componentTreeState: ComponentTreeState
  ): void {
    let additionalFunctionEffects = this._createAdditionalEffects(effects);
    let value = effects[0];

    if (value === this.realm.intrinsics.undefined) {
      // if we get undefined, then this component tree failed and a message was already logged
      // in the reconciler
      return;
    }
    if (value instanceof Completion) {
      // TODO we don't support this yet, but will do very soon
      // to unblock work, we'll just return at this point right now
      return;
    }
    invariant(value instanceof Value);
    if (valueIsClassComponent(this.realm, componentType)) {
      if (componentTreeState.status === "SIMPLE") {
        // if the root component was a class and is now simple, we can convert it from a class
        // component to a functional component
        convertSimpleClassComponentToFunctionalComponent(this.realm, componentType, additionalFunctionEffects);
        normalizeFunctionalComponentParamaters(componentType);
        this.writeEffects.set(componentType, additionalFunctionEffects);
      } else {
        let prototype = Get(this.realm, componentType, "prototype");
        invariant(prototype instanceof ObjectValue);
        let renderMethod = Get(this.realm, prototype, "render");
        invariant(renderMethod instanceof ECMAScriptSourceFunctionValue);
        this.writeEffects.set(renderMethod, additionalFunctionEffects);
      }
    } else {
      if (componentTreeState.status === "COMPLEX") {
        convertFunctionalComponentToComplexClassComponent(
          this.realm,
          componentType,
          componentTreeState.componentType,
          additionalFunctionEffects
        );
        let prototype = Get(this.realm, componentType, "prototype");
        invariant(prototype instanceof ObjectValue);
        let renderMethod = Get(this.realm, prototype, "render");
        invariant(renderMethod instanceof ECMAScriptSourceFunctionValue);
        this.writeEffects.set(renderMethod, additionalFunctionEffects);
      } else {
        normalizeFunctionalComponentParamaters(componentType);
        this.writeEffects.set(componentType, additionalFunctionEffects);
      }
    }
  }

  checkRootReactComponentTrees(statistics: ReactStatistics, react: ReactSerializerState): void {
    let recordedReactRootValues = this.__generateAdditionalFunctions("__reactComponentRoots");
    let reactRootValues = new Set(Array.from(recordedReactRootValues.keys()));
    // Get write effects of the components
    for (let rootValue of reactRootValues) {
      let reconciler = new Reconciler(this.realm, this.moduleTracer, statistics, react, reactRootValues);
      let componentType = getComponentTypeFromRootValue(this.realm, rootValue);
<<<<<<< HEAD
      invariant(
        componentType instanceof ECMAScriptSourceFunctionValue,
        "only ECMAScriptSourceFunctionValue function values are supported as React root components"
      );

      let effects = reconciler.render(componentType, null, null, true);
      let componentTreeState = reconciler.componentTreeState;
      this._generateWriteEffectsForReactComponentTree(componentType, effects, componentTreeState);
=======
      let evaluatedRootNode = createReactEvaluatedNode("ROOT", getComponentName(this.realm, componentType));
      let effects = reconciler.render(componentType, null, null, true, evaluatedRootNode);
      this._generateWriteEffectsForReactComponentTree(componentType, effects, simpleClassComponents);
      statistics.evaluatedRootNodes.push(evaluatedRootNode);
>>>>>>> 7725abdb

      // for now we just use abstract props/context, in the future we'll create a new branch with a new component
      // that used the props/context. It will extend the original component and only have a render method
      let alreadyGeneratedEffects = new Set();
<<<<<<< HEAD
      for (let { rootValue: branchRootValue } of componentTreeState.branchedComponentTrees) {
        let branchComponentType = getComponentTypeFromRootValue(this.realm, branchRootValue);

        // so we don't process the same component multiple times (we might change this logic later)
        if (!alreadyGeneratedEffects.has(branchComponentType)) {
          alreadyGeneratedEffects.add(branchComponentType);
          reconciler.clearComponentTreeState();
          let branchEffects = reconciler.render(branchComponentType, null, null, false);
          let branchedComponentTreeState = reconciler.componentTreeState;
          this._generateWriteEffectsForReactComponentTree(
            branchComponentType,
            branchEffects,
            branchedComponentTreeState
          );
        }
=======
      for (let { rootValue: branchRootValue, nested, evaluatedNode } of branchReactComponentTrees) {
        evaluateComponentTreeBranch(this.realm, effects, nested, () => {
          let branchComponentType = getComponentTypeFromRootValue(this.realm, branchRootValue);
          // so we don't process the same component multiple times (we might change this logic later)
          if (!alreadyGeneratedEffects.has(branchComponentType)) {
            alreadyGeneratedEffects.add(branchComponentType);
            let branchEffects = reconciler.render(branchComponentType, null, null, false, evaluatedNode);
            this._generateWriteEffectsForReactComponentTree(branchComponentType, branchEffects, simpleClassComponents);
          }
        });
>>>>>>> 7725abdb
      }
      if (this.realm.react.output === "bytecode") {
        throw new FatalError("TODO: implement React bytecode output format");
      }
    }
  }

  _generateAdditionalFunctionCallsFromDirective(): Array<[FunctionValue, BabelNodeCallExpression]> {
    let recordedAdditionalFunctions = this.__generateAdditionalFunctions("__additionalFunctions");

    // The additional functions we registered at runtime are recorded at:
    // global.__additionalFunctions.id
    let calls = [];
    for (let [funcValue, funcId] of recordedAdditionalFunctions) {
      // TODO #987: Make Additional Functions work with arguments
      invariant(funcValue instanceof FunctionValue);
      calls.push([
        funcValue,
        t.callExpression(
          t.memberExpression(
            t.memberExpression(t.identifier("global"), t.identifier("__additionalFunctions")),
            t.identifier(funcId)
          ),
          []
        ),
      ]);
    }
    return calls;
  }

  _callOfFunction(funcValue: FunctionValue): void => Value {
    const globalThis = this.realm.$GlobalEnv.environmentRecord.WithBaseObject();
    let call = funcValue.$Call;
    invariant(call);
    let numArgs = funcValue.getLength();
    let args = [];
    invariant(funcValue instanceof ECMAScriptSourceFunctionValue);
    let params = funcValue.$FormalParameters;
    if (numArgs && numArgs > 0 && params) {
      for (let parameterId of params) {
        if (t.isIdentifier(parameterId)) {
          // Create an AbstractValue similar to __abstract being called
          args.push(
            createAbstractArgument(
              this.realm,
              ((parameterId: any): BabelNodeIdentifier).name,
              funcValue.expressionLocation
            )
          );
        } else {
          this.realm.handleError(
            new CompilerDiagnostic(
              "Non-identifier args to additional functions unsupported",
              funcValue.expressionLocation,
              "PP1005",
              "FatalError"
            )
          );
          throw new FatalError("Non-identifier args to additional functions unsupported");
        }
      }
    }
    return call.bind(this, globalThis, args);
  }

  checkThatFunctionsAreIndependent() {
    let inputFunctions = this._generateAdditionalFunctionCallsFromInput();
    let recordedAdditionalFunctions = this.__generateAdditionalFunctions("__additionalFunctions");
    let additionalFunctions = inputFunctions.concat([...recordedAdditionalFunctions.keys()]);

    for (let funcValue of additionalFunctions) {
      invariant(funcValue instanceof FunctionValue);
      let call = this._callOfFunction(funcValue);
      let effects = this.realm.evaluatePure(() =>
        this.realm.evaluateForEffectsInGlobalEnv(call, undefined, "additional function")
      );
      invariant(effects);
      let additionalFunctionEffects = this._createAdditionalEffects(effects);
      this.writeEffects.set(funcValue, additionalFunctionEffects);
    }

    // check that functions are independent
    let conflicts: Map<BabelNodeSourceLocation, CompilerDiagnostic> = new Map();
    for (let fun1 of additionalFunctions) {
      invariant(fun1 instanceof FunctionValue);
      let fun1Name = this.functionExpressions.get(fun1) || fun1.intrinsicName || "(unknown function)";
      // Also do argument validation here
      let additionalFunctionEffects = this.writeEffects.get(fun1);
      invariant(additionalFunctionEffects !== undefined);
      let e1 = additionalFunctionEffects.effects;
      invariant(e1 !== undefined);
      if (e1[0] instanceof Completion) {
        let error = new CompilerDiagnostic(
          `Additional function ${fun1Name} may terminate abruptly`,
          e1[0].location,
          "PP1002",
          "FatalError"
        );
        this.realm.handleError(error);
        throw new FatalError();
      }
      for (let fun2 of additionalFunctions) {
        if (fun1 === fun2) continue;
        invariant(fun2 instanceof FunctionValue);
        this.reportWriteConflicts(fun1Name, conflicts, e1[3], this._callOfFunction(fun2));
      }
    }
    if (conflicts.size > 0) {
      for (let diagnostic of conflicts.values()) this.realm.handleError(diagnostic);
      throw new FatalError();
    }
  }

  getAdditionalFunctionValuesToEffects(): Map<FunctionValue, AdditionalFunctionEffects> {
    return this.writeEffects;
  }

  reportWriteConflicts(
    fname: string,
    conflicts: Map<BabelNodeSourceLocation, CompilerDiagnostic>,
    pbs: PropertyBindings,
    call2: void => Value
  ) {
    let reportConflict = (location: BabelNodeSourceLocation) => {
      let error = new CompilerDiagnostic(
        `Property access conflicts with write in additional function ${fname}`,
        location,
        "PP1003",
        "FatalError"
      );
      conflicts.set(location, error);
    };
    let writtenObjects: Set<ObjectValue | AbstractObjectValue> = new Set();
    pbs.forEach((val, key, m) => {
      writtenObjects.add(key.object);
    });
    let oldReportObjectGetOwnProperties = this.realm.reportObjectGetOwnProperties;
    this.realm.reportObjectGetOwnProperties = (ob: ObjectValue) => {
      let location = this.realm.currentLocation;
      invariant(location);
      if (writtenObjects.has(ob) && !conflicts.has(location)) reportConflict(location);
    };
    let oldReportPropertyAccess = this.realm.reportPropertyAccess;
    this.realm.reportPropertyAccess = (pb: PropertyBinding) => {
      let location = this.realm.currentLocation;
      if (!location) return; // happens only when accessing an additional function property
      if (pbs.has(pb) && !conflicts.has(location)) reportConflict(location);
    };
    try {
      ignoreErrorsIn(this.realm, () => this.realm.evaluateForEffectsInGlobalEnv(call2));
    } finally {
      this.realm.reportPropertyAccess = oldReportPropertyAccess;
      this.realm.reportObjectGetOwnProperties = oldReportObjectGetOwnProperties;
    }
  }
}<|MERGE_RESOLUTION|>--- conflicted
+++ resolved
@@ -194,53 +194,31 @@
     for (let rootValue of reactRootValues) {
       let reconciler = new Reconciler(this.realm, this.moduleTracer, statistics, react, reactRootValues);
       let componentType = getComponentTypeFromRootValue(this.realm, rootValue);
-<<<<<<< HEAD
-      invariant(
-        componentType instanceof ECMAScriptSourceFunctionValue,
-        "only ECMAScriptSourceFunctionValue function values are supported as React root components"
-      );
-
-      let effects = reconciler.render(componentType, null, null, true);
+      let evaluatedRootNode = createReactEvaluatedNode("ROOT", getComponentName(this.realm, componentType));
+      let effects = reconciler.render(componentType, null, null, true, evaluatedRootNode);
       let componentTreeState = reconciler.componentTreeState;
       this._generateWriteEffectsForReactComponentTree(componentType, effects, componentTreeState);
-=======
-      let evaluatedRootNode = createReactEvaluatedNode("ROOT", getComponentName(this.realm, componentType));
-      let effects = reconciler.render(componentType, null, null, true, evaluatedRootNode);
-      this._generateWriteEffectsForReactComponentTree(componentType, effects, simpleClassComponents);
       statistics.evaluatedRootNodes.push(evaluatedRootNode);
->>>>>>> 7725abdb
 
       // for now we just use abstract props/context, in the future we'll create a new branch with a new component
       // that used the props/context. It will extend the original component and only have a render method
       let alreadyGeneratedEffects = new Set();
-<<<<<<< HEAD
-      for (let { rootValue: branchRootValue } of componentTreeState.branchedComponentTrees) {
-        let branchComponentType = getComponentTypeFromRootValue(this.realm, branchRootValue);
-
-        // so we don't process the same component multiple times (we might change this logic later)
-        if (!alreadyGeneratedEffects.has(branchComponentType)) {
-          alreadyGeneratedEffects.add(branchComponentType);
-          reconciler.clearComponentTreeState();
-          let branchEffects = reconciler.render(branchComponentType, null, null, false);
-          let branchedComponentTreeState = reconciler.componentTreeState;
-          this._generateWriteEffectsForReactComponentTree(
-            branchComponentType,
-            branchEffects,
-            branchedComponentTreeState
-          );
-        }
-=======
-      for (let { rootValue: branchRootValue, nested, evaluatedNode } of branchReactComponentTrees) {
+      for (let { rootValue: branchRootValue, nested, evaluatedNode } of componentTreeState.branchedComponentTrees) {
         evaluateComponentTreeBranch(this.realm, effects, nested, () => {
           let branchComponentType = getComponentTypeFromRootValue(this.realm, branchRootValue);
+
           // so we don't process the same component multiple times (we might change this logic later)
           if (!alreadyGeneratedEffects.has(branchComponentType)) {
             alreadyGeneratedEffects.add(branchComponentType);
+            reconciler.clearComponentTreeState();
             let branchEffects = reconciler.render(branchComponentType, null, null, false, evaluatedNode);
-            this._generateWriteEffectsForReactComponentTree(branchComponentType, branchEffects, simpleClassComponents);
+            this._generateWriteEffectsForReactComponentTree(
+              branchComponentType,
+              branchEffects,
+              reconciler.componentTreeState
+            );
           }
         });
->>>>>>> 7725abdb
       }
       if (this.realm.react.output === "bytecode") {
         throw new FatalError("TODO: implement React bytecode output format");
