--- conflicted
+++ resolved
@@ -36,12 +36,9 @@
   normalizeFunctionalComponentParamaters,
   getComponentTypeFromRootValue,
   valueIsKnownReactAbstraction,
-<<<<<<< HEAD
   evaluateComponentTreeBranch,
-=======
   createReactEvaluatedNode,
   getComponentName,
->>>>>>> a19ce4ff
 } from "../react/utils.js";
 import * as t from "babel-types";
 import { createAbstractArgument } from "../intrinsics/prepack/utils.js";
@@ -197,27 +194,16 @@
       // for now we just use abstract props/context, in the future we'll create a new branch with a new component
       // that used the props/context. It will extend the original component and only have a render method
       let alreadyGeneratedEffects = new Set();
-<<<<<<< HEAD
-      for (let { rootValue: branchRootValue, nested } of branchReactComponentTrees) {
+      for (let { rootValue: branchRootValue, nested, evaluatedNode } of branchReactComponentTrees) {
         evaluateComponentTreeBranch(this.realm, effects, nested, () => {
           let branchComponentType = getComponentTypeFromRootValue(this.realm, branchRootValue);
           // so we don't process the same component multiple times (we might change this logic later)
           if (!alreadyGeneratedEffects.has(branchComponentType)) {
             alreadyGeneratedEffects.add(branchComponentType);
-            let branchEffects = reconciler.render(branchComponentType, null, null, false);
+            let branchEffects = reconciler.render(branchComponentType, null, null, false, evaluatedNode);
             this._generateWriteEffectsForReactComponentTree(branchComponentType, branchEffects, simpleClassComponents);
           }
         });
-=======
-      for (let { rootValue: branchRootValue, evaluatedNode } of branchReactComponentTrees) {
-        let branchComponentType = getComponentTypeFromRootValue(this.realm, branchRootValue);
-        // so we don't process the same component multiple times (we might change this logic later)
-        if (!alreadyGeneratedEffects.has(branchComponentType)) {
-          alreadyGeneratedEffects.add(branchComponentType);
-          let branchEffects = reconciler.render(branchComponentType, null, null, false, evaluatedNode);
-          this._generateWriteEffectsForReactComponentTree(branchComponentType, branchEffects, simpleClassComponents);
-        }
->>>>>>> a19ce4ff
       }
       if (this.realm.react.output === "bytecode") {
         throw new FatalError("TODO: implement React bytecode output format");
