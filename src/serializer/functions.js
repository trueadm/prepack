/**
 * Copyright (c) 2017-present, Facebook, Inc.
 * All rights reserved.
 *
 * This source code is licensed under the BSD-style license found in the
 * LICENSE file in the root directory of this source tree. An additional grant
 * of patent rights can be found in the PATENTS file in the same directory.
 */

/* @flow */

import type { BabelNodeCallExpression, BabelNodeSourceLocation } from "babel-types";
import { Completion, ThrowCompletion } from "../completions.js";
import { CompilerDiagnostic, FatalError } from "../errors.js";
import invariant from "../invariant.js";
import { type Effects, type PropertyBindings, Realm } from "../realm.js";
import type { AdditionalFunctionEffects } from "./types.js";
import type { PropertyBinding } from "../types.js";
import { ignoreErrorsIn } from "../utils/errors.js";
import {
  Value,
  AbstractObjectValue,
  FunctionValue,
  ObjectValue,
  AbstractValue,
  ECMAScriptSourceFunctionValue,
} from "../values/index.js";
import { Get } from "../methods/index.js";
import { ModuleTracer } from "../utils/modules.js";
import buildTemplate from "babel-template";
import { ReactStatistics, type ReactSerializerState } from "./types";
import { Reconciler, type ComponentTreeState } from "../react/reconcilation.js";
import {
  valueIsClassComponent,
  convertSimpleClassComponentToFunctionalComponent,
  convertFunctionalComponentToComplexClassComponent,
  normalizeFunctionalComponentParamaters,
  getComponentTypeFromRootValue,
  valueIsKnownReactAbstraction,
} from "../react/utils.js";
import * as t from "babel-types";

export class Functions {
  constructor(realm: Realm, functions: ?Array<string>, moduleTracer: ModuleTracer) {
    this.realm = realm;
    this.functions = functions;
    this.moduleTracer = moduleTracer;
    this.writeEffects = new Map();
    this.functionExpressions = new Map();
  }

  realm: Realm;
  functions: ?Array<string>;
  // maps back from FunctionValue to the expression string
  functionExpressions: Map<FunctionValue, string>;
  moduleTracer: ModuleTracer;
  writeEffects: Map<FunctionValue, AdditionalFunctionEffects>;

  _generateAdditionalFunctionCallsFromInput(): Array<[FunctionValue, BabelNodeCallExpression]> {
    // lookup functions
    let calls = [];
    for (let fname of this.functions || []) {
      let fun;
      let fnameAst = buildTemplate(fname)({}).expression;
      if (fnameAst) {
        try {
          let e = ignoreErrorsIn(this.realm, () => this.realm.evaluateNodeForEffectsInGlobalEnv(fnameAst));
          fun = e ? e[0] : undefined;
        } catch (ex) {
          if (!(ex instanceof ThrowCompletion)) throw ex;
        }
      }
      if (!(fun instanceof FunctionValue)) {
        let error = new CompilerDiagnostic(
          `Additional function ${fname} not defined in the global environment`,
          null,
          "PP1001",
          "FatalError"
        );
        this.realm.handleError(error);
        throw new FatalError();
      }
      this.functionExpressions.set(fun, fname);
      let call = t.callExpression(fnameAst, []);
      calls.push([fun, call]);
    }
    return calls;
  }

  __generateAdditionalFunctions(globalKey: string) {
    let recordedAdditionalFunctions: Map<FunctionValue | AbstractValue, string> = new Map();
    let realm = this.realm;
    let globalRecordedAdditionalFunctionsMap = this.moduleTracer.modules.logger.tryQuery(
      () => Get(realm, realm.$GlobalObject, globalKey),
      realm.intrinsics.undefined
    );
    invariant(globalRecordedAdditionalFunctionsMap instanceof ObjectValue);
    for (let funcId of globalRecordedAdditionalFunctionsMap.getOwnPropertyKeysArray()) {
      let property = globalRecordedAdditionalFunctionsMap.properties.get(funcId);
      if (property) {
        let value = property.descriptor && property.descriptor.value;

        if (
          !(
            value instanceof FunctionValue ||
            (value instanceof AbstractValue && valueIsKnownReactAbstraction(this.realm, value))
          )
        ) {
          invariant(value instanceof AbstractValue);
          realm.handleError(
            new CompilerDiagnostic(
              `Additional Function Value ${funcId} is an AbstractValue which is not allowed (unless a React known abstract)`,
              undefined,
              "PP0001",
              "FatalError"
            )
          );
          throw new FatalError("Additional Function values cannot be AbstractValues");
        }
        invariant(value instanceof AbstractValue || value instanceof FunctionValue);
        recordedAdditionalFunctions.set(value, funcId);
      }
    }
    return recordedAdditionalFunctions;
  }

  _createAdditionalEffects(effects: Effects): AdditionalFunctionEffects {
    return {
      effects,
      transforms: [],
    };
  }

  _generateWriteEffectsForReactComponentTree(
    componentType: ECMAScriptSourceFunctionValue,
    effects: Effects,
    componentTreeState: ComponentTreeState
  ): void {
    let additionalFunctionEffects = this._createAdditionalEffects(effects);
    let value = effects[0];

    if (value === this.realm.intrinsics.undefined) {
      // if we get undefined, then this component tree failed and a message was already logged
      // in the reconciler
      return;
    }
    invariant(value instanceof Value);
    if (valueIsClassComponent(this.realm, componentType)) {
      if (componentTreeState.status === "SIMPLE") {
        // if the root component was a class and is now simple, we can convert it from a class
        // component to a functional component
        convertSimpleClassComponentToFunctionalComponent(this.realm, componentType, additionalFunctionEffects);
        normalizeFunctionalComponentParamaters(componentType);
        this.writeEffects.set(componentType, additionalFunctionEffects);
      } else {
        let prototype = Get(this.realm, componentType, "prototype");
        invariant(prototype instanceof ObjectValue);
        let renderMethod = Get(this.realm, prototype, "render");
        invariant(renderMethod instanceof ECMAScriptSourceFunctionValue);
        this.writeEffects.set(renderMethod, additionalFunctionEffects);
      }
    } else {
      if (componentTreeState.status === "COMPLEX") {
        convertFunctionalComponentToComplexClassComponent(
          this.realm,
          componentType,
          componentTreeState.componentType,
          additionalFunctionEffects
        );
        let prototype = Get(this.realm, componentType, "prototype");
        invariant(prototype instanceof ObjectValue);
        let renderMethod = Get(this.realm, prototype, "render");
        invariant(renderMethod instanceof ECMAScriptSourceFunctionValue);
        this.writeEffects.set(renderMethod, additionalFunctionEffects);
      } else {
        normalizeFunctionalComponentParamaters(componentType);
        this.writeEffects.set(componentType, additionalFunctionEffects);
      }
    }
  }

  checkRootReactComponentTrees(statistics: ReactStatistics, react: ReactSerializerState): void {
    let recordedReactRootComponents = this.__generateAdditionalFunctions("__reactComponentRoots");
    let reactRootComponents = new Set(Array.from(recordedReactRootComponents.keys()));
    // Get write effects of the components
<<<<<<< HEAD
    for (let componentType of reactRootComponents) {
      let reconciler = new Reconciler(this.realm, this.moduleTracer, statistics, react, reactRootComponents);
      invariant(
        componentType instanceof ECMAScriptSourceFunctionValue,
        "only ECMAScriptSourceFunctionValue function values are supported as React root components"
      );
=======
    for (let [rootValue] of recordedReactRootComponents) {
      let simpleClassComponents = new Set();
      let branchReactComponentTrees = [];
      let reconciler = new Reconciler(
        this.realm,
        this.moduleTracer,
        statistics,
        react,
        simpleClassComponents,
        branchReactComponentTrees
      );
      let componentType = getComponentTypeFromRootValue(this.realm, rootValue);
>>>>>>> ebb3db40
      let effects = reconciler.render(componentType, null, null, true);
      let componentTreeState = reconciler.componentTreeState;
      this._generateWriteEffectsForReactComponentTree(componentType, effects, componentTreeState);

      // for now we just use abstract props/context, in the future we'll create a new branch with a new component
      // that used the props/context. It will extend the original component and only have a render method
      let alreadyGeneratedEffects = new Set();
<<<<<<< HEAD
      for (let { componentType: branchComponentType } of componentTreeState.branchedComponentTrees) {
=======
      for (let { rootValue: branchRootValue } of branchReactComponentTrees) {
        let branchComponentType = getComponentTypeFromRootValue(this.realm, branchRootValue);
>>>>>>> ebb3db40
        // so we don't process the same component multiple times (we might change this logic later)
        if (!alreadyGeneratedEffects.has(branchComponentType)) {
          alreadyGeneratedEffects.add(branchComponentType);
          reconciler.clearComponentTreeState();
          let branchEffects = reconciler.render(branchComponentType, null, null, false);
          let branchedComponentTreeState = reconciler.componentTreeState;
          this._generateWriteEffectsForReactComponentTree(
            branchComponentType,
            branchEffects,
            branchedComponentTreeState
          );
        }
      }
      if (this.realm.react.output === "bytecode") {
        throw new FatalError("TODO: implement React bytecode output format");
      }
    }
  }

  _generateAdditionalFunctionCallsFromDirective(): Array<[FunctionValue, BabelNodeCallExpression]> {
    let recordedAdditionalFunctions = this.__generateAdditionalFunctions("__additionalFunctions");

    // The additional functions we registered at runtime are recorded at:
    // global.__additionalFunctions.id
    let calls = [];
    for (let [funcValue, funcId] of recordedAdditionalFunctions) {
      // TODO #987: Make Additional Functions work with arguments
      invariant(funcValue instanceof FunctionValue);
      calls.push([
        funcValue,
        t.callExpression(
          t.memberExpression(
            t.memberExpression(t.identifier("global"), t.identifier("__additionalFunctions")),
            t.identifier(funcId)
          ),
          []
        ),
      ]);
    }
    return calls;
  }

  checkThatFunctionsAreIndependent() {
    let calls = this._generateAdditionalFunctionCallsFromInput().concat(
      this._generateAdditionalFunctionCallsFromDirective()
    );

    // Get write effects of the functions
    for (let [funcValue, call] of calls) {
      // This may throw a FatalError if there is an unrecoverable error in the called function
      // When that happens we cannot prepack the bundle.
      // There may also be warnings reported for errors that happen inside imported modules that can be postponed.

      let effects = this.realm.evaluatePure(() =>
        this.realm.evaluateNodeForEffectsInGlobalEnv(
          call,
          this.moduleTracer,
          `additional function(${funcValue.getName()})`
        )
      );
      let additionalFunctionEffects = this._createAdditionalEffects(effects);
      this.writeEffects.set(funcValue, additionalFunctionEffects);
    }

    // check that functions are independent
    let conflicts: Map<BabelNodeSourceLocation, CompilerDiagnostic> = new Map();
    for (let [fun1, call1] of calls) {
      let fun1Name = this.functionExpressions.get(fun1) || fun1.intrinsicName || "(unknown function)";
      // Also do argument validation here
      let funcLength = fun1.getLength();
      if (funcLength && funcLength > 0) {
        // TODO #987: Make Additional Functions work with arguments
        let error = new CompilerDiagnostic(
          `Additional function ${fun1Name} has parameters, which is not yet supported`,
          fun1.expressionLocation,
          "PP1005",
          "FatalError"
        );
        this.realm.handleError(error);
        throw new FatalError();
      }
      let additionalFunctionEffects = this.writeEffects.get(fun1);
      invariant(additionalFunctionEffects !== undefined);
      let e1 = additionalFunctionEffects.effects;
      invariant(e1 !== undefined);
      if (e1[0] instanceof Completion) {
        let error = new CompilerDiagnostic(
          `Additional function ${fun1Name} may terminate abruptly`,
          e1[0].location,
          "PP1002",
          "FatalError"
        );
        this.realm.handleError(error);
        throw new FatalError();
      }
      for (let [, call2] of calls) {
        if (call1 === call2) continue;
        this.reportWriteConflicts(fun1Name, conflicts, e1[3], call1, call2);
      }
    }
    if (conflicts.size > 0) {
      for (let diagnostic of conflicts.values()) this.realm.handleError(diagnostic);
      throw new FatalError();
    }
  }

  getAdditionalFunctionValuesToEffects(): Map<FunctionValue, AdditionalFunctionEffects> {
    return this.writeEffects;
  }

  reportWriteConflicts(
    fname: string,
    conflicts: Map<BabelNodeSourceLocation, CompilerDiagnostic>,
    pbs: PropertyBindings,
    call1: BabelNodeCallExpression,
    call2: BabelNodeCallExpression
  ) {
    let reportConflict = (location: BabelNodeSourceLocation) => {
      let error = new CompilerDiagnostic(
        `Property access conflicts with write in additional function ${fname}`,
        location,
        "PP1003",
        "FatalError"
      );
      conflicts.set(location, error);
    };
    let writtenObjects: Set<ObjectValue | AbstractObjectValue> = new Set();
    pbs.forEach((val, key, m) => {
      writtenObjects.add(key.object);
    });
    let oldReportObjectGetOwnProperties = this.realm.reportObjectGetOwnProperties;
    this.realm.reportObjectGetOwnProperties = (ob: ObjectValue) => {
      let location = this.realm.currentLocation;
      invariant(location);
      if (writtenObjects.has(ob) && !conflicts.has(location)) reportConflict(location);
    };
    let oldReportPropertyAccess = this.realm.reportPropertyAccess;
    this.realm.reportPropertyAccess = (pb: PropertyBinding) => {
      let location = this.realm.currentLocation;
      if (!location) return; // happens only when accessing an additional function property
      if (pbs.has(pb) && !conflicts.has(location)) reportConflict(location);
    };
    try {
      ignoreErrorsIn(this.realm, () => this.realm.evaluateNodeForEffectsInGlobalEnv(call2, this.moduleTracer));
    } finally {
      this.realm.reportPropertyAccess = oldReportPropertyAccess;
      this.realm.reportObjectGetOwnProperties = oldReportObjectGetOwnProperties;
    }
  }
}<|MERGE_RESOLUTION|>--- conflicted
+++ resolved
@@ -180,30 +180,17 @@
   }
 
   checkRootReactComponentTrees(statistics: ReactStatistics, react: ReactSerializerState): void {
-    let recordedReactRootComponents = this.__generateAdditionalFunctions("__reactComponentRoots");
-    let reactRootComponents = new Set(Array.from(recordedReactRootComponents.keys()));
+    let recordedReactRootValues = this.__generateAdditionalFunctions("__reactComponentRoots");
+    let reactRootValues = new Set(Array.from(recordedReactRootValues.keys()));
     // Get write effects of the components
-<<<<<<< HEAD
-    for (let componentType of reactRootComponents) {
-      let reconciler = new Reconciler(this.realm, this.moduleTracer, statistics, react, reactRootComponents);
+    for (let rootValue of reactRootValues) {
+      let reconciler = new Reconciler(this.realm, this.moduleTracer, statistics, react, reactRootValues);
+      let componentType = getComponentTypeFromRootValue(this.realm, rootValue);
       invariant(
         componentType instanceof ECMAScriptSourceFunctionValue,
         "only ECMAScriptSourceFunctionValue function values are supported as React root components"
       );
-=======
-    for (let [rootValue] of recordedReactRootComponents) {
-      let simpleClassComponents = new Set();
-      let branchReactComponentTrees = [];
-      let reconciler = new Reconciler(
-        this.realm,
-        this.moduleTracer,
-        statistics,
-        react,
-        simpleClassComponents,
-        branchReactComponentTrees
-      );
-      let componentType = getComponentTypeFromRootValue(this.realm, rootValue);
->>>>>>> ebb3db40
+
       let effects = reconciler.render(componentType, null, null, true);
       let componentTreeState = reconciler.componentTreeState;
       this._generateWriteEffectsForReactComponentTree(componentType, effects, componentTreeState);
@@ -211,12 +198,9 @@
       // for now we just use abstract props/context, in the future we'll create a new branch with a new component
       // that used the props/context. It will extend the original component and only have a render method
       let alreadyGeneratedEffects = new Set();
-<<<<<<< HEAD
-      for (let { componentType: branchComponentType } of componentTreeState.branchedComponentTrees) {
-=======
-      for (let { rootValue: branchRootValue } of branchReactComponentTrees) {
+      for (let { rootValue: branchRootValue } of componentTreeState.branchedComponentTrees) {
         let branchComponentType = getComponentTypeFromRootValue(this.realm, branchRootValue);
->>>>>>> ebb3db40
+
         // so we don't process the same component multiple times (we might change this logic later)
         if (!alreadyGeneratedEffects.has(branchComponentType)) {
           alreadyGeneratedEffects.add(branchComponentType);
